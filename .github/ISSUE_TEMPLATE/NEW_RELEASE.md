--- conflicted
+++ resolved
@@ -32,8 +32,6 @@
       `git push upstream $VERSION`
   - Triggers prow to build and publish a staging container image
       `us-central1-docker.pkg.dev/k8s-staging-images/kueue/kueue:$VERSION`
-<<<<<<< HEAD
-=======
 - [ ] An OWNER [prepares a draft release](https://github.com/kubernetes-sigs/kueue/releases)
   - [ ] Create the draft release poiting out to the created tag.
   - [ ] Write the change log into the draft release.
@@ -42,7 +40,6 @@
       to generate the artifacts in the `artifacts` folder.
   - [ ] Upload the files in the `artifacts` folder to the draft release - either
       via UI or `gh release --repo kubernetes-sigs/kueue upload <tag> artifacts/*`.
->>>>>>> bb4305d8
 - [ ] Submit a PR against [k8s.io](https://github.com/kubernetes/k8s.io),
       updating `registry.k8s.io/images/k8s-staging-kueue/images.yaml` to
       [promote the container images](https://github.com/kubernetes/k8s.io/tree/main/registry.k8s.io#image-promoter)
@@ -60,15 +57,6 @@
 - [ ] Run the [SBOM action](https://github.com/kubernetes-sigs/kueue/actions/workflows/sbom.yaml) to generate the SBOM and add it to the release.
 - [ ] For major or minor releases, merge the `main` branch into the `website` branch to publish the updated documentation.
 - [ ] Send an announcement email to `sig-scheduling@kubernetes.io` and `wg-batch@kubernetes.io` with the subject `[ANNOUNCE] kueue $VERSION is released`.   <!--Link: example https://groups.google.com/a/kubernetes.io/g/wg-batch/c/-gZOrSnwDV4 -->
-<<<<<<< HEAD
-- [ ] Update the below files with respective values in `main` branch :
-  - Latest version in `README.md`
-  - Release notes in the `CHANGELOG`
-  - `version` in `site/config.toml`
-  - `appVersion` in `charts/kueue/Chart.yaml`
-  - `SECURITY-INSIGHTS.yaml` values by running `make update-security-insights GIT_TAG=$VERSION`
-=======
->>>>>>> bb4305d8
 - [ ] For a major or minor release, prepare the repo for the next version:
   - [ ] Create an unannotated _devel_ tag in the
         `main` branch, on the first commit that gets merged after the release
