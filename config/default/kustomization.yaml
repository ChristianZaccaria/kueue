# Adds namespace to all resources.
namespace: kueue-system

# Value of this field is prepended to the
# names of all resources, e.g. a deployment named
# "wordpress" becomes "alices-wordpress".
# Note that it should also match with the prefix (text before '-') of the namespace
# field above.
namePrefix: kueue-

labels:
  - pairs:
      app.kubernetes.io/name: kueue
      app.kubernetes.io/component: controller
    includeTemplates: true
  - pairs:
      control-plane: controller-manager
    includeSelectors: true

resources:
- ../components/crd
- ../components/rbac
- ../components/manager
- ../components/internalcert
- ../components/visibility
# [WEBHOOK] To enable webhook, uncomment all the sections with [WEBHOOK] prefix including the one in
# ../components/crd/kustomization.yaml
- ../components/webhook
# [CERTMANAGER] To enable cert-manager, uncomment all sections with 'CERTMANAGER'. 'WEBHOOK' components are required.
# - ../components/certmanager
# [PROMETHEUS] To enable prometheus monitor, uncomment all sections with 'PROMETHEUS'.
#- ../components/prometheus
# [METRICS] Expose the controller manager metrics service.
- metrics_service.yaml

<<<<<<< HEAD
=======
transformers:
# Sets the namespace for the role binding as kube-system instead of default kueue-system
- role_binding_visibility_transformer.yaml

>>>>>>> bb4305d8
patches:
# Mount the controller config file for loading manager configurations
# through a ComponentConfig type
- path: manager_config_patch.yaml

# [WEBHOOK] To enable webhook, uncomment all the sections with [WEBHOOK] prefix including the one in
# crd/kustomization.yaml
- path: manager_webhook_patch.yaml

# Expose port used by the visibility server
- path: manager_visibility_patch.yaml

# [CERTMANAGER] To enable cert-manager, uncomment all sections with 'CERTMANAGER'.
# Uncomment 'CERTMANAGER' sections in crd/kustomization.yaml to enable the CA injection in the admission webhooks.
# 'CERTMANAGER' needs to be enabled to use ca injection
# - path: webhookcainjection_patch.yaml

# the following config is for teaching kustomize how to do var substitution
# vars:
# [CERTMANAGER] To enable cert-manager, uncomment all sections with 'CERTMANAGER' prefix.
# - name: CERTIFICATE_NAMESPACE # namespace of the certificate CR
#   objref:
#     kind: Certificate
#     group: cert-manager.io
#     version: v1
#     name: serving-cert # this name should match the one in certificate.yaml
#   fieldref:
#     fieldpath: metadata.namespace
# - name: CERTIFICATE_NAME
#   objref:
#     kind: Certificate
#     group: cert-manager.io
#     version: v1
#     name: serving-cert # this name should match the one in certificate.yaml
# - name: SERVICE_NAMESPACE # namespace of the service
#   objref:
#     kind: Service
#     version: v1
#     name: webhook-service
#   fieldref:
#     fieldpath: metadata.namespace
# - name: SERVICE_NAME
#   objref:
#     kind: Service
#     version: v1
#     name: webhook-service<|MERGE_RESOLUTION|>--- conflicted
+++ resolved
@@ -33,13 +33,10 @@
 # [METRICS] Expose the controller manager metrics service.
 - metrics_service.yaml
 
-<<<<<<< HEAD
-=======
 transformers:
 # Sets the namespace for the role binding as kube-system instead of default kueue-system
 - role_binding_visibility_transformer.yaml
 
->>>>>>> bb4305d8
 patches:
 # Mount the controller config file for loading manager configurations
 # through a ComponentConfig type
