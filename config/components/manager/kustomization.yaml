--- conflicted
+++ resolved
@@ -14,8 +14,4 @@
 images:
 - name: controller
   newName: us-central1-docker.pkg.dev/k8s-staging-images/kueue/kueue
-<<<<<<< HEAD
-  newTag: release-0.8
-=======
-  newTag: release-0.10
->>>>>>> bb4305d8
+  newTag: release-0.10