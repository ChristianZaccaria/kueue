#!/usr/bin/env bash

# Copyright 2023 The Kubernetes Authors.
#
# Licensed under the Apache License, Version 2.0 (the "License");
# you may not use this file except in compliance with the License.
# You may obtain a copy of the License at
#
#     http://www.apache.org/licenses/LICENSE-2.0
#
# Unless required by applicable law or agreed to in writing, software
# distributed under the License is distributed on an "AS IS" BASIS,
# WITHOUT WARRANTIES OR CONDITIONS OF ANY KIND, either express or implied.
# See the License for the specific language governing permissions and
# limitations under the License.

export KUSTOMIZE="$ROOT_DIR"/bin/kustomize
export GINKGO="$ROOT_DIR"/bin/ginkgo
export KIND="$ROOT_DIR"/bin/kind
export YQ="$ROOT_DIR"/bin/yq

<<<<<<< HEAD
=======
export KIND_VERSION="${E2E_KIND_VERSION/"kindest/node:v"/}"

>>>>>>> bb4305d8
if [[ -n ${JOBSET_VERSION:-} ]]; then
    export JOBSET_MANIFEST="https://github.com/kubernetes-sigs/jobset/releases/download/${JOBSET_VERSION}/manifests.yaml"
    export JOBSET_IMAGE=registry.k8s.io/jobset/jobset:${JOBSET_VERSION}
    export JOBSET_CRDS=${ROOT_DIR}/dep-crds/jobset-operator/
fi

<<<<<<< HEAD
=======
if [[ -n ${KUBEFLOW_VERSION:-} ]]; then
    export KUBEFLOW_MANIFEST_MANAGER=${ROOT_DIR}/test/e2e/config/multikueue/manager
    export KUBEFLOW_MANIFEST_WORKER=${ROOT_DIR}/test/e2e/config/multikueue/worker
    KUBEFLOW_IMAGE_VERSION=$($KUSTOMIZE build "$KUBEFLOW_MANIFEST_WORKER" | $YQ e 'select(.kind == "Deployment") | .spec.template.spec.containers[0].image | split(":") | .[1]')
    export KUBEFLOW_IMAGE_VERSION
    export KUBEFLOW_IMAGE=kubeflow/training-operator:${KUBEFLOW_IMAGE_VERSION}
fi

if [[ -n ${KUBEFLOW_MPI_VERSION:-} ]]; then
    export KUBEFLOW_MPI_MANIFEST="https://raw.githubusercontent.com/kubeflow/mpi-operator/${KUBEFLOW_MPI_VERSION}/deploy/v2beta1/mpi-operator.yaml"
    export KUBEFLOW_MPI_IMAGE=mpioperator/mpi-operator:${KUBEFLOW_MPI_VERSION/#v}
fi

>>>>>>> bb4305d8
# sleep image to use for testing.
export E2E_TEST_SLEEP_IMAGE_OLD=gcr.io/k8s-staging-perf-tests/sleep:v0.0.3@sha256:00ae8e01dd4439edfb7eb9f1960ac28eba16e952956320cce7f2ac08e3446e6b
E2E_TEST_SLEEP_IMAGE_OLD_WITHOUT_SHA=${E2E_TEST_SLEEP_IMAGE_OLD%%@*}
export E2E_TEST_SLEEP_IMAGE=gcr.io/k8s-staging-perf-tests/sleep:v0.1.0@sha256:8d91ddf9f145b66475efda1a1b52269be542292891b5de2a7fad944052bab6ea
E2E_TEST_SLEEP_IMAGE_WITHOUT_SHA=${E2E_TEST_SLEEP_IMAGE%%@*}
export E2E_TEST_CURL_IMAGE=curlimages/curl:8.11.0@sha256:6324a8b41a7f9d80db93c7cf65f025411f55956c6b248037738df3bfca32410c
E2E_TEST_CURL_IMAGE_WITHOUT_SHA=${E2E_TEST_CURL_IMAGE%%@*}
<<<<<<< HEAD
=======

>>>>>>> bb4305d8

# $1 - cluster name
function cluster_cleanup {
	kubectl config use-context "kind-$1"
        $KIND export logs "$ARTIFACTS" --name "$1" || true
        kubectl describe pods -n kueue-system > "$ARTIFACTS/$1-kueue-system-pods.log" || true
        kubectl describe pods > "$ARTIFACTS/$1-default-pods.log" || true
        $KIND delete cluster --name "$1"
}

# $1 cluster name
# $2 cluster kind config
function cluster_create {
        $KIND create cluster --name "$1" --image "$E2E_KIND_VERSION" --config "$2" --wait 1m -v 5  > "$ARTIFACTS/$1-create.log" 2>&1 \
		||  { echo "unable to start the $1 cluster "; cat "$ARTIFACTS/$1-create.log" ; }
	kubectl config use-context "kind-$1"
        kubectl get nodes > "$ARTIFACTS/$1-nodes.log" || true
        kubectl describe pods -n kube-system > "$ARTIFACTS/$1-system-pods.log" || true
}

function prepare_docker_images {
    docker pull "$E2E_TEST_SLEEP_IMAGE_OLD"
    docker pull "$E2E_TEST_SLEEP_IMAGE"
    docker pull "$E2E_TEST_CURL_IMAGE"

    # We can load image by a digest but we cannot reference it by the digest that we pulled.
    # For more information https://github.com/kubernetes-sigs/kind/issues/2394#issuecomment-888713831.
    # Manually create tag for image with digest which is already pulled
    docker tag $E2E_TEST_SLEEP_IMAGE_OLD "$E2E_TEST_SLEEP_IMAGE_OLD_WITHOUT_SHA"
    docker tag $E2E_TEST_SLEEP_IMAGE "$E2E_TEST_SLEEP_IMAGE_WITHOUT_SHA"
    docker tag $E2E_TEST_CURL_IMAGE "$E2E_TEST_CURL_IMAGE_WITHOUT_SHA"

    if [[ -n ${JOBSET_VERSION:-} ]]; then
        docker pull "${JOBSET_IMAGE}"
    fi
    if [[ -n ${KUBEFLOW_VERSION:-} ]]; then
        docker pull "${KUBEFLOW_IMAGE}"
    fi
    if [[ -n ${KUBEFLOW_MPI_VERSION:-} ]]; then
        docker pull "${KUBEFLOW_MPI_IMAGE}"
    fi
}

function prepare_docker_images {
    docker pull "$E2E_TEST_SLEEP_IMAGE_OLD"
    docker pull "$E2E_TEST_SLEEP_IMAGE"
    docker pull "$E2E_TEST_CURL_IMAGE"

    # We can load image by a digest but we cannot reference it by the digest that we pulled.
    # For more information https://github.com/kubernetes-sigs/kind/issues/2394#issuecomment-888713831.
    # Manually create tag for image with digest which is already pulled
    docker tag $E2E_TEST_SLEEP_IMAGE_OLD "$E2E_TEST_SLEEP_IMAGE_OLD_WITHOUT_SHA"
    docker tag $E2E_TEST_SLEEP_IMAGE "$E2E_TEST_SLEEP_IMAGE_WITHOUT_SHA"
    docker tag $E2E_TEST_CURL_IMAGE "$E2E_TEST_CURL_IMAGE_WITHOUT_SHA"

    if [[ -n ${JOBSET_VERSION:-} ]]; then
        docker pull "${JOBSET_IMAGE}"
    fi
    if [[ -n ${KUBEFLOW_VERSION:-} ]]; then
        docker pull "${KUBEFLOW_IMAGE}"
    fi
    if [[ -n ${KUBEFLOW_MPI_VERSION:-} ]]; then
        docker pull "${KUBEFLOW_MPI_IMAGE}"
    fi
}

# $1 cluster
function cluster_kind_load {
    cluster_kind_load_image "$1" "${E2E_TEST_SLEEP_IMAGE_OLD_WITHOUT_SHA}"
    cluster_kind_load_image "$1" "${E2E_TEST_SLEEP_IMAGE_WITHOUT_SHA}"
    cluster_kind_load_image "$1" "${E2E_TEST_CURL_IMAGE_WITHOUT_SHA}"
    cluster_kind_load_image "$1" "$IMAGE_TAG"
}

# $1 cluster
# $2 image
function cluster_kind_load_image {
    $KIND load docker-image "$2" --name "$1"
}

# $1 cluster
function cluster_kueue_deploy {
    kubectl config use-context "kind-${1}"
    if [ "${KIND_VERSION%.*}" = "1.28" ]; then
        kubectl apply --server-side -k test/e2e/config/1_28
    else
        kubectl apply --server-side -k test/e2e/config/default
    fi
}

#$1 - cluster name
function install_jobset {
    cluster_kind_load_image "${1}" "${JOBSET_IMAGE}"
    kubectl config use-context "kind-${1}"
    kubectl apply --server-side -f "${JOBSET_MANIFEST}"
}

#$1 - cluster name
function install_kubeflow {
    cluster_kind_load_image "${1}" "${KUBEFLOW_IMAGE}"
    kubectl config use-context "kind-${1}"
    kubectl apply -k "${KUBEFLOW_MANIFEST_WORKER}"
}

#$1 - cluster name
function install_mpi {
    cluster_kind_load_image "${1}" "${KUBEFLOW_MPI_IMAGE/#v}"
    kubectl config use-context "kind-${1}"
    kubectl apply --server-side -f "${KUBEFLOW_MPI_MANIFEST}"
}

INITIAL_IMAGE=$($YQ '.images[] | select(.name == "controller") | [.newName, .newTag] | join(":")' config/components/manager/kustomization.yaml)
export INITIAL_IMAGE

function restore_managers_image {
    (cd config/components/manager && $KUSTOMIZE edit set image controller="$INITIAL_IMAGE")
}<|MERGE_RESOLUTION|>--- conflicted
+++ resolved
@@ -19,19 +19,14 @@
 export KIND="$ROOT_DIR"/bin/kind
 export YQ="$ROOT_DIR"/bin/yq
 
-<<<<<<< HEAD
-=======
 export KIND_VERSION="${E2E_KIND_VERSION/"kindest/node:v"/}"
 
->>>>>>> bb4305d8
 if [[ -n ${JOBSET_VERSION:-} ]]; then
     export JOBSET_MANIFEST="https://github.com/kubernetes-sigs/jobset/releases/download/${JOBSET_VERSION}/manifests.yaml"
     export JOBSET_IMAGE=registry.k8s.io/jobset/jobset:${JOBSET_VERSION}
     export JOBSET_CRDS=${ROOT_DIR}/dep-crds/jobset-operator/
 fi
 
-<<<<<<< HEAD
-=======
 if [[ -n ${KUBEFLOW_VERSION:-} ]]; then
     export KUBEFLOW_MANIFEST_MANAGER=${ROOT_DIR}/test/e2e/config/multikueue/manager
     export KUBEFLOW_MANIFEST_WORKER=${ROOT_DIR}/test/e2e/config/multikueue/worker
@@ -45,7 +40,6 @@
     export KUBEFLOW_MPI_IMAGE=mpioperator/mpi-operator:${KUBEFLOW_MPI_VERSION/#v}
 fi
 
->>>>>>> bb4305d8
 # sleep image to use for testing.
 export E2E_TEST_SLEEP_IMAGE_OLD=gcr.io/k8s-staging-perf-tests/sleep:v0.0.3@sha256:00ae8e01dd4439edfb7eb9f1960ac28eba16e952956320cce7f2ac08e3446e6b
 E2E_TEST_SLEEP_IMAGE_OLD_WITHOUT_SHA=${E2E_TEST_SLEEP_IMAGE_OLD%%@*}
@@ -53,10 +47,7 @@
 E2E_TEST_SLEEP_IMAGE_WITHOUT_SHA=${E2E_TEST_SLEEP_IMAGE%%@*}
 export E2E_TEST_CURL_IMAGE=curlimages/curl:8.11.0@sha256:6324a8b41a7f9d80db93c7cf65f025411f55956c6b248037738df3bfca32410c
 E2E_TEST_CURL_IMAGE_WITHOUT_SHA=${E2E_TEST_CURL_IMAGE%%@*}
-<<<<<<< HEAD
-=======
 
->>>>>>> bb4305d8
 
 # $1 - cluster name
 function cluster_cleanup {
@@ -75,29 +66,6 @@
 	kubectl config use-context "kind-$1"
         kubectl get nodes > "$ARTIFACTS/$1-nodes.log" || true
         kubectl describe pods -n kube-system > "$ARTIFACTS/$1-system-pods.log" || true
-}
-
-function prepare_docker_images {
-    docker pull "$E2E_TEST_SLEEP_IMAGE_OLD"
-    docker pull "$E2E_TEST_SLEEP_IMAGE"
-    docker pull "$E2E_TEST_CURL_IMAGE"
-
-    # We can load image by a digest but we cannot reference it by the digest that we pulled.
-    # For more information https://github.com/kubernetes-sigs/kind/issues/2394#issuecomment-888713831.
-    # Manually create tag for image with digest which is already pulled
-    docker tag $E2E_TEST_SLEEP_IMAGE_OLD "$E2E_TEST_SLEEP_IMAGE_OLD_WITHOUT_SHA"
-    docker tag $E2E_TEST_SLEEP_IMAGE "$E2E_TEST_SLEEP_IMAGE_WITHOUT_SHA"
-    docker tag $E2E_TEST_CURL_IMAGE "$E2E_TEST_CURL_IMAGE_WITHOUT_SHA"
-
-    if [[ -n ${JOBSET_VERSION:-} ]]; then
-        docker pull "${JOBSET_IMAGE}"
-    fi
-    if [[ -n ${KUBEFLOW_VERSION:-} ]]; then
-        docker pull "${KUBEFLOW_IMAGE}"
-    fi
-    if [[ -n ${KUBEFLOW_MPI_VERSION:-} ]]; then
-        docker pull "${KUBEFLOW_MPI_IMAGE}"
-    fi
 }
 
 function prepare_docker_images {
