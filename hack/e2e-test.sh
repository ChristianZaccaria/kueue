--- conflicted
+++ resolved
@@ -48,13 +48,6 @@
 
 function kind_load {
     prepare_docker_images
-<<<<<<< HEAD
-    if [ $CREATE_KIND_CLUSTER == 'true' ]
-    then
-	cluster_kind_load $KIND_CLUSTER_NAME
-    fi
-    install_jobset $KIND_CLUSTER_NAME
-=======
 
     if [ "$CREATE_KIND_CLUSTER" == 'true' ]; then
 	      cluster_kind_load "$KIND_CLUSTER_NAME"
@@ -69,7 +62,6 @@
     if [[ -n ${KUBEFLOW_MPI_VERSION:-} ]]; then
         install_mpi "$KIND_CLUSTER_NAME"
     fi
->>>>>>> bb4305d8
 }
 
 function kueue_deploy {
