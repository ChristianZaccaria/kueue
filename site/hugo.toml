baseURL = "/"
title = "Kueue"

enableRobotsTXT = true

###############################################################################
# Docsy
###############################################################################
enableGitInfo = true

# language settings
contentDir = "content/en"
defaultContentLanguage = "en"
# tell Hugo not to include the /en/ element in the URL path for English docs
defaultContentLanguageInSubdir = false
# useful when translating
enableMissingTranslationPlaceholders = true
# disable taxonomies
disableKinds = ["taxonomy"]
# deprecated directories
ignoreFiles = []
###############################################################################
# Hugo - Top-level navigation (horizontal)
###############################################################################
[menu]

  [[menu.main]]
    name = "GitHub"
    weight = 99
    pre = "<i class='fab fa-github pr-2'></i>"
    url = "https://github.com/kubernetes-sigs/kueue"

###############################################################################
# Docsy - Goldmark markdown parser
###############################################################################
[markup]
  [markup.goldmark]
    [markup.goldmark.renderer]
      unsafe = true
  [markup.highlight]
    # See a complete list of available styles at https://xyproto.github.io/splash/docs/all.html
    style = "tango"
    guessSyntax = "true"

###############################################################################
# Docsy - Image processing configuration
###############################################################################
[imaging]
  resampleFilter = "CatmullRom"
  quality = 75
  anchor = "smart"

###############################################################################
# Docsy - Services configuration
###############################################################################
[services]
  [services.googleAnalytics]
  id = "UA-135379910-1"

###############################################################################
# Docsy - Language configuration
###############################################################################
[languages]
  [languages.en]
    languageName ="English"
    # weight used for sorting in the language menu
    weight = 1

###############################################################################
# Docsy - Site Parameters
###############################################################################
[params]
  github_repo = "https://github.com/kubernetes-sigs/kueue"
  github_project_repo = "https://github.com/kubernetes-sigs/kueue"
  github_subdir = "site"
  RSSLink = "/index.xml"
  author = "kubernetes" # add your company name
  github = "kubernetes" # add your github profile name
  twitter = "kubernetesio" # add your twitter profile

  copyright = "The Kubernetes Authors"
  trademark_link = "https://www.linuxfoundation.org/legal/trademark-usage"

  # Google Custom Search Engine ID.
  # gcs_engine_id = "007239566369470735695:624rglujm-w"
  prism_syntax_highlighting = true
  # Text label for the version menu in the top bar of the website.
  version_menu = "Version"

  # The major.minor version tag for the version of the docs represented in this
  # branch of the repository. Used in the "version-banner" partial to display a
  # version number for this doc set.
<<<<<<< HEAD
  version = "v0.8.1"
=======
  version = "v0.10.1"
>>>>>>> bb4305d8

  # Flag used in the "version-banner" partial to decide whether to display a
  # banner on every page indicating that this is an archived version of the docs.
  archived_version = false

  # A link to latest version of the docs. Used in the "version-banner" partial to
  # point people to the main doc site.
  url_latest_version = "https://sigs.k8s.io/kueue/docs"

  # A variable used in various docs to determine URLs for config files etc.
  # To find occurrences, search the repo for 'params "githubbranch"'.
  githubbranch = "main"

  # These entries appear in the drop-down menu at the top of the website.
  # [[params.versions]]
  #   version = "main"
  #   githubbranch = "main"
  #   url = "https://kueue.sigs.k8s.io"

  # User interface configuration
  [params.ui]
    # Enable the logo
    navbar_logo = true
    # Enable to show the side bar menu in its compact state.
    sidebar_menu_compact = true
    # Enable the search box in the side bar.
    sidebar_search_disable = false
    # Set to true to disable breadcrumb navigation.
    breadcrumb_disable = false
    # Show expand/collapse icon for sidebar sections
    sidebar_menu_foldable = true
    # Disable about button in footer
    footer_about_disable = true

      # Adds a H2 section titled "Feedback" to the bottom of each doc. The responses are sent to Google Analytics as events.
      # This feature depends on [services.googleAnalytics] and will be disabled if "services.googleAnalytics.id" is not set.
      # If you want this feature, but occasionally need to remove the "Feedback" section from a single page,
      # add "hide_feedback: true" to the page's front matter.
      [params.ui.feedback]
        enable = true
        # The responses that the user sees after clicking "yes" (the page was helpful) or "no" (the page was not helpful).
        yes = 'Glad to hear it! Please <a href="https://github.com/kubernetes-sigs/kueue/issues/new">tell us how we can improve</a>.'
        no = 'Sorry to hear that. Please <a href="https://github.com/kubernetes-sigs/kueue/issues/new">tell us how we can improve</a>.'

[params.links]
# End user relevant links. These will show up on left side of footer and in the community page if you have one.
  [[params.links.user]]
    name = "User mailing list"
    url = "https://groups.google.com/a/kubernetes.io/g/wg-batch"
    icon = "fa fa-envelope"
    desc = "Discussion and help from your fellow users"
  [[params.links.user]]
    name ="Twitter"
    url = "https://twitter.com/kubernetesio"
    icon = "fab fa-twitter"
    desc = "Follow us on Twitter to get the latest news!"
  [[params.links.user]]
    name = "Stack Overflow"
    url = "https://stackoverflow.com/questions/tagged/kubernetes"
    icon = "fab fa-stack-overflow"
    desc = "Practical questions and curated answers"
  [[params.links.user]]
    name = "Slack"
    url = "https://kubernetes.slack.com/"
    icon = "fab fa-slack"
    desc = "Chat with other project developers"

[module]
  proxy = "direct"
  [module.hugoVersion]
    extended = true
  [[module.imports]]
    path = "github.com/google/docsy"
    disable = false<|MERGE_RESOLUTION|>--- conflicted
+++ resolved
@@ -90,11 +90,7 @@
   # The major.minor version tag for the version of the docs represented in this
   # branch of the repository. Used in the "version-banner" partial to display a
   # version number for this doc set.
-<<<<<<< HEAD
-  version = "v0.8.1"
-=======
   version = "v0.10.1"
->>>>>>> bb4305d8
 
   # Flag used in the "version-banner" partial to decide whether to display a
   # banner on every page indicating that this is an archived version of the docs.
