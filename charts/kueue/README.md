--- conflicted
+++ resolved
@@ -3,14 +3,12 @@
 ## Table of Contents
 
 <!-- toc -->
-- [Kueue's helm chart](#kueues-helm-chart)
-  - [Table of Contents](#table-of-contents)
-    - [Installation](#installation)
-      - [Prerequisites](#prerequisites)
-      - [Installing the chart](#installing-the-chart)
-        - [Install chart using Helm v3.0+](#install-chart-using-helm-v30)
-        - [Verify that controller pods are running properly.](#verify-that-controller-pods-are-running-properly)
-    - [Configuration](#configuration)
+- [Installation](#installation)
+  - [Prerequisites](#prerequisites)
+  - [Installing the chart](#installing-the-chart)
+    - [Install chart using Helm v3.0+](#install-chart-using-helm-v30)
+    - [Verify that controller pods are running properly.](#verify-that-controller-pods-are-running-properly)
+  - [Configuration](#configuration)
 <!-- /toc -->
 
 ### Installation
@@ -58,13 +56,9 @@
 | `fullnameOverride`                                     | override the resource name                             | ``                                          |
 | `enablePrometheus`                                     | enable Prometheus                                      | `false`                                     |
 | `enableCertManager`                                    | enable CertManager                                     | `false`                                     |
-<<<<<<< HEAD
-| `controllerManager.manager.image`                      | controllerManager.manager's image                      | `us-central1-docker.pkg.dev/k8s-staging-images/kueue/kueue:main`       |
-=======
 | `enableVisibilityAPF`                                  | enable APF for the visibility API                      | `false`                                     |
 | `controllerManager.manager.image.repository`           | controllerManager.manager's repository and image       | `us-central1-docker.pkg.dev/k8s-staging-images/kueue/kueue` |
 | `controllerManager.manager.image.tag`                  | controllerManager.manager's tag                        | `main`                                      |
->>>>>>> bb4305d8
 | `controllerManager.manager.resources`                  | controllerManager.manager's resources                  | abbr.                                       |
 | `controllerManager.replicas`                           | ControllerManager's replicaCount                       | `1`                                         |
 | `controllerManager.imagePullSecrets`                   | ControllerManager's imagePullSecrets                   | `[]`                                        |
