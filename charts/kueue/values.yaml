--- conflicted
+++ resolved
@@ -22,11 +22,7 @@
     podAnnotations: {}
     resources:
       limits:
-<<<<<<< HEAD
-        cpu: 2
-=======
         cpu: "2"
->>>>>>> bb4305d8
         memory: 512Mi
       requests:
         cpu: 500m
@@ -108,10 +104,7 @@
       - "kubeflow.org/tfjob"
       - "kubeflow.org/xgboostjob"
     #  - "pod"
-<<<<<<< HEAD
-=======
     #  - "deployment"
->>>>>>> bb4305d8
       externalFrameworks:
       - "AppWrapper.v1beta2.workload.codeflare.dev"
     #  podOptions:
