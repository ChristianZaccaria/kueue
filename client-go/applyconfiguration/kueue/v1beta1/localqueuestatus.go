--- conflicted
+++ resolved
@@ -27,11 +27,7 @@
 	PendingWorkloads   *int32                                     `json:"pendingWorkloads,omitempty"`
 	ReservingWorkloads *int32                                     `json:"reservingWorkloads,omitempty"`
 	AdmittedWorkloads  *int32                                     `json:"admittedWorkloads,omitempty"`
-<<<<<<< HEAD
-	Conditions         []v1.Condition                             `json:"conditions,omitempty"`
-=======
 	Conditions         []v1.ConditionApplyConfiguration           `json:"conditions,omitempty"`
->>>>>>> bb4305d8
 	FlavorsReservation []LocalQueueFlavorUsageApplyConfiguration  `json:"flavorsReservation,omitempty"`
 	FlavorUsage        []LocalQueueFlavorUsageApplyConfiguration  `json:"flavorUsage,omitempty"`
 	Flavors            []LocalQueueFlavorStatusApplyConfiguration `json:"flavors,omitempty"`
