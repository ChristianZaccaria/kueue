--- conflicted
+++ resolved
@@ -76,13 +76,8 @@
 
 # Update these variables when preparing a new release or a release branch.
 # Then run `make prepare-release-branch`
-<<<<<<< HEAD
-RELEASE_VERSION=v0.8.1
-RELEASE_BRANCH=release-0.8
-=======
 RELEASE_VERSION=v0.10.1
 RELEASE_BRANCH=release-0.10
->>>>>>> bb4305d8
 
 .PHONY: all
 all: generate fmt vet build
