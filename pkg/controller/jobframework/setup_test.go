/*
Copyright 2024 The Kubernetes Authors.

Licensed under the Apache License, Version 2.0 (the "License");
you may not use this file except in compliance with the License.
You may obtain a copy of the License at

    http://www.apache.org/licenses/LICENSE-2.0

Unless required by applicable law or agreed to in writing, software
distributed under the License is distributed on an "AS IS" BASIS,
WITHOUT WARRANTIES OR CONDITIONS OF ANY KIND, either express or implied.
See the License for the specific language governing permissions and
limitations under the License.
*/

package jobframework

import (
	"context"
	"net/http"
	"strings"
	"sync"
	"testing"
	"time"

	"github.com/google/go-cmp/cmp"
	"github.com/google/go-cmp/cmp/cmpopts"
	kfmpi "github.com/kubeflow/mpi-operator/pkg/apis/kubeflow/v2beta1"
	kftraining "github.com/kubeflow/training-operator/pkg/apis/kubeflow.org/v1"
	rayv1 "github.com/ray-project/kuberay/ray-operator/apis/ray/v1"
	batchv1 "k8s.io/api/batch/v1"
	corev1 "k8s.io/api/core/v1"
	apimeta "k8s.io/apimachinery/pkg/api/meta"
	metav1 "k8s.io/apimachinery/pkg/apis/meta/v1"
	"k8s.io/apimachinery/pkg/runtime/schema"
	"k8s.io/client-go/rest"
	"k8s.io/klog/v2"
	"sigs.k8s.io/controller-runtime/pkg/client"
	ctrlmgr "sigs.k8s.io/controller-runtime/pkg/manager"
	jobset "sigs.k8s.io/jobset/api/jobset/v1alpha2"

	kueue "sigs.k8s.io/kueue/apis/kueue/v1beta1"
	"sigs.k8s.io/kueue/pkg/util/slices"
	utiltesting "sigs.k8s.io/kueue/pkg/util/testing"
)

func TestSetupControllers(t *testing.T) {
	availableIntegrations := map[string]IntegrationCallbacks{
		"batch/job": {
			NewReconciler:         testNewReconciler,
			SetupWebhook:          testSetupWebhook,
			JobType:               &batchv1.Job{},
			SetupIndexes:          testSetupIndexes,
			AddToScheme:           testAddToScheme,
			CanSupportIntegration: testCanSupportIntegration,
		},
		"kubeflow.org/mpijob": {
			NewReconciler:         testNewReconciler,
			SetupWebhook:          testSetupWebhook,
			JobType:               &kfmpi.MPIJob{},
			SetupIndexes:          testSetupIndexes,
			AddToScheme:           testAddToScheme,
			CanSupportIntegration: testCanSupportIntegration,
		},
		"pod": {
			NewReconciler:         testNewReconciler,
			SetupWebhook:          testSetupWebhook,
			JobType:               &corev1.Pod{},
			SetupIndexes:          testSetupIndexes,
			AddToScheme:           testAddToScheme,
			CanSupportIntegration: testCanSupportIntegration,
		},
		"ray.io/raycluster": {
			NewReconciler:         testNewReconciler,
			SetupWebhook:          testSetupWebhook,
			JobType:               &rayv1.RayCluster{},
			SetupIndexes:          testSetupIndexes,
			AddToScheme:           testAddToScheme,
			CanSupportIntegration: testCanSupportIntegration,
		},
	}

	cases := map[string]struct {
		opts                    []Option
		mapperGVKs              []schema.GroupVersionKind
		delayedGVKs             []*schema.GroupVersionKind
		wantError               error
		wantEnabledIntegrations []string
	}{
		"setup controllers succeed": {
			opts: []Option{
				WithEnabledFrameworks([]string{"batch/job", "kubeflow.org/mpijob"}),
				WithEnabledExternalFrameworks([]string{
					"Foo.v1.example.com",
					"Bar.v2.example.com",
				}),
			},
			mapperGVKs: []schema.GroupVersionKind{
				batchv1.SchemeGroupVersion.WithKind("Job"),
				kfmpi.SchemeGroupVersionKind,
			},
			wantEnabledIntegrations: []string{"batch/job", "kubeflow.org/mpijob"},
		},
		"mapper doesn't have kubeflow.org/mpijob, but no error occur": {
			opts: []Option{
				WithEnabledFrameworks([]string{"batch/job", "kubeflow.org/mpijob"}),
			},
			mapperGVKs: []schema.GroupVersionKind{
				batchv1.SchemeGroupVersion.WithKind("Job"),
			},
			wantEnabledIntegrations: []string{"batch/job"},
		},
		"mapper doesn't have ray.io/raycluster when Controllers have been setup, but eventually does": {
			opts: []Option{
				WithEnabledFrameworks([]string{"batch/job", "kubeflow.org/mpijob", "ray.io/raycluster"}),
			},
			mapperGVKs: []schema.GroupVersionKind{
				batchv1.SchemeGroupVersion.WithKind("Job"),
<<<<<<< HEAD
				kubeflow.SchemeGroupVersionKind,
=======
				kfmpi.SchemeGroupVersionKind,
>>>>>>> bb4305d8
				// Not including RayCluster
			},
			delayedGVKs: []*schema.GroupVersionKind{
				{Group: "ray.io", Version: "v1", Kind: "RayCluster"},
			},
			wantEnabledIntegrations: []string{"batch/job", "kubeflow.org/mpijob", "ray.io/raycluster"},
		},
	}
	for name, tc := range cases {
		t.Run(name, func(t *testing.T) {
			manager := integrationManager{}
			for name, cbs := range availableIntegrations {
				err := manager.register(name, cbs)
				if err != nil {
					t.Fatalf("Unexpected error while registering %q: %s", name, err)
				}
			}

			ctx, logger := utiltesting.ContextWithLog(t)
<<<<<<< HEAD
			k8sClient := utiltesting.NewClientBuilder(jobset.AddToScheme, kubeflow.AddToScheme, kftraining.AddToScheme, rayv1.AddToScheme).Build()
=======
			k8sClient := utiltesting.NewClientBuilder(jobset.AddToScheme, kfmpi.AddToScheme, kftraining.AddToScheme, rayv1.AddToScheme).Build()
>>>>>>> bb4305d8

			mgrOpts := ctrlmgr.Options{
				Scheme: k8sClient.Scheme(),
				NewClient: func(*rest.Config, client.Options) (client.Client, error) {
					return k8sClient, nil
				},
				MapperProvider: func(*rest.Config, *http.Client) (apimeta.RESTMapper, error) {
					gvs := slices.Map(tc.mapperGVKs, func(gvk *schema.GroupVersionKind) schema.GroupVersion {
						return gvk.GroupVersion()
					})
					mapper := apimeta.NewDefaultRESTMapper(gvs)
					testMapper := &TestRESTMapper{
						DefaultRESTMapper: mapper,
						lock:              sync.RWMutex{},
					}
					for _, gvk := range tc.mapperGVKs {
						testMapper.Add(gvk, apimeta.RESTScopeNamespace)
					}
					return testMapper, nil
				},
			}
			mgr, err := ctrlmgr.New(&rest.Config{}, mgrOpts)
			if err != nil {
				t.Fatalf("Failed to setup manager: %v", err)
			}

			gotError := manager.setupControllers(ctx, mgr, logger, tc.opts...)
			if diff := cmp.Diff(tc.wantError, gotError, cmpopts.EquateErrors()); len(diff) != 0 {
				t.Errorf("Unexpected error from SetupControllers (-want,+got):\n%s", diff)
			}

			if len(tc.delayedGVKs) > 0 {
				simulateDelayedIntegration(mgr, tc.delayedGVKs)
				for _, gvk := range tc.delayedGVKs {
					testDelayedIntegration(&manager, gvk.Group+"/"+strings.ToLower(gvk.Kind))
				}
			}

			diff := cmp.Diff(tc.wantEnabledIntegrations, manager.getEnabledIntegrations().SortedList())
			if len(diff) != 0 {
				t.Errorf("Unexpected enabled integrations (-want,+got):\n%s", diff)
			}
		})
	}
}

type TestRESTMapper struct {
	*apimeta.DefaultRESTMapper
	lock sync.RWMutex
}

func (m *TestRESTMapper) RESTMapping(gk schema.GroupKind, versions ...string) (*apimeta.RESTMapping, error) {
	m.lock.Lock()
	defer m.lock.Unlock()
	return m.DefaultRESTMapper.RESTMapping(gk, versions...)
}

// Simulates the delayed availability of GVKs
func simulateDelayedIntegration(mgr ctrlmgr.Manager, delayedGVKs []*schema.GroupVersionKind) {
	mapper := mgr.GetRESTMapper().(*TestRESTMapper)
	mapper.lock.Lock()
	defer mapper.lock.Unlock()

	for _, gvk := range delayedGVKs {
		mapper.Add(*gvk, apimeta.RESTScopeNamespace)
	}
}

func testDelayedIntegration(manager *integrationManager, crdName string) {
	for {
		_, ok := manager.getEnabledIntegrations()[crdName]
		if ok {
			break
		}
		time.Sleep(10 * time.Millisecond)
	}
}

func TestSetupIndexes(t *testing.T) {
	testNamespace := "test"

	cases := map[string]struct {
		opts                  []Option
		workloads             []kueue.Workload
		filter                client.ListOption
		wantError             error
		wantFieldMatcherError bool
		wantWorkloads         []string
	}{
		"proper indexes are set": {
			workloads: []kueue.Workload{
				*utiltesting.MakeWorkload("alpha-wl", testNamespace).
					ControllerReference(batchv1.SchemeGroupVersion.WithKind("Job"), "alpha", "job").
					Obj(),
				*utiltesting.MakeWorkload("beta-wl", testNamespace).
					ControllerReference(batchv1.SchemeGroupVersion.WithKind("Job"), "beta", "job").
					Obj(),
			},
			opts: []Option{
				WithEnabledFrameworks([]string{"batch/job"}),
			},
			filter:        client.MatchingFields{GetOwnerKey(batchv1.SchemeGroupVersion.WithKind("Job")): "alpha"},
			wantWorkloads: []string{"alpha-wl"},
		},
		"kubeflow.org/mpijob is disabled in the configAPI": {
			workloads: []kueue.Workload{
				*utiltesting.MakeWorkload("alpha-wl", testNamespace).
					ControllerReference(kfmpi.SchemeGroupVersionKind, "alpha", "mpijob").
					Obj(),
				*utiltesting.MakeWorkload("beta-wl", testNamespace).
					ControllerReference(kfmpi.SchemeGroupVersionKind, "beta", "mpijob").
					Obj(),
			},
			opts: []Option{
				WithEnabledFrameworks([]string{"batch/job"}),
			},
			filter:                client.MatchingFields{GetOwnerKey(kfmpi.SchemeGroupVersionKind): "alpha"},
			wantFieldMatcherError: true,
		},
	}
	for name, tc := range cases {
		t.Run(name, func(t *testing.T) {
			ctx, cancel := context.WithCancel(context.Background())
			defer cancel()

			builder := utiltesting.NewClientBuilder().WithObjects(&corev1.Namespace{ObjectMeta: metav1.ObjectMeta{Name: testNamespace}})
			gotIndexerErr := SetupIndexes(ctx, utiltesting.AsIndexer(builder), tc.opts...)
			if diff := cmp.Diff(tc.wantError, gotIndexerErr, cmpopts.EquateErrors()); len(diff) != 0 {
				t.Fatalf("Unexpected setupIndexer error (-want,+got):\n%s", diff)
			}
			k8sClient := builder.Build()
			for _, wl := range tc.workloads {
				if err := k8sClient.Create(ctx, &wl); err != nil {
					t.Fatalf("Unable to create workload, %q: %v", klog.KObj(&wl), err)
				}
			}

			// In any case, a list operation without fieldMatcher should succeed.
			gotWls := &kueue.WorkloadList{}
			if gotListErr := k8sClient.List(ctx, gotWls, client.InNamespace(testNamespace)); gotListErr != nil {
				t.Fatalf("Failed to list workloads without a fieldMatcher: %v", gotListErr)
			}
			deployedWlNames := slices.Map(tc.workloads, func(j *kueue.Workload) string { return j.Name })
			gotWlNames := slices.Map(gotWls.Items, func(j *kueue.Workload) string { return j.Name })
			if diff := cmp.Diff(deployedWlNames, gotWlNames, cmpopts.EquateEmpty(),
				cmpopts.SortSlices(func(a, b string) bool { return a < b })); len(diff) != 0 {
				t.Errorf("Unexpected list workloads (-want,+got):\n%s", diff)
			}

			// List workloads with fieldMatcher.
			gotListErr := k8sClient.List(ctx, gotWls, client.InNamespace(testNamespace), tc.filter)
			if (gotListErr != nil) != tc.wantFieldMatcherError {
				t.Errorf("Unexpected list error\nwant: %v\ngot: %v", tc.wantFieldMatcherError, gotListErr)
			}

			if !tc.wantFieldMatcherError {
				gotWlNames = slices.Map(gotWls.Items, func(j *kueue.Workload) string { return j.Name })
				if diff := cmp.Diff(tc.wantWorkloads, gotWlNames, cmpopts.EquateEmpty(),
					cmpopts.SortSlices(func(a, b string) bool { return a < b })); len(diff) != 0 {
					t.Errorf("Unexpected list workloads (-want,+got):\n%s", diff)
				}
			}
		})
	}
}<|MERGE_RESOLUTION|>--- conflicted
+++ resolved
@@ -117,11 +117,7 @@
 			},
 			mapperGVKs: []schema.GroupVersionKind{
 				batchv1.SchemeGroupVersion.WithKind("Job"),
-<<<<<<< HEAD
-				kubeflow.SchemeGroupVersionKind,
-=======
 				kfmpi.SchemeGroupVersionKind,
->>>>>>> bb4305d8
 				// Not including RayCluster
 			},
 			delayedGVKs: []*schema.GroupVersionKind{
@@ -141,11 +137,7 @@
 			}
 
 			ctx, logger := utiltesting.ContextWithLog(t)
-<<<<<<< HEAD
-			k8sClient := utiltesting.NewClientBuilder(jobset.AddToScheme, kubeflow.AddToScheme, kftraining.AddToScheme, rayv1.AddToScheme).Build()
-=======
 			k8sClient := utiltesting.NewClientBuilder(jobset.AddToScheme, kfmpi.AddToScheme, kftraining.AddToScheme, rayv1.AddToScheme).Build()
->>>>>>> bb4305d8
 
 			mgrOpts := ctrlmgr.Options{
 				Scheme: k8sClient.Scheme(),
