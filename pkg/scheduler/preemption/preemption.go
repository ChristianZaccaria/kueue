--- conflicted
+++ resolved
@@ -511,15 +511,9 @@
 		}
 	}
 
-<<<<<<< HEAD
-	if cq.Cohort != nil && cq.Preemption.ReclaimWithinCohort != kueue.PreemptionPolicyNever {
-		onlyLowerPriority := cq.Preemption.ReclaimWithinCohort != kueue.PreemptionPolicyAny
-		for cohortCQ := range cq.Cohort.Members {
-=======
 	if cq.HasParent() && cq.Preemption.ReclaimWithinCohort != kueue.PreemptionPolicyNever {
 		onlyLowerPriority := cq.Preemption.ReclaimWithinCohort != kueue.PreemptionPolicyAny
 		for _, cohortCQ := range cq.Parent().Root().SubtreeClusterQueues() {
->>>>>>> bb4305d8
 			if cq == cohortCQ || !cqIsBorrowing(cohortCQ, frsNeedPreemption) {
 				// Can't reclaim quota from itself or ClusterQueues that are not borrowing.
 				continue
@@ -539,11 +533,7 @@
 }
 
 func cqIsBorrowing(cq *cache.ClusterQueueSnapshot, frsNeedPreemption sets.Set[resources.FlavorResource]) bool {
-<<<<<<< HEAD
-	if cq.Cohort == nil {
-=======
 	if !cq.HasParent() {
->>>>>>> bb4305d8
 		return false
 	}
 	for fr := range frsNeedPreemption {
@@ -582,11 +572,7 @@
 
 func queueUnderNominalInResourcesNeedingPreemption(frsNeedPreemption sets.Set[resources.FlavorResource], cq *cache.ClusterQueueSnapshot) bool {
 	for fr := range frsNeedPreemption {
-<<<<<<< HEAD
-		if cq.Usage[fr] >= cq.QuotaFor(fr).Nominal {
-=======
 		if cq.ResourceNode.Usage[fr] >= cq.QuotaFor(fr).Nominal {
->>>>>>> bb4305d8
 			return false
 		}
 	}
