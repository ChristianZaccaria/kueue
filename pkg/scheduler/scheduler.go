--- conflicted
+++ resolved
@@ -158,38 +158,6 @@
 	s.admissionRoutineWrapper = wrapper
 }
 
-<<<<<<< HEAD
-type cohortsUsage map[string]resources.FlavorResourceQuantities
-
-func (cu cohortsUsage) add(cohort string, assignment resources.FlavorResourceQuantities) {
-	if cu[cohort] == nil {
-		cu[cohort] = make(resources.FlavorResourceQuantities, len(assignment))
-	}
-
-	for fr, v := range assignment {
-		cu[cohort][fr] += v
-	}
-}
-
-func (cu cohortsUsage) totalUsageForCommonFlavorResources(cohort string, assignment resources.FlavorResourceQuantities) resources.FlavorResourceQuantities {
-	return utilmaps.Intersect(cu[cohort], assignment, func(a, b int64) int64 { return a + b })
-}
-
-func (cu cohortsUsage) hasCommonFlavorResources(cohort string, assignment resources.FlavorResourceQuantities) bool {
-	cohortUsage, cohortFound := cu[cohort]
-	if !cohortFound {
-		return false
-	}
-	for fr := range assignment {
-		if _, found := cohortUsage[fr]; found {
-			return true
-		}
-	}
-	return false
-}
-
-=======
->>>>>>> bb4305d8
 func setSkipped(e *entry, inadmissibleMsg string) {
 	e.status = skipped
 	e.inadmissibleMsg = inadmissibleMsg
@@ -265,44 +233,6 @@
 			continue
 		}
 
-<<<<<<< HEAD
-			// We skip multiple-preemptions per cohort if any of the targets are overlapping
-			pendingPreemptions := make([]string, 0, len(e.preemptionTargets))
-			for _, target := range e.preemptionTargets {
-				pendingPreemptions = append(pendingPreemptions, workload.Key(target.WorkloadInfo.Obj))
-			}
-			if preemptedWorkloads.HasAny(pendingPreemptions...) {
-				setSkipped(e, "Workload has overlapping preemption targets with another workload")
-				skippedPreemptions[cq.Name]++
-				continue
-			}
-
-			usage := e.netUsage()
-			if !cq.Fits(usage) {
-				setSkipped(e, "Workload no longer fits after processing another workload")
-				if mode == flavorassigner.Preempt {
-					skippedPreemptions[cq.Name]++
-				}
-				continue
-			}
-			preemptedWorkloads.Insert(pendingPreemptions...)
-			cq.AddUsage(usage)
-		} else if cq.Cohort != nil {
-			sum := cycleCohortsUsage.totalUsageForCommonFlavorResources(cq.Cohort.Name, e.assignment.Usage)
-			// Check whether there was an assignment in this cycle that could render the next assignments invalid:
-			// - If the workload no longer fits in the cohort.
-			// - If there was another assignment in the cohort, then the preemption calculation is no longer valid.
-			if cycleCohortsUsage.hasCommonFlavorResources(cq.Cohort.Name, e.assignment.Usage) {
-				if mode == flavorassigner.Fit && !cq.FitInCohort(sum) {
-					setSkipped(e, "Workload no longer fits after processing another workload")
-					continue
-				}
-				if mode == flavorassigner.Preempt && cycleCohortsSkipPreemption.Has(cq.Cohort.Name) {
-					setSkipped(e, "Workload skipped because its preemption calculations were invalidated by another workload")
-					skippedPreemptions[cq.Name]++
-					continue
-				}
-=======
 		// We skip multiple-preemptions per cohort if any of the targets are overlapping
 		pendingPreemptions := make([]string, 0, len(e.preemptionTargets))
 		for _, target := range e.preemptionTargets {
@@ -319,7 +249,6 @@
 			setSkipped(e, "Workload no longer fits after processing another workload")
 			if mode == flavorassigner.Preempt {
 				skippedPreemptions[cq.Name]++
->>>>>>> bb4305d8
 			}
 			continue
 		}
@@ -368,11 +297,7 @@
 		}
 	}
 	reportSkippedPreemptions(skippedPreemptions)
-<<<<<<< HEAD
-	metrics.AdmissionAttempt(result, time.Since(startTime))
-=======
 	metrics.AdmissionAttempt(result, s.clock.Since(startTime))
->>>>>>> bb4305d8
 	if result != metrics.AdmissionResultSuccess {
 		return wait.SlowDown
 	}
@@ -479,17 +404,10 @@
 			if cqQuota.BorrowingLimit == nil {
 				reservedUsage[fr] = usage
 			} else {
-<<<<<<< HEAD
-				reservedUsage[fr] = min(usage, cqQuota.Nominal+*cqQuota.BorrowingLimit-cq.Usage[fr])
-			}
-		} else {
-			reservedUsage[fr] = max(0, min(usage, cqQuota.Nominal-cq.Usage[fr]))
-=======
 				reservedUsage[fr] = min(usage, cqQuota.Nominal+*cqQuota.BorrowingLimit-cq.ResourceNode.Usage[fr])
 			}
 		} else {
 			reservedUsage[fr] = max(0, min(usage, cqQuota.Nominal-cq.ResourceNode.Usage[fr]))
->>>>>>> bb4305d8
 		}
 	}
 	return reservedUsage
@@ -526,13 +444,9 @@
 			mode := assignment.RepresentativeMode()
 			if mode == flavorassigner.Fit {
 				return &partialAssignment{assignment: assignment}, true
-<<<<<<< HEAD
-			} else if assignment.RepresentativeMode() == flavorassigner.Preempt {
-=======
 			}
 
 			if mode == flavorassigner.Preempt {
->>>>>>> bb4305d8
 				preemptionTargets := s.preemptor.GetTargets(log, *wl, assignment, snap)
 				if len(preemptionTargets) > 0 {
 					return &partialAssignment{assignment: assignment, preemptionTargets: preemptionTargets}, true
