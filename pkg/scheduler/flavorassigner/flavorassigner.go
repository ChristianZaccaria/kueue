--- conflicted
+++ resolved
@@ -106,11 +106,8 @@
 	return psFlavors
 }
 
-<<<<<<< HEAD
-=======
 // TotalRequestsFor - returns the total quota needs of the wl, taking into account the potential
 // scaling needed in case of partial admission.
->>>>>>> bb4305d8
 func (a *Assignment) TotalRequestsFor(wl *workload.Info) resources.FlavorResourceQuantities {
 	usage := make(resources.FlavorResourceQuantities)
 	for i, ps := range wl.TotalRequests {
@@ -603,58 +600,6 @@
 // if borrowing is required when preempting.
 // If the flavor doesn't satisfy limits immediately (when waiting or preemption
 // could help), it returns a Status with reasons.
-<<<<<<< HEAD
-func (a *FlavorAssigner) fitsResourceQuota(log logr.Logger, fr resources.FlavorResource, val int64, rQuota *cache.ResourceQuota) (granularMode, bool, *Status) {
-	var status Status
-	var borrow bool
-	used := a.cq.Usage[fr]
-	mode := noFit
-	if val <= rQuota.Nominal {
-		// The request can be satisfied by the nominal quota, assuming quota is
-		// reclaimed from the cohort or assuming all active workloads in the
-		// ClusterQueue are preempted.
-		mode = preempt
-	}
-	cohortAvailable := rQuota.Nominal
-	if a.cq.Cohort != nil {
-		cohortAvailable = a.cq.RequestableCohortQuota(fr)
-	}
-
-	if a.canPreemptWhileBorrowing() {
-		// when preemption with borrowing is enabled, we can succeed to admit the
-		// workload if preemption is used.
-		if (rQuota.BorrowingLimit == nil || val <= rQuota.Nominal+*rQuota.BorrowingLimit) && val <= cohortAvailable {
-			mode = preempt
-			borrow = val > rQuota.Nominal
-		}
-	}
-	if rQuota.BorrowingLimit != nil && used+val > rQuota.Nominal+*rQuota.BorrowingLimit {
-		status.append(fmt.Sprintf("borrowing limit for %s in flavor %s exceeded", fr.Resource, fr.Flavor))
-		return mode, borrow, &status
-	}
-
-	if a.oracle.IsReclaimPossible(log, a.cq, *a.wl, fr, val) {
-		mode = reclaim
-	}
-
-	cohortUsed := used
-	if a.cq.Cohort != nil {
-		cohortUsed = a.cq.UsedCohortQuota(fr)
-	}
-
-	lack := cohortUsed + val - cohortAvailable
-	if lack <= 0 {
-		return fit, used+val > rQuota.Nominal, nil
-	}
-
-	lackQuantity := resources.ResourceQuantity(fr.Resource, lack)
-	msg := fmt.Sprintf("insufficient unused quota in cohort for %s in flavor %s, %s more needed", fr.Resource, fr.Flavor, &lackQuantity)
-	if a.cq.Cohort == nil {
-		if mode == noFit {
-			msg = fmt.Sprintf("insufficient quota for %s in flavor %s in ClusterQueue", fr.Resource, fr.Flavor)
-		} else {
-			msg = fmt.Sprintf("insufficient unused quota for %s in flavor %s, %s more needed", fr.Resource, fr.Flavor, &lackQuantity)
-=======
 func (a *FlavorAssigner) fitsResourceQuota(log logr.Logger, fr resources.FlavorResource, val int64, rQuota cache.ResourceQuota) (granularMode, bool, *Status) {
 	var status Status
 
@@ -680,7 +625,6 @@
 		mode = preempt
 		if a.oracle.IsReclaimPossible(log, a.cq, *a.wl, fr, val) {
 			mode = reclaim
->>>>>>> bb4305d8
 		}
 	} else if a.canPreemptWhileBorrowing() {
 		mode = preempt
