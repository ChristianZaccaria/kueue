/*
Copyright 2022 The Kubernetes Authors.

Licensed under the Apache License, Version 2.0 (the "License");
you may not use this file except in compliance with the License.
You may obtain a copy of the License at

    http://www.apache.org/licenses/LICENSE-2.0

Unless required by applicable law or agreed to in writing, software
distributed under the License is distributed on an "AS IS" BASIS,
WITHOUT WARRANTIES OR CONDITIONS OF ANY KIND, either express or implied.
See the License for the specific language governing permissions and
limitations under the License.
*/

package flavorassigner

import (
	"testing"

	"github.com/go-logr/logr"
	"github.com/go-logr/logr/testr"
	"github.com/google/go-cmp/cmp"
	"github.com/google/go-cmp/cmp/cmpopts"
	corev1 "k8s.io/api/core/v1"
	"k8s.io/apimachinery/pkg/api/resource"

	kueue "sigs.k8s.io/kueue/apis/kueue/v1beta1"
	"sigs.k8s.io/kueue/pkg/cache"
	"sigs.k8s.io/kueue/pkg/features"
	"sigs.k8s.io/kueue/pkg/resources"
	utiltesting "sigs.k8s.io/kueue/pkg/util/testing"
	"sigs.k8s.io/kueue/pkg/workload"
)

<<<<<<< HEAD
type cohortResources struct {
	requestableResources resources.FlavorResourceQuantities
	usage                resources.FlavorResourceQuantities
}

type testOracle struct{}

func (f *testOracle) IsReclaimPossible(log logr.Logger, cq *cache.ClusterQueueSnapshot, wl workload.Info, fr resources.FlavorResource, quantity int64) bool {
	return cq.QuotaFor(fr).Nominal >= quantity+cq.Usage[fr]
=======
type testOracle struct{}

func (f *testOracle) IsReclaimPossible(log logr.Logger, cq *cache.ClusterQueueSnapshot, wl workload.Info, fr resources.FlavorResource, quantity int64) bool {
	return !cq.BorrowingWith(fr, quantity)
>>>>>>> bb4305d8
}

func TestAssignFlavors(t *testing.T) {
	resourceFlavors := map[kueue.ResourceFlavorReference]*kueue.ResourceFlavor{
		"default": utiltesting.MakeResourceFlavor("default").Obj(),
		"one":     utiltesting.MakeResourceFlavor("one").NodeLabel("type", "one").Obj(),
		"two":     utiltesting.MakeResourceFlavor("two").NodeLabel("type", "two").Obj(),
		"b_one":   utiltesting.MakeResourceFlavor("b_one").NodeLabel("b_type", "one").Obj(),
		"b_two":   utiltesting.MakeResourceFlavor("b_two").NodeLabel("b_type", "two").Obj(),
		"tainted": utiltesting.MakeResourceFlavor("tainted").
			Taint(corev1.Taint{
				Key:    "instance",
				Value:  "spot",
				Effect: corev1.TaintEffectNoSchedule,
			}).Obj(),
		"taint_and_toleration": utiltesting.MakeResourceFlavor("taint_and_toleration").
			Taint(corev1.Taint{
				Key:    "instance",
				Value:  "spot",
				Effect: corev1.TaintEffectNoSchedule,
			}).
			Toleration(corev1.Toleration{
				Key:      "instance",
				Operator: corev1.TolerationOpEqual,
				Value:    "spot",
				Effect:   corev1.TaintEffectNoSchedule,
			}).
			Obj(),
	}

	cases := map[string]struct {
<<<<<<< HEAD
		wlPods             []kueue.PodSet
		wlReclaimablePods  []kueue.ReclaimablePod
		clusterQueue       kueue.ClusterQueue
		clusterQueueUsage  resources.FlavorResourceQuantities
		cohortResources    *cohortResources
		wantRepMode        FlavorAssignmentMode
		wantAssignment     Assignment
		enableLendingLimit bool
		enableFairSharing  bool
=======
		wlPods                     []kueue.PodSet
		wlReclaimablePods          []kueue.ReclaimablePod
		clusterQueue               kueue.ClusterQueue
		clusterQueueUsage          resources.FlavorResourceQuantities
		secondaryClusterQueue      *kueue.ClusterQueue
		secondaryClusterQueueUsage resources.FlavorResourceQuantities
		wantRepMode                FlavorAssignmentMode
		wantAssignment             Assignment
		disableLendingLimit        bool
		enableFairSharing          bool
>>>>>>> bb4305d8
	}{
		"single flavor, fits": {
			wlPods: []kueue.PodSet{
				*utiltesting.MakePodSet("main", 1).
					Request(corev1.ResourceCPU, "1").
					Request(corev1.ResourceMemory, "1Mi").
					Obj(),
			},
			clusterQueue: utiltesting.MakeClusterQueue("test-clusterqueue").
				ResourceGroup(
					utiltesting.MakeFlavorQuotas("default").
						Resource(corev1.ResourceCPU, "1").
						Resource(corev1.ResourceMemory, "2Mi").
						FlavorQuotas,
				).ClusterQueue,
			wantRepMode: Fit,
			wantAssignment: Assignment{
				PodSets: []PodSetAssignment{
					{
						Name: "main",
						Flavors: ResourceAssignment{
							corev1.ResourceCPU:    {Name: "default", Mode: Fit, TriedFlavorIdx: -1},
							corev1.ResourceMemory: {Name: "default", Mode: Fit, TriedFlavorIdx: -1},
						},
						Requests: corev1.ResourceList{
							corev1.ResourceCPU:    resource.MustParse("1"),
							corev1.ResourceMemory: resource.MustParse("1Mi"),
						},
						Count: 1,
					},
				},
				Usage: resources.FlavorResourceQuantities{
					{Flavor: "default", Resource: corev1.ResourceCPU}:    1_000,
					{Flavor: "default", Resource: corev1.ResourceMemory}: utiltesting.Mi,
				},
			},
		},
		"single flavor, fits tainted flavor": {
			wlPods: []kueue.PodSet{
				*utiltesting.MakePodSet("main", 1).
					Request(corev1.ResourceCPU, "1").
					Toleration(corev1.Toleration{
						Key:      "instance",
						Operator: corev1.TolerationOpEqual,
						Value:    "spot",
						Effect:   corev1.TaintEffectNoSchedule,
					}).
					Obj(),
			},
			clusterQueue: utiltesting.MakeClusterQueue("test-clusterqueue").
				ResourceGroup(
					utiltesting.MakeFlavorQuotas("tainted").
						Resource(corev1.ResourceCPU, "4").
						FlavorQuotas,
				).ClusterQueue,

			wantRepMode: Fit,
			wantAssignment: Assignment{
				PodSets: []PodSetAssignment{{
					Name: "main",
					Flavors: ResourceAssignment{
						corev1.ResourceCPU: {Name: "tainted", Mode: Fit, TriedFlavorIdx: -1},
					},
					Requests: corev1.ResourceList{
						corev1.ResourceCPU: resource.MustParse("1"),
					},
					Count: 1,
				}},
				Usage: resources.FlavorResourceQuantities{
					{Flavor: "tainted", Resource: corev1.ResourceCPU}: 1_000,
				},
			},
		},
		"single flavor, fits tainted flavor with toleration": {
			wlPods: []kueue.PodSet{
				*utiltesting.MakePodSet("main", 1).Request(corev1.ResourceCPU, "1").Obj(),
			},
			clusterQueue: utiltesting.MakeClusterQueue("test-clusterqueue").
				ResourceGroup(
					utiltesting.MakeFlavorQuotas("taint_and_toleration").
						Resource(corev1.ResourceCPU, "4").
						FlavorQuotas,
				).ClusterQueue,

			wantRepMode: Fit,
			wantAssignment: Assignment{
				PodSets: []PodSetAssignment{{
					Name: "main",
					Flavors: ResourceAssignment{
						corev1.ResourceCPU: {Name: "taint_and_toleration", Mode: Fit, TriedFlavorIdx: -1},
					},
					Requests: corev1.ResourceList{
						corev1.ResourceCPU: resource.MustParse("1"),
					},
					Count: 1,
				}},
				Usage: resources.FlavorResourceQuantities{
					{Flavor: "taint_and_toleration", Resource: corev1.ResourceCPU}: 1_000,
				},
			},
		},
		"single flavor, used resources, doesn't fit": {
			wlPods: []kueue.PodSet{
				*utiltesting.MakePodSet("main", 1).
					Request(corev1.ResourceCPU, "2").
					Obj(),
			},
			clusterQueue: utiltesting.MakeClusterQueue("test-clusterqueue").
				ResourceGroup(
					utiltesting.MakeFlavorQuotas("default").
						Resource(corev1.ResourceCPU, "4").
						FlavorQuotas,
				).ClusterQueue,
			clusterQueueUsage: resources.FlavorResourceQuantities{
				{Flavor: "default", Resource: corev1.ResourceCPU}: 3_000,
			},
			wantRepMode: Preempt,
			wantAssignment: Assignment{
				PodSets: []PodSetAssignment{{
					Name: "main",
					Flavors: ResourceAssignment{
						corev1.ResourceCPU: {Name: "default", Mode: Preempt, TriedFlavorIdx: -1},
					},
					Requests: corev1.ResourceList{
						corev1.ResourceCPU: resource.MustParse("2"),
					},
					Status: &Status{
						reasons: []string{"insufficient unused quota for cpu in flavor default, 1 more needed"},
					},
					Count: 1,
				}},
				Usage: resources.FlavorResourceQuantities{
					{Flavor: "default", Resource: corev1.ResourceCPU}: 2_000,
				},
			},
		},
		"multiple resource groups, fits": {
			wlPods: []kueue.PodSet{
				*utiltesting.MakePodSet("main", 1).
					Request(corev1.ResourceCPU, "3").
					Request(corev1.ResourceMemory, "10Mi").
					Obj(),
			},
			clusterQueue: utiltesting.MakeClusterQueue("test-clusterqueue").
				ResourceGroup(
					utiltesting.MakeFlavorQuotas("one").
						Resource(corev1.ResourceCPU, "2").
						FlavorQuotas,
					utiltesting.MakeFlavorQuotas("two").
						Resource(corev1.ResourceCPU, "4").
						FlavorQuotas,
				).
				ResourceGroup(
					utiltesting.MakeFlavorQuotas("b_one").
						Resource(corev1.ResourceMemory, "1Gi").
						FlavorQuotas,
					utiltesting.MakeFlavorQuotas("b_two").
						Resource(corev1.ResourceMemory, "5Gi").
						FlavorQuotas,
				).
				ClusterQueue,
			wantRepMode: Fit,
			wantAssignment: Assignment{
				PodSets: []PodSetAssignment{{
					Name: "main",
					Flavors: ResourceAssignment{
						corev1.ResourceCPU:    {Name: "two", Mode: Fit, TriedFlavorIdx: -1},
						corev1.ResourceMemory: {Name: "b_one", Mode: Fit, TriedFlavorIdx: 0},
					},
					Requests: corev1.ResourceList{
						corev1.ResourceCPU:    resource.MustParse("3"),
						corev1.ResourceMemory: resource.MustParse("10Mi"),
					},
					Count: 1,
				}},
				Usage: resources.FlavorResourceQuantities{
					{Flavor: "two", Resource: corev1.ResourceCPU}:      3_000,
					{Flavor: "b_one", Resource: corev1.ResourceMemory}: 10 * utiltesting.Mi,
				},
			},
		},
		"multiple resource groups, one could fit with preemption, other doesn't fit": {
			wlPods: []kueue.PodSet{
				*utiltesting.MakePodSet("main", 1).
					Request(corev1.ResourceCPU, "3").
					Request(corev1.ResourceMemory, "10Mi").
					Obj(),
			},
			clusterQueue: utiltesting.MakeClusterQueue("test-clusterqueue").
				ResourceGroup(
					utiltesting.MakeFlavorQuotas("one").
						Resource(corev1.ResourceCPU, "3").
						FlavorQuotas,
				).ResourceGroup(
				utiltesting.MakeFlavorQuotas("b_one").
					Resource(corev1.ResourceMemory, "1Mi").
					FlavorQuotas,
			).ClusterQueue,

			clusterQueueUsage: resources.FlavorResourceQuantities{
				{Flavor: "one", Resource: corev1.ResourceCPU}: 1_000,
			},

			wantAssignment: Assignment{
				PodSets: []PodSetAssignment{{
					Name: "main",
					Requests: corev1.ResourceList{
						corev1.ResourceCPU:    resource.MustParse("3"),
						corev1.ResourceMemory: resource.MustParse("10Mi"),
					},
					Status: &Status{
						reasons: []string{
							"insufficient quota for memory in flavor b_one, request > maximum capacity (10Mi > 1Mi)",
						},
					},
					Count: 1,
				}},
				Usage: resources.FlavorResourceQuantities{},
			},
		},
		"multiple resource groups with multiple resources, fits": {
			wlPods: []kueue.PodSet{
				*utiltesting.MakePodSet("main", 1).
					Request(corev1.ResourceCPU, "3").
					Request(corev1.ResourceMemory, "10Mi").
					Request("example.com/gpu", "3").
					Obj(),
			},
			clusterQueue: utiltesting.MakeClusterQueue("test-clusterqueue").
				ResourceGroup(
					utiltesting.MakeFlavorQuotas("one").
						Resource(corev1.ResourceCPU, "2").
						Resource(corev1.ResourceMemory, "1Gi").
						FlavorQuotas,
					utiltesting.MakeFlavorQuotas("two").
						Resource(corev1.ResourceCPU, "4").
						Resource(corev1.ResourceMemory, "15Mi").
						FlavorQuotas,
				).ResourceGroup(
				utiltesting.MakeFlavorQuotas("b_one").
					Resource("example.com/gpu", "4").
					FlavorQuotas,
				utiltesting.MakeFlavorQuotas("b_two").
					Resource("example.com/gpu", "2").
					FlavorQuotas,
			).ClusterQueue,

			wantRepMode: Fit,
			wantAssignment: Assignment{
				PodSets: []PodSetAssignment{{
					Name: "main",
					Flavors: ResourceAssignment{
						corev1.ResourceCPU:    {Name: "two", Mode: Fit, TriedFlavorIdx: -1},
						corev1.ResourceMemory: {Name: "two", Mode: Fit, TriedFlavorIdx: -1},
						"example.com/gpu":     {Name: "b_one", Mode: Fit, TriedFlavorIdx: 0},
					},
					Requests: corev1.ResourceList{
						corev1.ResourceCPU:    resource.MustParse("3"),
						corev1.ResourceMemory: resource.MustParse("10Mi"),
						"example.com/gpu":     resource.MustParse("3"),
					},
					Count: 1,
				}},
				Usage: resources.FlavorResourceQuantities{
					{Flavor: "two", Resource: corev1.ResourceCPU}:    3_000,
					{Flavor: "two", Resource: corev1.ResourceMemory}: 10 * utiltesting.Mi,
					{Flavor: "b_one", Resource: "example.com/gpu"}:   3,
				},
			},
		},
		"multiple resource groups with multiple resources, fits with different modes": {
			wlPods: []kueue.PodSet{
				*utiltesting.MakePodSet("main", 1).
					Request(corev1.ResourceCPU, "3").
					Request(corev1.ResourceMemory, "10Mi").
					Request("example.com/gpu", "3").
					Obj(),
			},
			clusterQueue: utiltesting.MakeClusterQueue("test-clusterqueue").
				ResourceGroup(
					utiltesting.MakeFlavorQuotas("one").
						Resource(corev1.ResourceCPU, "2").
						Resource(corev1.ResourceMemory, "1Gi").
						FlavorQuotas,
					utiltesting.MakeFlavorQuotas("two").
						Resource(corev1.ResourceCPU, "4").
						Resource(corev1.ResourceMemory, "15Mi").
						FlavorQuotas,
				).ResourceGroup(
				utiltesting.MakeFlavorQuotas("b_one").
					Resource("example.com/gpu", "4").
					FlavorQuotas,
			).Cohort("test-cohort").
				ClusterQueue,
			clusterQueueUsage: resources.FlavorResourceQuantities{
				{Flavor: "two", Resource: corev1.ResourceMemory}: 10 * utiltesting.Mi,
			},
<<<<<<< HEAD
			cohortResources: &cohortResources{
				requestableResources: resources.FlavorResourceQuantities{
					{Flavor: "one", Resource: corev1.ResourceCPU}:    2_000,
					{Flavor: "one", Resource: corev1.ResourceMemory}: utiltesting.Gi,
					{Flavor: "two", Resource: corev1.ResourceCPU}:    4_000,
					{Flavor: "two", Resource: corev1.ResourceMemory}: 15 * utiltesting.Mi,
					{Flavor: "b_one", Resource: "example.com/gpu"}:   4,
				},
				usage: resources.FlavorResourceQuantities{
					{Flavor: "two", Resource: corev1.ResourceMemory}: 10 * utiltesting.Mi,
					{Flavor: "b_one", Resource: "example.com/gpu"}:   2,
				},
=======
			secondaryClusterQueue: utiltesting.MakeClusterQueue("test-secondary-clusterqueue").
				ResourceGroup(
					utiltesting.MakeFlavorQuotas("b_one").
						Resource("example.com/gpu", "0").
						FlavorQuotas,
				).
				Cohort("test-cohort").
				Obj(),
			secondaryClusterQueueUsage: resources.FlavorResourceQuantities{
				{Flavor: "b_one", Resource: "example.com/gpu"}: 2,
>>>>>>> bb4305d8
			},
			wantRepMode: Preempt,
			wantAssignment: Assignment{
				PodSets: []PodSetAssignment{{
					Name: "main",
					Flavors: ResourceAssignment{
						corev1.ResourceCPU:    {Name: "two", Mode: Fit, TriedFlavorIdx: -1},
						corev1.ResourceMemory: {Name: "two", Mode: Preempt, TriedFlavorIdx: -1},
						"example.com/gpu":     {Name: "b_one", Mode: Preempt, TriedFlavorIdx: -1},
					},
					Requests: corev1.ResourceList{
						corev1.ResourceCPU:    resource.MustParse("3"),
						corev1.ResourceMemory: resource.MustParse("10Mi"),
						"example.com/gpu":     resource.MustParse("3"),
					},
					Status: &Status{
						reasons: []string{
							"insufficient quota for cpu in flavor one, request > maximum capacity (3 > 2)",
							"insufficient unused quota for memory in flavor two, 5Mi more needed",
							"insufficient unused quota for example.com/gpu in flavor b_one, 1 more needed",
						},
					},
					Count: 1,
				}},
<<<<<<< HEAD
=======
				Borrowing: true,
>>>>>>> bb4305d8
				Usage: resources.FlavorResourceQuantities{
					{Flavor: "two", Resource: corev1.ResourceCPU}:    3_000,
					{Flavor: "two", Resource: corev1.ResourceMemory}: 10 * utiltesting.Mi,
					{Flavor: "b_one", Resource: "example.com/gpu"}:   3,
				},
			},
		},
		"multiple resources in a group, doesn't fit": {
			wlPods: []kueue.PodSet{
				*utiltesting.MakePodSet("main", 1).
					Request(corev1.ResourceCPU, "3").
					Request(corev1.ResourceMemory, "10Mi").
					Obj(),
			},
			clusterQueue: utiltesting.MakeClusterQueue("test-clusterqueue").
				ResourceGroup(
					utiltesting.MakeFlavorQuotas("one").
						Resource(corev1.ResourceCPU, "2").
						Resource(corev1.ResourceMemory, "1Gi").
						FlavorQuotas,
					utiltesting.MakeFlavorQuotas("two").
						Resource(corev1.ResourceCPU, "4").
						Resource(corev1.ResourceMemory, "5Mi").
						FlavorQuotas,
				).ClusterQueue,
			wantAssignment: Assignment{
				PodSets: []PodSetAssignment{{
					Name: "main",
					Requests: corev1.ResourceList{
						corev1.ResourceCPU:    resource.MustParse("3"),
						corev1.ResourceMemory: resource.MustParse("10Mi"),
					},
					Status: &Status{
						reasons: []string{
							"insufficient quota for cpu in flavor one, request > maximum capacity (3 > 2)",
							"insufficient quota for memory in flavor two, request > maximum capacity (10Mi > 5Mi)",
						},
					},
					Count: 1,
				}},
				Usage: resources.FlavorResourceQuantities{},
			},
		},
		"multiple flavors, fits while skipping tainted flavor": {
			wlPods: []kueue.PodSet{
				*utiltesting.MakePodSet("main", 1).
					Request(corev1.ResourceCPU, "3").
					Obj(),
			},
			clusterQueue: utiltesting.MakeClusterQueue("test-clusterqueue").
				ResourceGroup(
					utiltesting.MakeFlavorQuotas("tainted").
						Resource(corev1.ResourceCPU, "4").
						FlavorQuotas,
					utiltesting.MakeFlavorQuotas("two").
						Resource(corev1.ResourceCPU, "4").
						FlavorQuotas,
				).ClusterQueue,
			wantRepMode: Fit,
			wantAssignment: Assignment{
				PodSets: []PodSetAssignment{{
					Name: "main",
					Flavors: ResourceAssignment{
						corev1.ResourceCPU: {Name: "two", Mode: Fit, TriedFlavorIdx: -1},
					},
					Requests: corev1.ResourceList{
						corev1.ResourceCPU: resource.MustParse("3"),
					},
					Count: 1,
				}},
				Usage: resources.FlavorResourceQuantities{
					{Flavor: "two", Resource: corev1.ResourceCPU}: 3_000,
				},
			},
		},
		"multiple flavors, fits a node selector": {
			wlPods: []kueue.PodSet{
				{
					Count: 1,
					Name:  "main",
					Template: corev1.PodTemplateSpec{
						Spec: corev1.PodSpec{
							Containers: utiltesting.SingleContainerForRequest(map[corev1.ResourceName]string{
								corev1.ResourceCPU: "1",
							}),
							// ignored:foo should get ignored
							NodeSelector: map[string]string{"type": "two", "ignored1": "foo"},
							Affinity: &corev1.Affinity{NodeAffinity: &corev1.NodeAffinity{
								RequiredDuringSchedulingIgnoredDuringExecution: &corev1.NodeSelector{
									NodeSelectorTerms: []corev1.NodeSelectorTerm{
										{
											MatchExpressions: []corev1.NodeSelectorRequirement{
												{
													// this expression should get ignored
													Key:      "ignored2",
													Operator: corev1.NodeSelectorOpIn,
													Values:   []string{"bar"},
												},
											},
										},
									},
								}},
							},
						},
					},
				},
			},
			clusterQueue: utiltesting.MakeClusterQueue("test-clusterqueue").
				ResourceGroup(
					utiltesting.MakeFlavorQuotas("one").
						Resource(corev1.ResourceCPU, "4").
						FlavorQuotas,
					utiltesting.MakeFlavorQuotas("two").
						Resource(corev1.ResourceCPU, "4").
						FlavorQuotas,
				).ClusterQueue,
			wantRepMode: Fit,
			wantAssignment: Assignment{
				PodSets: []PodSetAssignment{{
					Name: "main",
					Flavors: ResourceAssignment{
						corev1.ResourceCPU: {Name: "two", Mode: Fit, TriedFlavorIdx: -1},
					},
					Requests: corev1.ResourceList{
						corev1.ResourceCPU: resource.MustParse("1"),
					},
					Count: 1,
				}},
				Usage: resources.FlavorResourceQuantities{
					{Flavor: "two", Resource: corev1.ResourceCPU}: 1_000,
				},
			},
		},
		"multiple flavors, fits with node affinity": {
			wlPods: []kueue.PodSet{
				{
					Count: 1,
					Name:  "main",
					Template: corev1.PodTemplateSpec{
						Spec: corev1.PodSpec{
							Containers: utiltesting.SingleContainerForRequest(map[corev1.ResourceName]string{
								corev1.ResourceCPU:    "1",
								corev1.ResourceMemory: "1Mi",
							}),
							NodeSelector: map[string]string{"ignored1": "foo"},
							Affinity: &corev1.Affinity{NodeAffinity: &corev1.NodeAffinity{
								RequiredDuringSchedulingIgnoredDuringExecution: &corev1.NodeSelector{
									NodeSelectorTerms: []corev1.NodeSelectorTerm{
										{
											MatchExpressions: []corev1.NodeSelectorRequirement{
												{
													Key:      "type",
													Operator: corev1.NodeSelectorOpIn,
													Values:   []string{"two"},
												},
											},
										},
									},
								}},
							},
						},
					},
				},
			},
			clusterQueue: utiltesting.MakeClusterQueue("test-clusterqueue").
				ResourceGroup(
					utiltesting.MakeFlavorQuotas("one").
						Resource(corev1.ResourceCPU, "4").
						Resource(corev1.ResourceMemory, "1Gi").
						FlavorQuotas,
					utiltesting.MakeFlavorQuotas("two").
						Resource(corev1.ResourceCPU, "4").
						Resource(corev1.ResourceMemory, "1Gi").
						FlavorQuotas,
				).ClusterQueue,

			wantRepMode: Fit,
			wantAssignment: Assignment{
				PodSets: []PodSetAssignment{{
					Name: "main",
					Flavors: ResourceAssignment{
						corev1.ResourceCPU:    {Name: "two", Mode: Fit, TriedFlavorIdx: -1},
						corev1.ResourceMemory: {Name: "two", Mode: Fit, TriedFlavorIdx: -1},
					},
					Requests: corev1.ResourceList{
						corev1.ResourceCPU:    resource.MustParse("1"),
						corev1.ResourceMemory: resource.MustParse("1Mi"),
					},
					Count: 1,
				}},
				Usage: resources.FlavorResourceQuantities{
					{Flavor: "two", Resource: corev1.ResourceCPU}:    1_000,
					{Flavor: "two", Resource: corev1.ResourceMemory}: utiltesting.Mi,
				},
			},
		},
		"multiple flavors, node affinity fits any flavor": {
			wlPods: []kueue.PodSet{
				{
					Count: 1,
					Name:  "main",
					Template: corev1.PodTemplateSpec{
						Spec: corev1.PodSpec{
							Containers: utiltesting.SingleContainerForRequest(map[corev1.ResourceName]string{
								corev1.ResourceCPU: "1",
							}),
							Affinity: &corev1.Affinity{NodeAffinity: &corev1.NodeAffinity{
								RequiredDuringSchedulingIgnoredDuringExecution: &corev1.NodeSelector{
									NodeSelectorTerms: []corev1.NodeSelectorTerm{
										{
											MatchExpressions: []corev1.NodeSelectorRequirement{
												{
													Key:      "ignored2",
													Operator: corev1.NodeSelectorOpIn,
													Values:   []string{"bar"},
												},
											},
										},
										{
											MatchExpressions: []corev1.NodeSelectorRequirement{
												{
													// although this terms selects two
													// the first term practically matches
													// any flavor; and since the terms
													// are ORed, any flavor can be selected.
													Key:      "cpuType",
													Operator: corev1.NodeSelectorOpIn,
													Values:   []string{"two"},
												},
											},
										},
									},
								}},
							},
						},
					},
				},
			},
			clusterQueue: utiltesting.MakeClusterQueue("test-clusterqueue").
				ResourceGroup(
					utiltesting.MakeFlavorQuotas("one").
						Resource(corev1.ResourceCPU, "4").
						FlavorQuotas,
					utiltesting.MakeFlavorQuotas("two").
						Resource(corev1.ResourceCPU, "4").
						FlavorQuotas,
				).ClusterQueue,

			wantRepMode: Fit,
			wantAssignment: Assignment{
				PodSets: []PodSetAssignment{{
					Name: "main",
					Flavors: ResourceAssignment{
						corev1.ResourceCPU: {Name: "one", Mode: Fit, TriedFlavorIdx: 0},
					},
					Requests: corev1.ResourceList{
						corev1.ResourceCPU: resource.MustParse("1"),
					},
					Count: 1,
				}},
				Usage: resources.FlavorResourceQuantities{
					{Flavor: "one", Resource: corev1.ResourceCPU}: 1_000,
				},
			},
		},
		"multiple flavors, doesn't fit node affinity": {
			wlPods: []kueue.PodSet{
				{
					Count: 1,
					Name:  "main",
					Template: corev1.PodTemplateSpec{
						Spec: corev1.PodSpec{
							Containers: utiltesting.SingleContainerForRequest(map[corev1.ResourceName]string{
								corev1.ResourceCPU: "1",
							}),
							Affinity: &corev1.Affinity{NodeAffinity: &corev1.NodeAffinity{
								RequiredDuringSchedulingIgnoredDuringExecution: &corev1.NodeSelector{
									NodeSelectorTerms: []corev1.NodeSelectorTerm{
										{
											MatchExpressions: []corev1.NodeSelectorRequirement{
												{
													Key:      "type",
													Operator: corev1.NodeSelectorOpIn,
													Values:   []string{"three"},
												},
											},
										},
									},
								}},
							},
						},
					},
				},
			},
			clusterQueue: utiltesting.MakeClusterQueue("test-clusterqueue").
				ResourceGroup(
					utiltesting.MakeFlavorQuotas("one").
						Resource(corev1.ResourceCPU, "4").
						FlavorQuotas,
					utiltesting.MakeFlavorQuotas("two").
						Resource(corev1.ResourceCPU, "4").
						FlavorQuotas,
				).ClusterQueue,

			wantAssignment: Assignment{
				PodSets: []PodSetAssignment{{
					Name: "main",
					Requests: corev1.ResourceList{
						corev1.ResourceCPU: resource.MustParse("1"),
					},
					Status: &Status{
						reasons: []string{
							"flavor one doesn't match node affinity",
							"flavor two doesn't match node affinity",
						},
					},
					Count: 1,
				}},
				Usage: resources.FlavorResourceQuantities{},
			},
		},
		"multiple specs, fit different flavors": {
			wlPods: []kueue.PodSet{
				*utiltesting.MakePodSet("driver", 1).
					Request(corev1.ResourceCPU, "5").
					Obj(),
				*utiltesting.MakePodSet("worker", 1).
					Request(corev1.ResourceCPU, "3").
					Obj(),
			},
			clusterQueue: utiltesting.MakeClusterQueue("test-clusterqueue").
				ResourceGroup(
					utiltesting.MakeFlavorQuotas("one").
						Resource(corev1.ResourceCPU, "4").
						FlavorQuotas,
					utiltesting.MakeFlavorQuotas("two").
						Resource(corev1.ResourceCPU, "10").
						FlavorQuotas,
				).ClusterQueue,

			wantRepMode: Fit,
			wantAssignment: Assignment{
				PodSets: []PodSetAssignment{
					{
						Name: "driver",
						Flavors: ResourceAssignment{
							corev1.ResourceCPU: {Name: "two", Mode: Fit, TriedFlavorIdx: -1},
						},
						Requests: corev1.ResourceList{
							corev1.ResourceCPU: resource.MustParse("5"),
						},
						Count: 1,
					},
					{
						Name: "worker",
						Flavors: ResourceAssignment{
							corev1.ResourceCPU: {Name: "one", Mode: Fit, TriedFlavorIdx: 0},
						},
						Requests: corev1.ResourceList{
							corev1.ResourceCPU: resource.MustParse("3"),
						},
						Count: 1,
					},
				},
				Usage: resources.FlavorResourceQuantities{
					{Flavor: "one", Resource: corev1.ResourceCPU}: 3_000,
					{Flavor: "two", Resource: corev1.ResourceCPU}: 5_000,
				},
			},
		},
		"multiple specs, fits borrowing": {
			wlPods: []kueue.PodSet{
				*utiltesting.MakePodSet("driver", 1).
					Request(corev1.ResourceCPU, "4").
					Request(corev1.ResourceMemory, "1Gi").
					Obj(),
				*utiltesting.MakePodSet("worker", 1).
					Request(corev1.ResourceCPU, "6").
					Request(corev1.ResourceMemory, "4Gi").
					Obj(),
			},
			clusterQueue: utiltesting.MakeClusterQueue("test-clusterqueue").
				ResourceGroup(
					utiltesting.MakeFlavorQuotas("default").
						ResourceQuotaWrapper(corev1.ResourceCPU).NominalQuota("2").BorrowingLimit("98").Append().
						Resource(corev1.ResourceMemory, "2Gi").
						FlavorQuotas,
				).Cohort("test-cohort").
				ClusterQueue,
<<<<<<< HEAD

			cohortResources: &cohortResources{
				requestableResources: resources.FlavorResourceQuantities{
					{Flavor: "default", Resource: corev1.ResourceCPU}:    200_000,
					{Flavor: "default", Resource: corev1.ResourceMemory}: 200 * utiltesting.Gi,
				},
			},
=======
			secondaryClusterQueue: utiltesting.MakeClusterQueue("test-secondary-clusterqueue").
				ResourceGroup(
					*utiltesting.MakeFlavorQuotas("default").
						Resource(corev1.ResourceCPU, "198").
						Resource(corev1.ResourceMemory, "198Gi").
						Obj(),
				).
				Cohort("test-cohort").
				Obj(),
>>>>>>> bb4305d8
			wantRepMode: Fit,
			wantAssignment: Assignment{
				PodSets: []PodSetAssignment{
					{
						Name: "driver",
						Flavors: ResourceAssignment{
							corev1.ResourceCPU:    {Name: "default", Mode: Fit, TriedFlavorIdx: -1},
							corev1.ResourceMemory: {Name: "default", Mode: Fit, TriedFlavorIdx: -1},
						},
						Requests: corev1.ResourceList{
							corev1.ResourceCPU:    resource.MustParse("4"),
							corev1.ResourceMemory: resource.MustParse("1Gi"),
						},
						Count: 1,
					},
					{
						Name: "worker",
						Flavors: ResourceAssignment{
							corev1.ResourceCPU:    {Name: "default", Mode: Fit, TriedFlavorIdx: -1},
							corev1.ResourceMemory: {Name: "default", Mode: Fit, TriedFlavorIdx: -1},
						},
						Requests: corev1.ResourceList{
							corev1.ResourceCPU:    resource.MustParse("6"),
							corev1.ResourceMemory: resource.MustParse("4Gi"),
						},
						Count: 1,
					},
				},
				Borrowing: true,
				Usage: resources.FlavorResourceQuantities{
					{Flavor: "default", Resource: corev1.ResourceCPU}:    10_000,
					{Flavor: "default", Resource: corev1.ResourceMemory}: 5 * utiltesting.Gi,
				},
			},
		},
		"not enough space to borrow": {
			wlPods: []kueue.PodSet{
				*utiltesting.MakePodSet("main", 1).
					Request(corev1.ResourceCPU, "2").
					Obj(),
			},
			clusterQueue: utiltesting.MakeClusterQueue("test-clusterqueue").
				ResourceGroup(
					utiltesting.MakeFlavorQuotas("one").
						Resource(corev1.ResourceCPU, "1").
						FlavorQuotas,
				).Cohort("test-cohort").ClusterQueue,
<<<<<<< HEAD

			cohortResources: &cohortResources{
				requestableResources: resources.FlavorResourceQuantities{
					{Flavor: "one", Resource: corev1.ResourceCPU}: 10_000,
				},
				usage: resources.FlavorResourceQuantities{
					{Flavor: "one", Resource: corev1.ResourceCPU}: 9_000,
				},
=======
			secondaryClusterQueue: utiltesting.MakeClusterQueue("test-secondary-clusterqueue").
				ResourceGroup(
					utiltesting.MakeFlavorQuotas("one").
						ResourceQuotaWrapper(corev1.ResourceCPU).NominalQuota("10").LendingLimit("0").Append().
						FlavorQuotas,
				).
				Cohort("test-cohort").
				Obj(),
			secondaryClusterQueueUsage: resources.FlavorResourceQuantities{
				{Flavor: "one", Resource: corev1.ResourceCPU}: 9_000,
>>>>>>> bb4305d8
			},
			wantAssignment: Assignment{
				PodSets: []PodSetAssignment{{
					Name: "main",
					Requests: corev1.ResourceList{
						corev1.ResourceCPU: resource.MustParse("2"),
					},
					Status: &Status{
						reasons: []string{"insufficient quota for cpu in flavor one, request > maximum capacity (2 > 1)"},
					},
					Count: 1,
				}},
				Usage: resources.FlavorResourceQuantities{},
			},
		},
		"past max, but can preempt in ClusterQueue": {
			wlPods: []kueue.PodSet{
				*utiltesting.MakePodSet("main", 1).
					Request(corev1.ResourceCPU, "2").
					Obj(),
			},
			clusterQueue: utiltesting.MakeClusterQueue("test-clusterqueue").
				ResourceGroup(
					utiltesting.MakeFlavorQuotas("one").
						ResourceQuotaWrapper(corev1.ResourceCPU).NominalQuota("2").BorrowingLimit("8").Append().
						FlavorQuotas,
				).Cohort("test-cohort").
				ClusterQueue,
			clusterQueueUsage: resources.FlavorResourceQuantities{
				{Flavor: "one", Resource: corev1.ResourceCPU}: 9_000,
			},
<<<<<<< HEAD
			cohortResources: &cohortResources{
				requestableResources: resources.FlavorResourceQuantities{
					{Flavor: "one", Resource: corev1.ResourceCPU}: 100_000,
				},
				usage: resources.FlavorResourceQuantities{
					{Flavor: "one", Resource: corev1.ResourceCPU}: 9_000,
				},
=======
			secondaryClusterQueue: utiltesting.MakeClusterQueue("test-secondary-clusterqueue").
				ResourceGroup(
					utiltesting.MakeFlavorQuotas("one").
						Resource(corev1.ResourceCPU, "98").
						FlavorQuotas,
				).
				Cohort("test-cohort").
				Obj(),
			secondaryClusterQueueUsage: resources.FlavorResourceQuantities{
				{Flavor: "one", Resource: corev1.ResourceCPU}: 9_000,
>>>>>>> bb4305d8
			},
			wantRepMode: Preempt,
			wantAssignment: Assignment{
				PodSets: []PodSetAssignment{{
					Name: "main",
					Flavors: ResourceAssignment{
						corev1.ResourceCPU: {Name: "one", Mode: Preempt, TriedFlavorIdx: -1},
					},
					Requests: corev1.ResourceList{
						corev1.ResourceCPU: resource.MustParse("2"),
					},

					Status: &Status{
						reasons: []string{"insufficient unused quota for cpu in flavor one, 1 more needed"},
					},
					Count: 1,
				}},
<<<<<<< HEAD
=======
				Borrowing: true,
>>>>>>> bb4305d8
				Usage: resources.FlavorResourceQuantities{
					{Flavor: "one", Resource: corev1.ResourceCPU}: 2_000,
				},
			},
		},
		"past min, but can preempt in ClusterQueue": {
			wlPods: []kueue.PodSet{
				*utiltesting.MakePodSet("main", 1).
					Request(corev1.ResourceCPU, "2").
					Obj(),
			},
			clusterQueue: utiltesting.MakeClusterQueue("test-clusterqueue").
				ResourceGroup(
					utiltesting.MakeFlavorQuotas("one").
						Resource(corev1.ResourceCPU, "2").
						FlavorQuotas,
				).ClusterQueue,
			clusterQueueUsage: resources.FlavorResourceQuantities{
				{Flavor: "one", Resource: corev1.ResourceCPU}: 1_000,
			},
			wantRepMode: Preempt,
			wantAssignment: Assignment{
				PodSets: []PodSetAssignment{{
					Name: "main",
					Flavors: ResourceAssignment{
						corev1.ResourceCPU: {Name: "one", Mode: Preempt, TriedFlavorIdx: -1},
					},
					Requests: corev1.ResourceList{
						corev1.ResourceCPU: resource.MustParse("2"),
					},
					Status: &Status{
						reasons: []string{"insufficient unused quota for cpu in flavor one, 1 more needed"},
					},
					Count: 1,
				}},
				Usage: resources.FlavorResourceQuantities{
					{Flavor: "one", Resource: corev1.ResourceCPU}: 2_000,
				},
			},
		},
		"past min, but can preempt in cohort and ClusterQueue": {
			wlPods: []kueue.PodSet{
				*utiltesting.MakePodSet("main", 1).
					Request(corev1.ResourceCPU, "2").
					Obj(),
			},
			clusterQueue: utiltesting.MakeClusterQueue("test-clusterqueue").
				ResourceGroup(
					utiltesting.MakeFlavorQuotas("one").
						Resource(corev1.ResourceCPU, "3").
						FlavorQuotas,
				).Cohort("test-cohort").ClusterQueue,
			clusterQueueUsage: resources.FlavorResourceQuantities{
				{Flavor: "one", Resource: corev1.ResourceCPU}: 2_000,
			},
<<<<<<< HEAD
			cohortResources: &cohortResources{
				requestableResources: resources.FlavorResourceQuantities{
					{Flavor: "one", Resource: corev1.ResourceCPU}: 10_000,
				},
				usage: resources.FlavorResourceQuantities{
					{Flavor: "one", Resource: corev1.ResourceCPU}: 10_000,
				},
=======
			secondaryClusterQueue: utiltesting.MakeClusterQueue("test-secondary-clusterqueue").
				ResourceGroup(
					utiltesting.MakeFlavorQuotas("one").
						Resource(corev1.ResourceCPU, "7").
						FlavorQuotas,
				).
				Cohort("test-cohort").
				Obj(),
			secondaryClusterQueueUsage: resources.FlavorResourceQuantities{
				{Flavor: "one", Resource: corev1.ResourceCPU}: 8_000,
>>>>>>> bb4305d8
			},
			wantRepMode: Preempt,
			wantAssignment: Assignment{
				PodSets: []PodSetAssignment{{
					Name: "main",
					Flavors: ResourceAssignment{
						corev1.ResourceCPU: {Name: "one", Mode: Preempt, TriedFlavorIdx: -1},
					},
					Requests: corev1.ResourceList{
						corev1.ResourceCPU: resource.MustParse("2"),
					},
					Status: &Status{
						reasons: []string{"insufficient unused quota for cpu in flavor one, 2 more needed"},
					},
					Count: 1,
				}},
<<<<<<< HEAD
=======
				Borrowing: true,
>>>>>>> bb4305d8
				Usage: resources.FlavorResourceQuantities{
					{Flavor: "one", Resource: corev1.ResourceCPU}: 2_000,
				},
			},
		},
		"can only preempt flavors that match affinity": {
			wlPods: []kueue.PodSet{
				{
					Count: 1,
					Name:  "main",
					Template: corev1.PodTemplateSpec{
						Spec: corev1.PodSpec{
							Containers: utiltesting.SingleContainerForRequest(map[corev1.ResourceName]string{
								corev1.ResourceCPU: "2",
							}),
							NodeSelector: map[string]string{"type": "two"},
						},
					},
				},
			},
			clusterQueue: utiltesting.MakeClusterQueue("test-clusterqueue").
				ResourceGroup(
					utiltesting.MakeFlavorQuotas("one").
						Resource(corev1.ResourceCPU, "4").
						FlavorQuotas,
					utiltesting.MakeFlavorQuotas("two").
						Resource(corev1.ResourceCPU, "4").
						FlavorQuotas,
				).ClusterQueue,
			clusterQueueUsage: resources.FlavorResourceQuantities{
				{Flavor: "one", Resource: corev1.ResourceCPU}: 3_000,
				{Flavor: "two", Resource: corev1.ResourceCPU}: 3_000,
			},
			wantRepMode: Preempt,
			wantAssignment: Assignment{
				PodSets: []PodSetAssignment{{
					Name: "main",
					Flavors: ResourceAssignment{
						corev1.ResourceCPU: {Name: "two", Mode: Preempt, TriedFlavorIdx: -1},
					},
					Requests: corev1.ResourceList{
						corev1.ResourceCPU: resource.MustParse("2"),
					},
					Status: &Status{
						reasons: []string{
							"flavor one doesn't match node affinity",
							"insufficient unused quota for cpu in flavor two, 1 more needed",
						},
					},
					Count: 1,
				}},
				Usage: resources.FlavorResourceQuantities{
					{Flavor: "two", Resource: corev1.ResourceCPU}: 2_000,
				},
			},
		},
		"each podset requires preemption on a different flavor": {
			wlPods: []kueue.PodSet{
				*utiltesting.MakePodSet("launcher", 1).
					Request(corev1.ResourceCPU, "2").
					Obj(),
				*utiltesting.MakePodSet("workers", 10).
					Request(corev1.ResourceCPU, "1").
					Toleration(corev1.Toleration{
						Key:      "instance",
						Operator: corev1.TolerationOpEqual,
						Value:    "spot",
						Effect:   corev1.TaintEffectNoSchedule,
					}).
					Obj(),
			},
			clusterQueue: utiltesting.MakeClusterQueue("test-clusterqueue").
				ResourceGroup(
					utiltesting.MakeFlavorQuotas("one").
						Resource(corev1.ResourceCPU, "4").
						FlavorQuotas,
					utiltesting.MakeFlavorQuotas("tainted").
						Resource(corev1.ResourceCPU, "10").
						FlavorQuotas,
				).ClusterQueue,
			clusterQueueUsage: resources.FlavorResourceQuantities{
				{Flavor: "one", Resource: corev1.ResourceCPU}:     3_000,
				{Flavor: "tainted", Resource: corev1.ResourceCPU}: 3_000,
			},
			wantRepMode: Preempt,
			wantAssignment: Assignment{
				PodSets: []PodSetAssignment{
					{
						Name: "launcher",
						Flavors: ResourceAssignment{
							corev1.ResourceCPU: {Name: "one", Mode: Preempt, TriedFlavorIdx: -1},
						},
						Requests: corev1.ResourceList{
							corev1.ResourceCPU: resource.MustParse("2"),
						},
						Status: &Status{
							reasons: []string{
								"insufficient unused quota for cpu in flavor one, 1 more needed",
								"untolerated taint {instance spot NoSchedule <nil>} in flavor tainted",
							},
						},
						Count: 1,
					},
					{
						Name: "workers",
						Flavors: ResourceAssignment{
							corev1.ResourceCPU: {Name: "tainted", Mode: Preempt, TriedFlavorIdx: -1},
						},
						Requests: corev1.ResourceList{
							corev1.ResourceCPU: resource.MustParse("10"),
						},
						Status: &Status{
							reasons: []string{
								"insufficient quota for cpu in flavor one, request > maximum capacity (12 > 4)",
								"insufficient unused quota for cpu in flavor tainted, 3 more needed",
							},
						},
						Count: 10,
					},
				},
				Usage: resources.FlavorResourceQuantities{
					{Flavor: "one", Resource: corev1.ResourceCPU}:     2_000,
					{Flavor: "tainted", Resource: corev1.ResourceCPU}: 10_000,
				},
			},
		},
		"resource not listed in clusterQueue": {
			wlPods: []kueue.PodSet{
				*utiltesting.MakePodSet("main", 1).
					Request("example.com/gpu", "2").
					Obj(),
			},
			clusterQueue: utiltesting.MakeClusterQueue("test-clusterqueue").
				ResourceGroup(
					utiltesting.MakeFlavorQuotas("one").
						Resource(corev1.ResourceCPU, "4").
						FlavorQuotas,
				).ClusterQueue,
			wantAssignment: Assignment{
				PodSets: []PodSetAssignment{{
					Name: "main",
					Requests: corev1.ResourceList{
						"example.com/gpu": resource.MustParse("2"),
					},
					Status: &Status{
						reasons: []string{"resource example.com/gpu unavailable in ClusterQueue"},
					},
					Count: 1,
				}},
				Usage: resources.FlavorResourceQuantities{},
			},
		},
		"num pods fit": {
			wlPods: []kueue.PodSet{
				*utiltesting.MakePodSet("main", 3).
					Request(corev1.ResourceCPU, "1").
					Obj(),
			},
			clusterQueue: utiltesting.MakeClusterQueue("test-clusterqueue").
				ResourceGroup(
					utiltesting.MakeFlavorQuotas("default").
						Resource(corev1.ResourcePods, "3").
						Resource(corev1.ResourceCPU, "10").
						FlavorQuotas,
				).ClusterQueue,

			wantAssignment: Assignment{
				PodSets: []PodSetAssignment{{
					Name: "main",
					Flavors: ResourceAssignment{

						corev1.ResourceCPU:  &FlavorAssignment{Name: "default", Mode: Fit, TriedFlavorIdx: -1},
						corev1.ResourcePods: &FlavorAssignment{Name: "default", Mode: Fit, TriedFlavorIdx: -1},
					},
					Requests: corev1.ResourceList{
						corev1.ResourceCPU:  resource.MustParse("3"),
						corev1.ResourcePods: resource.MustParse("3"),
					},
					Count: 3,
				}},
				Usage: resources.FlavorResourceQuantities{
					{Flavor: "default", Resource: corev1.ResourcePods}: 3,
					{Flavor: "default", Resource: corev1.ResourceCPU}:  3_000,
				},
			},
			wantRepMode: Fit,
		},
		"num pods don't fit": {
			wlPods: []kueue.PodSet{
				*utiltesting.MakePodSet("main", 3).
					Request(corev1.ResourceCPU, "1").
					Obj(),
			},
			clusterQueue: utiltesting.MakeClusterQueue("test-clusterqueue").
				ResourceGroup(
					utiltesting.MakeFlavorQuotas("default").
						Resource(corev1.ResourcePods, "2").
						Resource(corev1.ResourceCPU, "10").
						FlavorQuotas,
				).ClusterQueue,

			wantAssignment: Assignment{
				PodSets: []PodSetAssignment{{
					Name: "main",
					Requests: corev1.ResourceList{
						corev1.ResourceCPU:  resource.MustParse("3"),
						corev1.ResourcePods: resource.MustParse("3"),
					},
					Status: &Status{
						reasons: []string{"insufficient quota for pods in flavor default, request > maximum capacity (3 > 2)"},
					},
					Count: 3,
				}},
				Usage: resources.FlavorResourceQuantities{},
			},
		},
		"with reclaimable pods": {
			wlPods: []kueue.PodSet{
				*utiltesting.MakePodSet("main", 5).
					Request(corev1.ResourceCPU, "1").
					Obj(),
			},
			wlReclaimablePods: []kueue.ReclaimablePod{
				{
					Name:  "main",
					Count: 2,
				},
			},
			clusterQueue: utiltesting.MakeClusterQueue("test-clusterqueue").
				ResourceGroup(
					utiltesting.MakeFlavorQuotas("default").
						Resource(corev1.ResourcePods, "3").
						Resource(corev1.ResourceCPU, "10").
						FlavorQuotas,
				).ClusterQueue,
			wantAssignment: Assignment{
				PodSets: []PodSetAssignment{{
					Name: "main",
					Flavors: ResourceAssignment{

						corev1.ResourceCPU:  &FlavorAssignment{Name: "default", Mode: Fit, TriedFlavorIdx: -1},
						corev1.ResourcePods: &FlavorAssignment{Name: "default", Mode: Fit, TriedFlavorIdx: -1},
					},
					Requests: corev1.ResourceList{
						corev1.ResourceCPU:  resource.MustParse("3"),
						corev1.ResourcePods: resource.MustParse("3"),
					},
					Count: 3,
				}},
				Usage: resources.FlavorResourceQuantities{
					{Flavor: "default", Resource: corev1.ResourcePods}: 3,
					{Flavor: "default", Resource: corev1.ResourceCPU}:  3_000,
				},
			},
			wantRepMode: Fit,
		},
		"preempt before try next flavor": {
			wlPods: []kueue.PodSet{
				*utiltesting.MakePodSet("main", 1).
					Request(corev1.ResourceCPU, "9").
					Obj(),
			},
			clusterQueue: utiltesting.MakeClusterQueue("test-clusterqueue").
				FlavorFungibility(kueue.FlavorFungibility{WhenCanBorrow: kueue.Borrow, WhenCanPreempt: kueue.Preempt}).
				ResourceGroup(
					utiltesting.MakeFlavorQuotas("one").
						Resource(corev1.ResourcePods, "10").
						Resource(corev1.ResourceCPU, "10").
						FlavorQuotas,
					utiltesting.MakeFlavorQuotas("two").
						Resource(corev1.ResourcePods, "10").
						Resource(corev1.ResourceCPU, "10").
						FlavorQuotas,
				).ClusterQueue,
			clusterQueueUsage: resources.FlavorResourceQuantities{
				{Flavor: "one", Resource: corev1.ResourceCPU}: 2_000,
			},
			wantRepMode: Preempt,
			wantAssignment: Assignment{
				PodSets: []PodSetAssignment{{
					Name: "main",
					Flavors: ResourceAssignment{
						corev1.ResourceCPU:  {Name: "one", Mode: Preempt, TriedFlavorIdx: 0},
						corev1.ResourcePods: {Name: "one", Mode: Fit, TriedFlavorIdx: 0},
					},
					Requests: corev1.ResourceList{
						corev1.ResourceCPU:  resource.MustParse("9"),
						corev1.ResourcePods: resource.MustParse("1"),
					},
					Status: &Status{
						reasons: []string{"insufficient unused quota for cpu in flavor one, 1 more needed"},
					},
					Count: 1,
				}},
				Usage: resources.FlavorResourceQuantities{
					{Flavor: "one", Resource: "cpu"}:  9_000,
					{Flavor: "one", Resource: "pods"}: 1,
				},
			},
		},
		"preempt try next flavor": {
			wlPods: []kueue.PodSet{
				*utiltesting.MakePodSet("main", 1).
					Request(corev1.ResourceCPU, "9").
					Obj(),
			},
			clusterQueue: utiltesting.MakeClusterQueue("test-clusterqueue").
				ResourceGroup(
					utiltesting.MakeFlavorQuotas("one").
						Resource(corev1.ResourcePods, "10").
						Resource(corev1.ResourceCPU, "10").
						FlavorQuotas,
					utiltesting.MakeFlavorQuotas("two").
						Resource(corev1.ResourcePods, "10").
						Resource(corev1.ResourceCPU, "10").
						FlavorQuotas,
				).ClusterQueue,
			clusterQueueUsage: resources.FlavorResourceQuantities{
				{Flavor: "one", Resource: corev1.ResourceCPU}: 2_000,
			},
			wantRepMode: Fit,
			wantAssignment: Assignment{
				PodSets: []PodSetAssignment{{
					Name: "main",
					Flavors: ResourceAssignment{
						corev1.ResourceCPU:  {Name: "two", Mode: Fit, TriedFlavorIdx: -1},
						corev1.ResourcePods: {Name: "two", Mode: Fit, TriedFlavorIdx: -1},
					},
					Requests: corev1.ResourceList{
						corev1.ResourceCPU:  resource.MustParse("9"),
						corev1.ResourcePods: resource.MustParse("1"),
					},
					Count: 1,
				}},
				Usage: resources.FlavorResourceQuantities{
					{Flavor: "two", Resource: "cpu"}:  9_000,
					{Flavor: "two", Resource: "pods"}: 1,
				},
			},
		},
		"borrow try next flavor, found the first flavor": {
			wlPods: []kueue.PodSet{
				*utiltesting.MakePodSet("main", 1).
					Request(corev1.ResourceCPU, "9").
					Obj(),
			},
			clusterQueue: utiltesting.MakeClusterQueue("test-clusterqueue").
				FlavorFungibility(kueue.FlavorFungibility{WhenCanBorrow: kueue.TryNextFlavor, WhenCanPreempt: kueue.TryNextFlavor}).
				ResourceGroup(
					utiltesting.MakeFlavorQuotas("one").
						Resource(corev1.ResourcePods, "10").
						ResourceQuotaWrapper(corev1.ResourceCPU).NominalQuota("10").BorrowingLimit("1").Append().
						FlavorQuotas,
					utiltesting.MakeFlavorQuotas("two").
						Resource(corev1.ResourcePods, "10").
						Resource(corev1.ResourceCPU, "1").
						FlavorQuotas,
				).Cohort("test-cohort").
				ClusterQueue,
			clusterQueueUsage: resources.FlavorResourceQuantities{
				{Flavor: "one", Resource: corev1.ResourceCPU}: 2_000,
			},
<<<<<<< HEAD
			cohortResources: &cohortResources{
				usage: resources.FlavorResourceQuantities{
					{Flavor: "one", Resource: corev1.ResourceCPU}: 2_000,
				},
				requestableResources: resources.FlavorResourceQuantities{
					{Flavor: "one", Resource: corev1.ResourceCPU}:  11_000,
					{Flavor: "one", Resource: corev1.ResourcePods}: 10,
					{Flavor: "two", Resource: corev1.ResourceCPU}:  1_000,
					{Flavor: "two", Resource: corev1.ResourcePods}: 10,
				},
			},
=======
			secondaryClusterQueue: utiltesting.MakeClusterQueue("test-secondary-clusterqueue").
				ResourceGroup(
					utiltesting.MakeFlavorQuotas("one").
						Resource(corev1.ResourceCPU, "1").
						FlavorQuotas,
				).
				Cohort("test-cohort").
				Obj(),
>>>>>>> bb4305d8
			wantRepMode: Fit,
			wantAssignment: Assignment{
				Borrowing: true,
				PodSets: []PodSetAssignment{{
					Name: "main",
					Flavors: ResourceAssignment{
						corev1.ResourceCPU:  {Name: "one", Mode: Fit, TriedFlavorIdx: -1},
						corev1.ResourcePods: {Name: "one", Mode: Fit, TriedFlavorIdx: -1},
					},
					Requests: corev1.ResourceList{
						corev1.ResourceCPU:  resource.MustParse("9"),
						corev1.ResourcePods: resource.MustParse("1"),
					},
					Count: 1,
				}},
				Usage: resources.FlavorResourceQuantities{
					{Flavor: "one", Resource: corev1.ResourceCPU}:  9_000,
					{Flavor: "one", Resource: corev1.ResourcePods}: 1,
				},
			},
		},
		"borrow try next flavor, found the second flavor": {
			wlPods: []kueue.PodSet{
				*utiltesting.MakePodSet("main", 1).
					Request(corev1.ResourceCPU, "9").
					Obj(),
			},
			clusterQueue: utiltesting.MakeClusterQueue("test-clusterqueue").
				FlavorFungibility(kueue.FlavorFungibility{WhenCanBorrow: kueue.TryNextFlavor, WhenCanPreempt: kueue.TryNextFlavor}).
				ResourceGroup(
					utiltesting.MakeFlavorQuotas("one").
						Resource(corev1.ResourcePods, "10").
						ResourceQuotaWrapper(corev1.ResourceCPU).NominalQuota("10").BorrowingLimit("1").Append().
						FlavorQuotas,
					utiltesting.MakeFlavorQuotas("two").
						Resource(corev1.ResourcePods, "10").
						Resource(corev1.ResourceCPU, "10").
						FlavorQuotas,
				).Cohort("test-cohort").
				ClusterQueue,
			clusterQueueUsage: resources.FlavorResourceQuantities{
				{Flavor: "one", Resource: corev1.ResourceCPU}: 2_000,
			},

<<<<<<< HEAD
			cohortResources: &cohortResources{
				usage: resources.FlavorResourceQuantities{
					{Flavor: "one", Resource: corev1.ResourceCPU}: 2_000,
				},
				requestableResources: resources.FlavorResourceQuantities{
					{Flavor: "one", Resource: corev1.ResourceCPU}:  11_000,
					{Flavor: "one", Resource: corev1.ResourcePods}: 10,
					{Flavor: "two", Resource: corev1.ResourceCPU}:  10_000,
					{Flavor: "two", Resource: corev1.ResourcePods}: 10,
				},
			},
=======
			secondaryClusterQueue: utiltesting.MakeClusterQueue("test-secondary-clusterqueue").
				ResourceGroup(
					utiltesting.MakeFlavorQuotas("one").
						Resource(corev1.ResourceCPU, "1").
						FlavorQuotas,
				).
				Cohort("test-cohort").
				Obj(),
>>>>>>> bb4305d8
			wantRepMode: Fit,
			wantAssignment: Assignment{
				PodSets: []PodSetAssignment{{
					Name: "main",
					Flavors: ResourceAssignment{
						corev1.ResourceCPU:  {Name: "two", Mode: Fit, TriedFlavorIdx: -1},
						corev1.ResourcePods: {Name: "two", Mode: Fit, TriedFlavorIdx: -1},
					},
					Requests: corev1.ResourceList{
						corev1.ResourceCPU:  resource.MustParse("9"),
						corev1.ResourcePods: resource.MustParse("1"),
					},
					Count: 1,
				}},
				Usage: resources.FlavorResourceQuantities{
					{Flavor: "two", Resource: corev1.ResourceCPU}:  9_000,
					{Flavor: "two", Resource: corev1.ResourcePods}: 1,
				},
			},
		},
		"borrow before try next flavor": {
			wlPods: []kueue.PodSet{
				*utiltesting.MakePodSet("main", 1).
					Request(corev1.ResourceCPU, "9").
					Obj(),
			},
			clusterQueue: utiltesting.MakeClusterQueue("test-clusterqueue").
				ResourceGroup(
					utiltesting.MakeFlavorQuotas("one").
						Resource(corev1.ResourcePods, "10").
						ResourceQuotaWrapper(corev1.ResourceCPU).NominalQuota("10").BorrowingLimit("1").Append().
						FlavorQuotas,
					utiltesting.MakeFlavorQuotas("two").
						Resource(corev1.ResourcePods, "10").
						Resource(corev1.ResourceCPU, "10").
						FlavorQuotas,
				).Cohort("test-cohort").
				ClusterQueue,
			clusterQueueUsage: resources.FlavorResourceQuantities{
				{Flavor: "one", Resource: corev1.ResourceCPU}: 2_000,
			},
<<<<<<< HEAD

			cohortResources: &cohortResources{
				usage: resources.FlavorResourceQuantities{
					{Flavor: "one", Resource: corev1.ResourceCPU}: 2_000,
				},
				requestableResources: resources.FlavorResourceQuantities{
					{Flavor: "one", Resource: corev1.ResourceCPU}:  11_000,
					{Flavor: "one", Resource: corev1.ResourcePods}: 10,
					{Flavor: "two", Resource: corev1.ResourceCPU}:  10_000,
					{Flavor: "two", Resource: corev1.ResourcePods}: 10,
				},
			},
=======
			secondaryClusterQueue: utiltesting.MakeClusterQueue("test-secondary-clusterqueue").
				ResourceGroup(
					utiltesting.MakeFlavorQuotas("one").
						Resource(corev1.ResourceCPU, "1").
						FlavorQuotas,
				).
				Cohort("test-cohort").
				Obj(),
>>>>>>> bb4305d8
			wantRepMode: Fit,
			wantAssignment: Assignment{
				Borrowing: true,
				PodSets: []PodSetAssignment{{
					Name: "main",
					Flavors: ResourceAssignment{
						corev1.ResourceCPU:  {Name: "one", Mode: Fit, TriedFlavorIdx: 0},
						corev1.ResourcePods: {Name: "one", Mode: Fit, TriedFlavorIdx: 0},
					},
					Requests: corev1.ResourceList{
						corev1.ResourceCPU:  resource.MustParse("9"),
						corev1.ResourcePods: resource.MustParse("1"),
					},
					Count: 1,
				}},
				Usage: resources.FlavorResourceQuantities{
					{Flavor: "one", Resource: "cpu"}:  9_000,
					{Flavor: "one", Resource: "pods"}: 1,
				},
			},
		},
		"when borrowing while preemption is needed for flavor one; WhenCanBorrow=Borrow": {
			wlPods: []kueue.PodSet{
				*utiltesting.MakePodSet("main", 1).
					Request(corev1.ResourceCPU, "12").
					Obj(),
			},
			clusterQueue: utiltesting.MakeClusterQueue("test-clusterqueue").
				Preemption(kueue.ClusterQueuePreemption{
					ReclaimWithinCohort: kueue.PreemptionPolicyLowerPriority,
					BorrowWithinCohort: &kueue.BorrowWithinCohort{
						Policy: kueue.BorrowWithinCohortPolicyLowerPriority,
					},
				}).
				FlavorFungibility(kueue.FlavorFungibility{
					WhenCanBorrow:  kueue.Borrow,
					WhenCanPreempt: kueue.Preempt,
				}).
				ResourceGroup(
					utiltesting.MakeFlavorQuotas("one").
						ResourceQuotaWrapper(corev1.ResourceCPU).NominalQuota("0").BorrowingLimit("12").Append().
						FlavorQuotas,
					utiltesting.MakeFlavorQuotas("two").
						Resource(corev1.ResourceCPU, "12").
						FlavorQuotas,
				).Cohort("test-cohort").ClusterQueue,
<<<<<<< HEAD

			cohortResources: &cohortResources{
				usage: resources.FlavorResourceQuantities{
					{Flavor: "one", Resource: corev1.ResourceCPU}: 10_000,
				},
				requestableResources: resources.FlavorResourceQuantities{
					{Flavor: "one", Resource: corev1.ResourceCPU}: 12_000,
					{Flavor: "two", Resource: corev1.ResourceCPU}: 12_000,
				},
=======
			secondaryClusterQueue: utiltesting.MakeClusterQueue("test-secondary-clusterqueue").
				ResourceGroup(
					utiltesting.MakeFlavorQuotas("one").
						Resource(corev1.ResourceCPU, "12").
						FlavorQuotas,
				).
				Cohort("test-cohort").
				Obj(),
			secondaryClusterQueueUsage: resources.FlavorResourceQuantities{
				{Flavor: "one", Resource: corev1.ResourceCPU}: 10_000,
>>>>>>> bb4305d8
			},
			wantRepMode: Preempt,
			wantAssignment: Assignment{
				Borrowing: true,
				PodSets: []PodSetAssignment{{
					Name: "main",
					Flavors: ResourceAssignment{
						corev1.ResourceCPU: {Name: "one", Mode: Preempt, TriedFlavorIdx: 0},
					},
					Status: &Status{
						reasons: []string{"insufficient unused quota for cpu in flavor one, 10 more needed"},
					},
					Requests: corev1.ResourceList{
						corev1.ResourceCPU: resource.MustParse("12"),
					},
					Count: 1,
				}},
				Usage: resources.FlavorResourceQuantities{
					{Flavor: "one", Resource: corev1.ResourceCPU}: 12_000,
				},
			},
		},
		"when borrowing while preemption is needed for flavor one, no borrowingLimit; WhenCanBorrow=Borrow": {
			wlPods: []kueue.PodSet{
				*utiltesting.MakePodSet("main", 1).
					Request(corev1.ResourceCPU, "12").
					Obj(),
			},
			clusterQueue: utiltesting.MakeClusterQueue("test-clusterqueue").
				Preemption(kueue.ClusterQueuePreemption{
					ReclaimWithinCohort: kueue.PreemptionPolicyLowerPriority,
					BorrowWithinCohort: &kueue.BorrowWithinCohort{
						Policy: kueue.BorrowWithinCohortPolicyLowerPriority,
					},
				}).
				FlavorFungibility(kueue.FlavorFungibility{
					WhenCanBorrow:  kueue.Borrow,
					WhenCanPreempt: kueue.Preempt,
				}).
				ResourceGroup(
					utiltesting.MakeFlavorQuotas("one").
						Resource(corev1.ResourceCPU, "0").
						FlavorQuotas,
					utiltesting.MakeFlavorQuotas("two").
						Resource(corev1.ResourceCPU, "12").
						FlavorQuotas,
				).Cohort("test-cohort").ClusterQueue,
<<<<<<< HEAD
			cohortResources: &cohortResources{
				usage: resources.FlavorResourceQuantities{
					{Flavor: "one", Resource: corev1.ResourceCPU}: 10_000,
				},
				requestableResources: resources.FlavorResourceQuantities{
					{Flavor: "one", Resource: corev1.ResourceCPU}: 12_000,
					{Flavor: "two", Resource: corev1.ResourceCPU}: 12_000,
				},
=======
			secondaryClusterQueue: utiltesting.MakeClusterQueue("test-secondary-clusterqueue").
				ResourceGroup(
					utiltesting.MakeFlavorQuotas("one").
						Resource(corev1.ResourceCPU, "12").
						FlavorQuotas,
				).
				Cohort("test-cohort").
				Obj(),
			secondaryClusterQueueUsage: resources.FlavorResourceQuantities{
				{Flavor: "one", Resource: corev1.ResourceCPU}: 10_000,
>>>>>>> bb4305d8
			},
			wantRepMode: Preempt,
			wantAssignment: Assignment{
				Borrowing: true,
				PodSets: []PodSetAssignment{{
					Name: "main",
					Flavors: ResourceAssignment{
						corev1.ResourceCPU: {Name: "one", Mode: Preempt, TriedFlavorIdx: 0},
					},
					Status: &Status{
						reasons: []string{"insufficient unused quota for cpu in flavor one, 10 more needed"},
					},
					Requests: corev1.ResourceList{
						corev1.ResourceCPU: resource.MustParse("12"),
					},
					Count: 1,
				}},
				Usage: resources.FlavorResourceQuantities{
					{Flavor: "one", Resource: corev1.ResourceCPU}: 12_000,
				},
			},
		},
		"when borrowing while preemption is needed for flavor one; WhenCanBorrow=TryNextFlavor": {
			wlPods: []kueue.PodSet{
				*utiltesting.MakePodSet("main", 1).
					Request(corev1.ResourceCPU, "12").
					Obj(),
			},
			clusterQueue: utiltesting.MakeClusterQueue("test-clusterqueue").
				Preemption(kueue.ClusterQueuePreemption{
					ReclaimWithinCohort: kueue.PreemptionPolicyLowerPriority,
					BorrowWithinCohort: &kueue.BorrowWithinCohort{
						Policy: kueue.BorrowWithinCohortPolicyLowerPriority,
					},
				}).
				FlavorFungibility(kueue.FlavorFungibility{
					WhenCanBorrow:  kueue.TryNextFlavor,
					WhenCanPreempt: kueue.Preempt,
				}).
				ResourceGroup(
					utiltesting.MakeFlavorQuotas("one").
						ResourceQuotaWrapper(corev1.ResourceCPU).NominalQuota("0").BorrowingLimit("12").Append().
						FlavorQuotas,
					utiltesting.MakeFlavorQuotas("two").
						Resource(corev1.ResourceCPU, "12").
						FlavorQuotas,
				).Cohort("test-cohort").
				ClusterQueue,
<<<<<<< HEAD
			cohortResources: &cohortResources{
				usage: resources.FlavorResourceQuantities{
					{Flavor: "one", Resource: corev1.ResourceCPU}: 10_000,
				},
				requestableResources: resources.FlavorResourceQuantities{
					{Flavor: "one", Resource: corev1.ResourceCPU}: 12_000,
					{Flavor: "two", Resource: corev1.ResourceCPU}: 12_000,
				},
			},
=======
			secondaryClusterQueue: utiltesting.MakeClusterQueue("test-secondary-clusterqueue").
				ResourceGroup(
					utiltesting.MakeFlavorQuotas("one").
						Resource(corev1.ResourceCPU, "12").
						FlavorQuotas,
				).
				Cohort("test-cohort").
				Obj(),
>>>>>>> bb4305d8
			wantRepMode: Fit,
			wantAssignment: Assignment{
				PodSets: []PodSetAssignment{{
					Name: "main",
					Flavors: ResourceAssignment{
						corev1.ResourceCPU: {Name: "two", Mode: Fit, TriedFlavorIdx: -1},
					},
					Requests: corev1.ResourceList{
						corev1.ResourceCPU: resource.MustParse("12"),
					},
					Count: 1,
				}},
				Usage: resources.FlavorResourceQuantities{
					{Flavor: "two", Resource: corev1.ResourceCPU}: 12_000,
				},
			},
		},
		"when borrowing while preemption is needed, but borrowingLimit exceeds the quota available in the cohort": {
			wlPods: []kueue.PodSet{
				*utiltesting.MakePodSet("main", 1).
					Request(corev1.ResourceCPU, "12").
					Obj(),
			},
			clusterQueue: utiltesting.MakeClusterQueue("test-clusterqueue").
				Preemption(kueue.ClusterQueuePreemption{
					ReclaimWithinCohort: kueue.PreemptionPolicyLowerPriority,
					BorrowWithinCohort: &kueue.BorrowWithinCohort{
						Policy: kueue.BorrowWithinCohortPolicyLowerPriority,
					},
				}).
				ResourceGroup(
					utiltesting.MakeFlavorQuotas("one").
						ResourceQuotaWrapper(corev1.ResourceCPU).NominalQuota("0").BorrowingLimit("12").Append().
						FlavorQuotas,
				).Cohort("test-cohort").ClusterQueue,
<<<<<<< HEAD
			cohortResources: &cohortResources{
				usage: resources.FlavorResourceQuantities{
					{Flavor: "one", Resource: corev1.ResourceCPU}: 10_000,
				},
				requestableResources: resources.FlavorResourceQuantities{
					{
						// below the borrowingLimit required to admit
						Flavor: "one", Resource: corev1.ResourceCPU}: 11_000,
				},
=======
			secondaryClusterQueue: utiltesting.MakeClusterQueue("test-secondary-clusterqueue").
				ResourceGroup(
					utiltesting.MakeFlavorQuotas("one").
						Resource(corev1.ResourceCPU, "11").
						FlavorQuotas,
				).
				Cohort("test-cohort").
				Obj(),
			secondaryClusterQueueUsage: resources.FlavorResourceQuantities{
				{Flavor: "one", Resource: corev1.ResourceCPU}: 10_000,
>>>>>>> bb4305d8
			},
			wantRepMode: NoFit,
			wantAssignment: Assignment{
				Usage: resources.FlavorResourceQuantities{},
				PodSets: []PodSetAssignment{
					{
						Name: "main",
						Status: &Status{
							reasons: []string{"insufficient quota for cpu in flavor one, request > maximum capacity (12 > 11)"},
						},
						Requests: corev1.ResourceList{
							corev1.ResourceCPU: resource.MustParse("12"),
						},
						Count: 1,
					},
				},
			},
		},
		"lend try next flavor, found the second flavor": {
			wlPods: []kueue.PodSet{
				*utiltesting.MakePodSet("main", 1).
					Request(corev1.ResourceCPU, "9").
					Obj(),
			},
			clusterQueue: utiltesting.MakeClusterQueue("test-clusterqueue").
				FlavorFungibility(kueue.FlavorFungibility{
					WhenCanBorrow:  kueue.TryNextFlavor,
					WhenCanPreempt: kueue.TryNextFlavor},
				).
				ResourceGroup(
					utiltesting.MakeFlavorQuotas("one").
						Resource(corev1.ResourcePods, "10").
						ResourceQuotaWrapper(corev1.ResourceCPU).NominalQuota("10").LendingLimit("1").Append().
						FlavorQuotas,
					utiltesting.MakeFlavorQuotas("two").
						Resource(corev1.ResourcePods, "10").
						ResourceQuotaWrapper(corev1.ResourceCPU).NominalQuota("10").LendingLimit("0").Append().
						FlavorQuotas,
				).Cohort("test-cohort").
				ClusterQueue,
			clusterQueueUsage: resources.FlavorResourceQuantities{
				{Flavor: "one", Resource: corev1.ResourceCPU}: 2_000,
			},
<<<<<<< HEAD
			cohortResources: &cohortResources{
				usage: resources.FlavorResourceQuantities{
					{Flavor: "one", Resource: corev1.ResourceCPU}: 2_000,
				},
				requestableResources: resources.FlavorResourceQuantities{
					{Flavor: "one", Resource: corev1.ResourceCPU}:  11_000,
					{Flavor: "one", Resource: corev1.ResourcePods}: 10,
					{Flavor: "two", Resource: corev1.ResourceCPU}:  10_000,
					{Flavor: "two", Resource: corev1.ResourcePods}: 10,
				},
			},
=======
			secondaryClusterQueue: utiltesting.MakeClusterQueue("test-secondary-clusterqueue").
				ResourceGroup(
					utiltesting.MakeFlavorQuotas("one").
						Resource(corev1.ResourceCPU, "1").
						FlavorQuotas,
				).
				Cohort("test-cohort").
				Obj(),
>>>>>>> bb4305d8
			wantRepMode: Fit,
			wantAssignment: Assignment{
				PodSets: []PodSetAssignment{{
					Name: "main",
					Flavors: ResourceAssignment{
						corev1.ResourceCPU:  {Name: "two", Mode: Fit, TriedFlavorIdx: -1},
						corev1.ResourcePods: {Name: "two", Mode: Fit, TriedFlavorIdx: -1},
					},
					Requests: corev1.ResourceList{
						corev1.ResourceCPU:  resource.MustParse("9"),
						corev1.ResourcePods: resource.MustParse("1"),
					},
					Count: 1,
				}},
				Usage: resources.FlavorResourceQuantities{
					{Flavor: "two", Resource: corev1.ResourceCPU}:  9_000,
					{Flavor: "two", Resource: corev1.ResourcePods}: 1,
				},
			},
		},
		"lend try next flavor, found the first flavor": {
			wlPods: []kueue.PodSet{
				*utiltesting.MakePodSet("main", 1).
					Request(corev1.ResourceCPU, "9").
					Obj(),
			},
			clusterQueue: utiltesting.MakeClusterQueue("test-clusterqueue").
				FlavorFungibility(kueue.FlavorFungibility{WhenCanBorrow: kueue.TryNextFlavor, WhenCanPreempt: kueue.TryNextFlavor}).
				ResourceGroup(
					utiltesting.MakeFlavorQuotas("one").
						Resource(corev1.ResourcePods, "10").
						ResourceQuotaWrapper(corev1.ResourceCPU).NominalQuota("10").LendingLimit("1").Append().
						FlavorQuotas,
					utiltesting.MakeFlavorQuotas("two").
						Resource(corev1.ResourcePods, "10").
						ResourceQuotaWrapper(corev1.ResourceCPU).NominalQuota("1").LendingLimit("0").Append().
						FlavorQuotas,
				).Cohort("test-cohort").
				ClusterQueue,
			clusterQueueUsage: resources.FlavorResourceQuantities{
				{Flavor: "one", Resource: corev1.ResourceCPU}: 2_000,
			},
<<<<<<< HEAD
			cohortResources: &cohortResources{
				usage: resources.FlavorResourceQuantities{
					{Flavor: "one", Resource: corev1.ResourceCPU}: 2_000,
				},
				requestableResources: resources.FlavorResourceQuantities{
					{Flavor: "one", Resource: corev1.ResourceCPU}:  11_000,
					{Flavor: "one", Resource: corev1.ResourcePods}: 10,
					{Flavor: "two", Resource: corev1.ResourceCPU}:  1_000,
					{Flavor: "two", Resource: corev1.ResourcePods}: 10,
				},
			},
=======
			secondaryClusterQueue: utiltesting.MakeClusterQueue("test-secondary-clusterqueue").
				ResourceGroup(
					utiltesting.MakeFlavorQuotas("one").
						Resource(corev1.ResourceCPU, "1").
						FlavorQuotas,
				).
				Cohort("test-cohort").
				Obj(),
>>>>>>> bb4305d8
			wantRepMode: Fit,
			wantAssignment: Assignment{
				PodSets: []PodSetAssignment{{
					Name: "main",
					Flavors: ResourceAssignment{
						corev1.ResourceCPU:  {Name: "one", Mode: Fit, TriedFlavorIdx: -1},
						corev1.ResourcePods: {Name: "one", Mode: Fit, TriedFlavorIdx: -1},
					},
					Requests: corev1.ResourceList{
						corev1.ResourceCPU:  resource.MustParse("9"),
						corev1.ResourcePods: resource.MustParse("1"),
					},
					Count: 1,
				}},
				Borrowing: true,
				Usage: resources.FlavorResourceQuantities{
					{Flavor: "one", Resource: corev1.ResourceCPU}:  9_000,
					{Flavor: "one", Resource: corev1.ResourcePods}: 1,
				},
			},
		},
		"quota exhausted, but can preempt in cohort and ClusterQueue": {
			wlPods: []kueue.PodSet{
				*utiltesting.MakePodSet("main", 1).
					Request(corev1.ResourceCPU, "9").
					Obj(),
			},
			clusterQueue: utiltesting.MakeClusterQueue("test-clusterqueue").
				ResourceGroup(
					utiltesting.MakeFlavorQuotas("one").
						Resource(corev1.ResourcePods, "10").
						ResourceQuotaWrapper(corev1.ResourceCPU).NominalQuota("10").LendingLimit("0").Append().
						FlavorQuotas,
				).Cohort("test-cohort").ClusterQueue,
			clusterQueueUsage: resources.FlavorResourceQuantities{
				{Flavor: "one", Resource: corev1.ResourceCPU}: 2_000,
			},
<<<<<<< HEAD
			cohortResources: &cohortResources{
				usage: resources.FlavorResourceQuantities{
					{Flavor: "one", Resource: corev1.ResourceCPU}: 10_000,
				},
				requestableResources: resources.FlavorResourceQuantities{
					{Flavor: "one", Resource: corev1.ResourceCPU}:  10_000,
					{Flavor: "one", Resource: corev1.ResourcePods}: 10,
				},
			},
=======
			secondaryClusterQueue: utiltesting.MakeClusterQueue("test-secondary-clusterqueue").
				ResourceGroup(
					utiltesting.MakeFlavorQuotas("one").
						Resource(corev1.ResourcePods, "0").
						Resource(corev1.ResourceCPU, "0").
						FlavorQuotas,
				).
				Cohort("test-cohort").
				Obj(),

>>>>>>> bb4305d8
			wantRepMode: Preempt,
			wantAssignment: Assignment{
				PodSets: []PodSetAssignment{{
					Name: "main",
					Flavors: ResourceAssignment{
						corev1.ResourceCPU:  {Name: "one", Mode: Preempt, TriedFlavorIdx: -1},
						corev1.ResourcePods: {Name: "one", Mode: Fit, TriedFlavorIdx: -1},
					},
					Requests: corev1.ResourceList{
						corev1.ResourceCPU:  resource.MustParse("9"),
						corev1.ResourcePods: resource.MustParse("1"),
					},
					Status: &Status{
						reasons: []string{"insufficient unused quota for cpu in flavor one, 1 more needed"},
					},
					Count: 1,
				}},
<<<<<<< HEAD
=======
				Borrowing: true,
>>>>>>> bb4305d8
				Usage: resources.FlavorResourceQuantities{
					{Flavor: "one", Resource: corev1.ResourceCPU}:  9_000,
					{Flavor: "one", Resource: corev1.ResourcePods}: 1,
				},
			},
		},
		"when borrowing while preemption is needed for flavor one, fair sharing enabled, reclaimWithinCohort=Any": {
			enableFairSharing: true,
			wlPods: []kueue.PodSet{
				*utiltesting.MakePodSet("main", 1).
					Request(corev1.ResourceCPU, "12").
					Obj(),
			},
			clusterQueue: utiltesting.MakeClusterQueue("test-clusterqueue").
				Preemption(kueue.ClusterQueuePreemption{ReclaimWithinCohort: kueue.PreemptionPolicyAny}).
				FlavorFungibility(kueue.FlavorFungibility{WhenCanBorrow: kueue.Borrow, WhenCanPreempt: kueue.Preempt}).
				ResourceGroup(
					utiltesting.MakeFlavorQuotas("one").
						Resource(corev1.ResourceCPU, "0").
						FlavorQuotas,
					utiltesting.MakeFlavorQuotas("two").
						Resource(corev1.ResourceCPU, "12").
						FlavorQuotas,
				).Cohort("test-cohort").ClusterQueue,
<<<<<<< HEAD
			cohortResources: &cohortResources{
				usage: resources.FlavorResourceQuantities{
					{Flavor: "one", Resource: corev1.ResourceCPU}: 10_000,
				},
				requestableResources: resources.FlavorResourceQuantities{
					{Flavor: "one", Resource: corev1.ResourceCPU}: 12_000,
					{Flavor: "two", Resource: corev1.ResourceCPU}: 12_000,
				},
=======
			secondaryClusterQueue: utiltesting.MakeClusterQueue("test-secondary-clusterqueue").
				ResourceGroup(
					utiltesting.MakeFlavorQuotas("one").
						Resource(corev1.ResourceCPU, "12").
						FlavorQuotas,
				).
				Cohort("test-cohort").
				Obj(),
			secondaryClusterQueueUsage: resources.FlavorResourceQuantities{
				{Flavor: "one", Resource: corev1.ResourceCPU}: 10_000,
>>>>>>> bb4305d8
			},
			wantRepMode: Preempt,
			wantAssignment: Assignment{
				Borrowing: true,
				PodSets: []PodSetAssignment{{
					Name: "main",
					Flavors: ResourceAssignment{
						corev1.ResourceCPU: {Name: "one", Mode: Preempt, TriedFlavorIdx: 0},
					},
					Status: &Status{
						reasons: []string{"insufficient unused quota for cpu in flavor one, 10 more needed"},
					},
					Requests: corev1.ResourceList{
						corev1.ResourceCPU: resource.MustParse("12"),
					},
					Count: 1,
				}},
				Usage: resources.FlavorResourceQuantities{
					{Flavor: "one", Resource: corev1.ResourceCPU}: 12_000,
				},
			},
		},
		"when borrowing while preemption is needed for flavor one, fair sharing enabled, reclaimWithinCohor=Never": {
			enableFairSharing: true,
			wlPods: []kueue.PodSet{
				*utiltesting.MakePodSet("main", 1).
					Request(corev1.ResourceCPU, "12").
					Obj(),
			},
			clusterQueue: utiltesting.MakeClusterQueue("test-clusterqueue").
				Preemption(kueue.ClusterQueuePreemption{ReclaimWithinCohort: kueue.PreemptionPolicyNever}).
				FlavorFungibility(kueue.FlavorFungibility{WhenCanBorrow: kueue.Borrow, WhenCanPreempt: kueue.Preempt}).
				ResourceGroup(
					utiltesting.MakeFlavorQuotas("one").
						Resource(corev1.ResourceCPU, "0").
						FlavorQuotas,
					utiltesting.MakeFlavorQuotas("two").
						Resource(corev1.ResourceCPU, "12").
						FlavorQuotas,
				).Cohort("test-cohort").ClusterQueue,
<<<<<<< HEAD
			cohortResources: &cohortResources{
				usage: resources.FlavorResourceQuantities{
					{Flavor: "one", Resource: corev1.ResourceCPU}: 10_000,
				},
				requestableResources: resources.FlavorResourceQuantities{
					{Flavor: "one", Resource: corev1.ResourceCPU}: 12_000,
					{Flavor: "two", Resource: corev1.ResourceCPU}: 12_000,
				},
=======
			secondaryClusterQueue: utiltesting.MakeClusterQueue("test-secondary-clusterqueue").
				ResourceGroup(
					utiltesting.MakeFlavorQuotas("one").
						Resource(corev1.ResourceCPU, "12").
						FlavorQuotas,
				).
				Cohort("test-cohort").
				Obj(),
			secondaryClusterQueueUsage: resources.FlavorResourceQuantities{
				{Flavor: "one", Resource: corev1.ResourceCPU}: 10_000,
>>>>>>> bb4305d8
			},
			wantRepMode: Fit,
			wantAssignment: Assignment{
				PodSets: []PodSetAssignment{{
					Name: "main",
					Flavors: ResourceAssignment{
						corev1.ResourceCPU: {Name: "two", Mode: Fit, TriedFlavorIdx: -1},
					},
					Requests: corev1.ResourceList{
						corev1.ResourceCPU: resource.MustParse("12"),
					},
					Count: 1,
				}},
				Usage: resources.FlavorResourceQuantities{
					{Flavor: "two", Resource: corev1.ResourceCPU}: 12_000,
				},
			},
		},
	}
	for name, tc := range cases {
		t.Run(name, func(t *testing.T) {
			ctx, _ := utiltesting.ContextWithLog(t)
			if tc.disableLendingLimit {
				features.SetFeatureGateDuringTest(t, features.LendingLimit, false)
			}
			log := testr.NewWithOptions(t, testr.Options{
				Verbosity: 2,
			})
			wlInfo := workload.NewInfo(&kueue.Workload{
				Spec: kueue.WorkloadSpec{
					PodSets: tc.wlPods,
				},
				Status: kueue.WorkloadStatus{
					ReclaimablePods: tc.wlReclaimablePods,
				},
			})

			cache := cache.New(utiltesting.NewFakeClient())
			if err := cache.AddClusterQueue(ctx, &tc.clusterQueue); err != nil {
				t.Fatalf("Failed to add CQ to cache")
			}
			if tc.secondaryClusterQueue != nil {
				if err := cache.AddClusterQueue(ctx, tc.secondaryClusterQueue); err != nil {
					t.Fatalf("Failed to add secondary CQ to cache")
				}
			}
			for _, rf := range resourceFlavors {
				cache.AddOrUpdateResourceFlavor(rf)
			}

			if err := cache.AddOrUpdateCohort(utiltesting.MakeCohort(tc.clusterQueue.Spec.Cohort).Obj()); err != nil {
				t.Fatalf("Failed to create a cohort")
			}

			snapshot, err := cache.Snapshot(ctx)
			if err != nil {
				t.Fatalf("unexpected error while building snapshot: %v", err)
			}
			clusterQueue := snapshot.ClusterQueues[tc.clusterQueue.Name]

			if clusterQueue == nil {
				t.Fatalf("Failed to create CQ snapshot")
			}
			if tc.clusterQueueUsage != nil {
				clusterQueue.AddUsage(tc.clusterQueueUsage)
			}

			if tc.secondaryClusterQueue != nil {
				secondaryClusterQueue := snapshot.ClusterQueues[tc.secondaryClusterQueue.Name]
				if secondaryClusterQueue == nil {
					t.Fatalf("Failed to create secondary CQ snapshot")
				}
<<<<<<< HEAD
				clusterQueue.Cohort.Usage = tc.cohortResources.usage
				clusterQueue.Cohort.RequestableResources = tc.cohortResources.requestableResources
			}
			clusterQueue.Usage = tc.clusterQueueUsage
=======
				secondaryClusterQueue.AddUsage(tc.secondaryClusterQueueUsage)
			}
>>>>>>> bb4305d8

			flvAssigner := New(wlInfo, clusterQueue, resourceFlavors, tc.enableFairSharing, &testOracle{})
			assignment := flvAssigner.Assign(log, nil)
			if repMode := assignment.RepresentativeMode(); repMode != tc.wantRepMode {
				t.Errorf("e.assignFlavors(_).RepresentativeMode()=%s, want %s", repMode, tc.wantRepMode)
			}

			if diff := cmp.Diff(tc.wantAssignment, assignment, cmpopts.IgnoreUnexported(Assignment{}, FlavorAssignment{}), cmpopts.IgnoreFields(Assignment{}, "LastState")); diff != "" {
				t.Errorf("Unexpected assignment (-want,+got):\n%s", diff)
			}
		})
	}
}

// We have 3 flavors: uno, due, tre. Each has 10 compute and 10 gpu.
// These FlavorResources are provided by test-clusterqueue, and made
// available to its Cohort.
func TestReclaimBeforePriorityPreemption(t *testing.T) {
	type rfMap = map[corev1.ResourceName]kueue.ResourceFlavorReference
	cases := map[string]struct {
		workloadRequests       *utiltesting.PodSetWrapper
		testClusterQueueUsage  resources.FlavorResourceQuantities
		otherClusterQueueUsage resources.FlavorResourceQuantities
		flavorFungibility      *kueue.FlavorFungibility
		wantMode               FlavorAssignmentMode
		wantAssigment          rfMap
	}{
		"Select first flavor which fits": {
			workloadRequests: utiltesting.MakePodSet("main", 1).Request("gpu", "10"),
			testClusterQueueUsage: resources.FlavorResourceQuantities{
				{Flavor: "uno", Resource: "gpu"}: 1,
			},
			otherClusterQueueUsage: resources.FlavorResourceQuantities{
				{Flavor: "due", Resource: "gpu"}: 1,
			},
			wantMode:      Fit,
			wantAssigment: rfMap{"gpu": "tre"},
		},
		"Select first flavor where gpu reclamation is possible": {
			workloadRequests: utiltesting.MakePodSet("main", 1).Request("gpu", "10"),
			testClusterQueueUsage: resources.FlavorResourceQuantities{
				{Flavor: "uno", Resource: "gpu"}: 1,
			},
			otherClusterQueueUsage: resources.FlavorResourceQuantities{
				{Flavor: "due", Resource: "gpu"}: 1,
				{Flavor: "tre", Resource: "gpu"}: 1,
			},
			wantMode:      Preempt,
			wantAssigment: rfMap{"gpu": "due"},
		},
		"Select first flavor when flavor fungibility is disabled": {
			workloadRequests: utiltesting.MakePodSet("main", 1).Request("gpu", "10"),
			testClusterQueueUsage: resources.FlavorResourceQuantities{
				{Flavor: "uno", Resource: "gpu"}: 1,
			},
			otherClusterQueueUsage: resources.FlavorResourceQuantities{
				{Flavor: "due", Resource: "gpu"}: 1,
				{Flavor: "tre", Resource: "gpu"}: 1,
			},
			flavorFungibility: &kueue.FlavorFungibility{
				WhenCanPreempt: kueue.Preempt,
			},
			wantMode:      Preempt,
			wantAssigment: rfMap{"gpu": "uno"},
		},
		"Select first flavor where priority based preemption is possible": {
			workloadRequests: utiltesting.MakePodSet("main", 1).Request("gpu", "10"),
			testClusterQueueUsage: resources.FlavorResourceQuantities{
				{Flavor: "uno", Resource: "gpu"}: 1,
				{Flavor: "due", Resource: "gpu"}: 1,
				{Flavor: "tre", Resource: "gpu"}: 1,
			},
			wantMode:      Preempt,
			wantAssigment: rfMap{"gpu": "uno"},
		},
		"Select second flavor where gpu reclamation is possible, as compute Fits": {
			workloadRequests: utiltesting.MakePodSet("main", 1).Request("gpu", "10").Request("compute", "10"),
			testClusterQueueUsage: resources.FlavorResourceQuantities{
				{Flavor: "uno", Resource: "gpu"}:     1,
				{Flavor: "uno", Resource: "compute"}: 1,
				{Flavor: "due", Resource: "compute"}: 1,
			},
			otherClusterQueueUsage: resources.FlavorResourceQuantities{
				{Flavor: "due", Resource: "gpu"}: 1,
				{Flavor: "tre", Resource: "gpu"}: 1,
			},
			wantMode:      Preempt,
			wantAssigment: rfMap{"gpu": "tre", "compute": "tre"},
		},
	}
	for name, tc := range cases {
		t.Run(name, func(t *testing.T) {
<<<<<<< HEAD
=======
			ctx, _ := utiltesting.ContextWithLog(t)
>>>>>>> bb4305d8
			resourceFlavors := map[kueue.ResourceFlavorReference]*kueue.ResourceFlavor{
				"uno": utiltesting.MakeResourceFlavor("uno").Obj(),
				"due": utiltesting.MakeResourceFlavor("due").Obj(),
				"tre": utiltesting.MakeResourceFlavor("tre").Obj(),
			}
			testCq := utiltesting.MakeClusterQueue("test-clusterqueue").
				Cohort("cohort").
				Preemption(kueue.ClusterQueuePreemption{
					WithinClusterQueue:  kueue.PreemptionPolicyLowerPriority,
					ReclaimWithinCohort: kueue.PreemptionPolicyLowerPriority,
				}).
				FlavorFungibility(kueue.FlavorFungibility{
					WhenCanPreempt: kueue.TryNextFlavor,
				}).
				ResourceGroup(
					utiltesting.MakeFlavorQuotas("uno").Resource("compute", "10").Resource("gpu", "10").FlavorQuotas,
					utiltesting.MakeFlavorQuotas("due").Resource("compute", "10").Resource("gpu", "10").FlavorQuotas,
					utiltesting.MakeFlavorQuotas("tre").Resource("compute", "10").Resource("gpu", "10").FlavorQuotas,
				).ClusterQueue
			otherCq := utiltesting.MakeClusterQueue("other-clusterqueue").
				Cohort("cohort").
				ResourceGroup(
					utiltesting.MakeFlavorQuotas("uno").Resource("compute", "0").Resource("gpu", "0").FlavorQuotas,
					utiltesting.MakeFlavorQuotas("due").Resource("compute", "0").Resource("gpu", "0").FlavorQuotas,
					utiltesting.MakeFlavorQuotas("tre").Resource("compute", "0").Resource("gpu", "0").FlavorQuotas,
				).ClusterQueue

			wlInfo := workload.NewInfo(&kueue.Workload{
				Spec: kueue.WorkloadSpec{
					PodSets: []kueue.PodSet{
						tc.workloadRequests.PodSet,
					},
				},
			})

			if tc.flavorFungibility != nil {
				testCq.Spec.FlavorFungibility = tc.flavorFungibility
			}

			cache := cache.New(utiltesting.NewFakeClient())
<<<<<<< HEAD
			if err := cache.AddClusterQueue(context.Background(), &testCq); err != nil {
				t.Fatalf("Failed to add CQ to cache")
			}
			if err := cache.AddClusterQueue(context.Background(), &otherCq); err != nil {
=======
			if err := cache.AddClusterQueue(ctx, &testCq); err != nil {
				t.Fatalf("Failed to add CQ to cache")
			}
			if err := cache.AddClusterQueue(ctx, &otherCq); err != nil {
>>>>>>> bb4305d8
				t.Fatalf("Failed to add CQ to cache")
			}
			for _, rf := range resourceFlavors {
				cache.AddOrUpdateResourceFlavor(rf)
			}

<<<<<<< HEAD
			snapshot := cache.Snapshot()
=======
			snapshot, err := cache.Snapshot(ctx)
			if err != nil {
				t.Fatalf("unexpected error while building snapshot: %v", err)
			}
>>>>>>> bb4305d8
			otherClusterQueue := snapshot.ClusterQueues["other-clusterqueue"]
			otherClusterQueue.AddUsage(tc.otherClusterQueueUsage)

			testClusterQueue := snapshot.ClusterQueues["test-clusterqueue"]
			testClusterQueue.AddUsage(tc.testClusterQueueUsage)

			flvAssigner := New(wlInfo, testClusterQueue, resourceFlavors, false, &testOracle{})
			log := testr.NewWithOptions(t, testr.Options{Verbosity: 2})
			assignment := flvAssigner.Assign(log, nil)
			if gotRepMode := assignment.RepresentativeMode(); gotRepMode != tc.wantMode {
				t.Errorf("Unexpected RepresentativeMode. got %s, want %s", gotRepMode, tc.wantMode)
			}
			if len(assignment.PodSets[0].Flavors) != len(tc.wantAssigment) {
				t.Errorf("Wrong number of flavors. got %d, want %d", len(assignment.PodSets[0].Flavors), len(tc.wantAssigment))
			}
			for resourceName, wantFlavor := range tc.wantAssigment {
				if gotFlavor := assignment.PodSets[0].Flavors[resourceName].Name; gotFlavor != wantFlavor {
					t.Errorf("Unexpected flavor. got %s, want %s", gotFlavor, wantFlavor)
				}
			}
		})
	}
}

// Tests the case where the Cache's flavors and CQs flavors
// fall out of sync, so that the CQ has flavors which no-longer exist.
func TestDeletedFlavors(t *testing.T) {
	cases := map[string]struct {
		wlPods            []kueue.PodSet
		wlReclaimablePods []kueue.ReclaimablePod
		clusterQueue      kueue.ClusterQueue
		wantRepMode       FlavorAssignmentMode
		wantAssignment    Assignment
	}{
		"multiple flavors, skip missing ResourceFlavor": {
			wlPods: []kueue.PodSet{
				*utiltesting.MakePodSet("main", 1).
					Request(corev1.ResourceCPU, "3").
					Obj(),
			},
			clusterQueue: utiltesting.MakeClusterQueue("test-clusterqueue").
				ResourceGroup(
					utiltesting.MakeFlavorQuotas("deleted-flavor").
						ResourceQuotaWrapper(corev1.ResourceCPU).NominalQuota("4").Append().
						FlavorQuotas,
					utiltesting.MakeFlavorQuotas("flavor").
						ResourceQuotaWrapper(corev1.ResourceCPU).NominalQuota("4").Append().
						FlavorQuotas,
				).ClusterQueue,
			wantRepMode: Fit,
			wantAssignment: Assignment{
				PodSets: []PodSetAssignment{{
					Name: "main",
					Flavors: ResourceAssignment{
						corev1.ResourceCPU: {Name: "flavor", Mode: Fit, TriedFlavorIdx: -1},
					},
					Requests: corev1.ResourceList{
						corev1.ResourceCPU: resource.MustParse("3"),
					},
					Count: 1,
				}},
				Usage: resources.FlavorResourceQuantities{
					{Flavor: "flavor", Resource: corev1.ResourceCPU}: 3_000,
				},
			},
		},
		"flavor not found": {
			wlPods: []kueue.PodSet{
				*utiltesting.MakePodSet("main", 1).
					Request(corev1.ResourceCPU, "1").
					Obj(),
			},
			clusterQueue: utiltesting.MakeClusterQueue("test-clusterqueue").
				ResourceGroup(
					utiltesting.MakeFlavorQuotas("deleted-flavor").
						ResourceQuotaWrapper(corev1.ResourceCPU).NominalQuota("4").Append().
						FlavorQuotas,
				).ClusterQueue,
			wantAssignment: Assignment{
				PodSets: []PodSetAssignment{{
					Name: "main",
					Requests: corev1.ResourceList{
						corev1.ResourceCPU: resource.MustParse("1"),
					},
					Status: &Status{
						reasons: []string{"flavor deleted-flavor not found"},
					},
					Count: 1,
				}},
				Usage: resources.FlavorResourceQuantities{},
			},
		},
	}

	for name, tc := range cases {
		t.Run(name, func(t *testing.T) {
			ctx, _ := utiltesting.ContextWithLog(t)
			log := testr.NewWithOptions(t, testr.Options{
				Verbosity: 2,
			})
			wlInfo := workload.NewInfo(&kueue.Workload{
				Spec: kueue.WorkloadSpec{
					PodSets: tc.wlPods,
				},
				Status: kueue.WorkloadStatus{
					ReclaimablePods: tc.wlReclaimablePods,
				},
			})

			cache := cache.New(utiltesting.NewFakeClient())
			if err := cache.AddClusterQueue(ctx, &tc.clusterQueue); err != nil {
				t.Fatalf("Failed to add CQ to cache")
			}

			flavorMap := map[kueue.ResourceFlavorReference]*kueue.ResourceFlavor{
				"flavor":         utiltesting.MakeResourceFlavor("flavor").Obj(),
				"deleted-flavor": utiltesting.MakeResourceFlavor("deleted-flavor").Obj(),
			}

			// we have to add the deleted flavor to the cache before snapshot,
			// or else snapshot will fail
			for _, flavor := range flavorMap {
				cache.AddOrUpdateResourceFlavor(flavor)
			}
			snapshot, err := cache.Snapshot(ctx)
			if err != nil {
				t.Fatalf("unexpected error while building snapshot: %v", err)
			}
			clusterQueue := snapshot.ClusterQueues[tc.clusterQueue.Name]
			if clusterQueue == nil {
				t.Fatalf("Failed to create CQ snapshot")
			}

			// and we delete it
			cache.DeleteResourceFlavor(flavorMap["deleted-flavor"])
			delete(flavorMap, "deleted-flavor")

			flvAssigner := New(wlInfo, clusterQueue, flavorMap, false, &testOracle{})

			assignment := flvAssigner.Assign(log, nil)
			if repMode := assignment.RepresentativeMode(); repMode != tc.wantRepMode {
				t.Errorf("e.assignFlavors(_).RepresentativeMode()=%s, want %s", repMode, tc.wantRepMode)
			}

			if diff := cmp.Diff(tc.wantAssignment, assignment, cmpopts.IgnoreUnexported(Assignment{}, FlavorAssignment{}), cmpopts.IgnoreFields(Assignment{}, "LastState")); diff != "" {
				t.Errorf("Unexpected assignment (-want,+got):\n%s", diff)
			}
		})
	}
}

func TestLastAssignmentOutdated(t *testing.T) {
	type args struct {
		wl *workload.Info
		cq *cache.ClusterQueueSnapshot
	}
	tests := []struct {
		name string
		args args
		want bool
	}{
		{
			name: "Cluster queue allocatableResourceIncreasedGen increased",
			args: args{
				wl: &workload.Info{
					LastAssignment: &workload.AssignmentClusterQueueState{
						ClusterQueueGeneration: 0,
					},
				},
				cq: &cache.ClusterQueueSnapshot{
					AllocatableResourceGeneration: 1,
				},
			},
			want: true,
		},
		{
			name: "AllocatableResourceGeneration not increased",
			args: args{
				wl: &workload.Info{
					LastAssignment: &workload.AssignmentClusterQueueState{
						ClusterQueueGeneration: 0,
					},
				},
				cq: &cache.ClusterQueueSnapshot{
					AllocatableResourceGeneration: 0,
				},
			},
			want: false,
		},
	}
	for _, tt := range tests {
		t.Run(tt.name, func(t *testing.T) {
			if got := lastAssignmentOutdated(tt.args.wl, tt.args.cq); got != tt.want {
				t.Errorf("LastAssignmentOutdated() = %v, want %v", got, tt.want)
			}
		})
	}
}<|MERGE_RESOLUTION|>--- conflicted
+++ resolved
@@ -34,22 +34,10 @@
 	"sigs.k8s.io/kueue/pkg/workload"
 )
 
-<<<<<<< HEAD
-type cohortResources struct {
-	requestableResources resources.FlavorResourceQuantities
-	usage                resources.FlavorResourceQuantities
-}
-
-type testOracle struct{}
-
-func (f *testOracle) IsReclaimPossible(log logr.Logger, cq *cache.ClusterQueueSnapshot, wl workload.Info, fr resources.FlavorResource, quantity int64) bool {
-	return cq.QuotaFor(fr).Nominal >= quantity+cq.Usage[fr]
-=======
 type testOracle struct{}
 
 func (f *testOracle) IsReclaimPossible(log logr.Logger, cq *cache.ClusterQueueSnapshot, wl workload.Info, fr resources.FlavorResource, quantity int64) bool {
 	return !cq.BorrowingWith(fr, quantity)
->>>>>>> bb4305d8
 }
 
 func TestAssignFlavors(t *testing.T) {
@@ -81,17 +69,6 @@
 	}
 
 	cases := map[string]struct {
-<<<<<<< HEAD
-		wlPods             []kueue.PodSet
-		wlReclaimablePods  []kueue.ReclaimablePod
-		clusterQueue       kueue.ClusterQueue
-		clusterQueueUsage  resources.FlavorResourceQuantities
-		cohortResources    *cohortResources
-		wantRepMode        FlavorAssignmentMode
-		wantAssignment     Assignment
-		enableLendingLimit bool
-		enableFairSharing  bool
-=======
 		wlPods                     []kueue.PodSet
 		wlReclaimablePods          []kueue.ReclaimablePod
 		clusterQueue               kueue.ClusterQueue
@@ -102,7 +79,6 @@
 		wantAssignment             Assignment
 		disableLendingLimit        bool
 		enableFairSharing          bool
->>>>>>> bb4305d8
 	}{
 		"single flavor, fits": {
 			wlPods: []kueue.PodSet{
@@ -400,20 +376,6 @@
 			clusterQueueUsage: resources.FlavorResourceQuantities{
 				{Flavor: "two", Resource: corev1.ResourceMemory}: 10 * utiltesting.Mi,
 			},
-<<<<<<< HEAD
-			cohortResources: &cohortResources{
-				requestableResources: resources.FlavorResourceQuantities{
-					{Flavor: "one", Resource: corev1.ResourceCPU}:    2_000,
-					{Flavor: "one", Resource: corev1.ResourceMemory}: utiltesting.Gi,
-					{Flavor: "two", Resource: corev1.ResourceCPU}:    4_000,
-					{Flavor: "two", Resource: corev1.ResourceMemory}: 15 * utiltesting.Mi,
-					{Flavor: "b_one", Resource: "example.com/gpu"}:   4,
-				},
-				usage: resources.FlavorResourceQuantities{
-					{Flavor: "two", Resource: corev1.ResourceMemory}: 10 * utiltesting.Mi,
-					{Flavor: "b_one", Resource: "example.com/gpu"}:   2,
-				},
-=======
 			secondaryClusterQueue: utiltesting.MakeClusterQueue("test-secondary-clusterqueue").
 				ResourceGroup(
 					utiltesting.MakeFlavorQuotas("b_one").
@@ -424,7 +386,6 @@
 				Obj(),
 			secondaryClusterQueueUsage: resources.FlavorResourceQuantities{
 				{Flavor: "b_one", Resource: "example.com/gpu"}: 2,
->>>>>>> bb4305d8
 			},
 			wantRepMode: Preempt,
 			wantAssignment: Assignment{
@@ -449,10 +410,7 @@
 					},
 					Count: 1,
 				}},
-<<<<<<< HEAD
-=======
 				Borrowing: true,
->>>>>>> bb4305d8
 				Usage: resources.FlavorResourceQuantities{
 					{Flavor: "two", Resource: corev1.ResourceCPU}:    3_000,
 					{Flavor: "two", Resource: corev1.ResourceMemory}: 10 * utiltesting.Mi,
@@ -842,15 +800,6 @@
 						FlavorQuotas,
 				).Cohort("test-cohort").
 				ClusterQueue,
-<<<<<<< HEAD
-
-			cohortResources: &cohortResources{
-				requestableResources: resources.FlavorResourceQuantities{
-					{Flavor: "default", Resource: corev1.ResourceCPU}:    200_000,
-					{Flavor: "default", Resource: corev1.ResourceMemory}: 200 * utiltesting.Gi,
-				},
-			},
-=======
 			secondaryClusterQueue: utiltesting.MakeClusterQueue("test-secondary-clusterqueue").
 				ResourceGroup(
 					*utiltesting.MakeFlavorQuotas("default").
@@ -860,7 +809,6 @@
 				).
 				Cohort("test-cohort").
 				Obj(),
->>>>>>> bb4305d8
 			wantRepMode: Fit,
 			wantAssignment: Assignment{
 				PodSets: []PodSetAssignment{
@@ -908,16 +856,6 @@
 						Resource(corev1.ResourceCPU, "1").
 						FlavorQuotas,
 				).Cohort("test-cohort").ClusterQueue,
-<<<<<<< HEAD
-
-			cohortResources: &cohortResources{
-				requestableResources: resources.FlavorResourceQuantities{
-					{Flavor: "one", Resource: corev1.ResourceCPU}: 10_000,
-				},
-				usage: resources.FlavorResourceQuantities{
-					{Flavor: "one", Resource: corev1.ResourceCPU}: 9_000,
-				},
-=======
 			secondaryClusterQueue: utiltesting.MakeClusterQueue("test-secondary-clusterqueue").
 				ResourceGroup(
 					utiltesting.MakeFlavorQuotas("one").
@@ -928,7 +866,6 @@
 				Obj(),
 			secondaryClusterQueueUsage: resources.FlavorResourceQuantities{
 				{Flavor: "one", Resource: corev1.ResourceCPU}: 9_000,
->>>>>>> bb4305d8
 			},
 			wantAssignment: Assignment{
 				PodSets: []PodSetAssignment{{
@@ -960,15 +897,6 @@
 			clusterQueueUsage: resources.FlavorResourceQuantities{
 				{Flavor: "one", Resource: corev1.ResourceCPU}: 9_000,
 			},
-<<<<<<< HEAD
-			cohortResources: &cohortResources{
-				requestableResources: resources.FlavorResourceQuantities{
-					{Flavor: "one", Resource: corev1.ResourceCPU}: 100_000,
-				},
-				usage: resources.FlavorResourceQuantities{
-					{Flavor: "one", Resource: corev1.ResourceCPU}: 9_000,
-				},
-=======
 			secondaryClusterQueue: utiltesting.MakeClusterQueue("test-secondary-clusterqueue").
 				ResourceGroup(
 					utiltesting.MakeFlavorQuotas("one").
@@ -979,7 +907,6 @@
 				Obj(),
 			secondaryClusterQueueUsage: resources.FlavorResourceQuantities{
 				{Flavor: "one", Resource: corev1.ResourceCPU}: 9_000,
->>>>>>> bb4305d8
 			},
 			wantRepMode: Preempt,
 			wantAssignment: Assignment{
@@ -997,10 +924,7 @@
 					},
 					Count: 1,
 				}},
-<<<<<<< HEAD
-=======
 				Borrowing: true,
->>>>>>> bb4305d8
 				Usage: resources.FlavorResourceQuantities{
 					{Flavor: "one", Resource: corev1.ResourceCPU}: 2_000,
 				},
@@ -1056,15 +980,6 @@
 			clusterQueueUsage: resources.FlavorResourceQuantities{
 				{Flavor: "one", Resource: corev1.ResourceCPU}: 2_000,
 			},
-<<<<<<< HEAD
-			cohortResources: &cohortResources{
-				requestableResources: resources.FlavorResourceQuantities{
-					{Flavor: "one", Resource: corev1.ResourceCPU}: 10_000,
-				},
-				usage: resources.FlavorResourceQuantities{
-					{Flavor: "one", Resource: corev1.ResourceCPU}: 10_000,
-				},
-=======
 			secondaryClusterQueue: utiltesting.MakeClusterQueue("test-secondary-clusterqueue").
 				ResourceGroup(
 					utiltesting.MakeFlavorQuotas("one").
@@ -1075,7 +990,6 @@
 				Obj(),
 			secondaryClusterQueueUsage: resources.FlavorResourceQuantities{
 				{Flavor: "one", Resource: corev1.ResourceCPU}: 8_000,
->>>>>>> bb4305d8
 			},
 			wantRepMode: Preempt,
 			wantAssignment: Assignment{
@@ -1092,10 +1006,7 @@
 					},
 					Count: 1,
 				}},
-<<<<<<< HEAD
-=======
 				Borrowing: true,
->>>>>>> bb4305d8
 				Usage: resources.FlavorResourceQuantities{
 					{Flavor: "one", Resource: corev1.ResourceCPU}: 2_000,
 				},
@@ -1458,19 +1369,6 @@
 			clusterQueueUsage: resources.FlavorResourceQuantities{
 				{Flavor: "one", Resource: corev1.ResourceCPU}: 2_000,
 			},
-<<<<<<< HEAD
-			cohortResources: &cohortResources{
-				usage: resources.FlavorResourceQuantities{
-					{Flavor: "one", Resource: corev1.ResourceCPU}: 2_000,
-				},
-				requestableResources: resources.FlavorResourceQuantities{
-					{Flavor: "one", Resource: corev1.ResourceCPU}:  11_000,
-					{Flavor: "one", Resource: corev1.ResourcePods}: 10,
-					{Flavor: "two", Resource: corev1.ResourceCPU}:  1_000,
-					{Flavor: "two", Resource: corev1.ResourcePods}: 10,
-				},
-			},
-=======
 			secondaryClusterQueue: utiltesting.MakeClusterQueue("test-secondary-clusterqueue").
 				ResourceGroup(
 					utiltesting.MakeFlavorQuotas("one").
@@ -1479,7 +1377,6 @@
 				).
 				Cohort("test-cohort").
 				Obj(),
->>>>>>> bb4305d8
 			wantRepMode: Fit,
 			wantAssignment: Assignment{
 				Borrowing: true,
@@ -1524,19 +1421,6 @@
 				{Flavor: "one", Resource: corev1.ResourceCPU}: 2_000,
 			},
 
-<<<<<<< HEAD
-			cohortResources: &cohortResources{
-				usage: resources.FlavorResourceQuantities{
-					{Flavor: "one", Resource: corev1.ResourceCPU}: 2_000,
-				},
-				requestableResources: resources.FlavorResourceQuantities{
-					{Flavor: "one", Resource: corev1.ResourceCPU}:  11_000,
-					{Flavor: "one", Resource: corev1.ResourcePods}: 10,
-					{Flavor: "two", Resource: corev1.ResourceCPU}:  10_000,
-					{Flavor: "two", Resource: corev1.ResourcePods}: 10,
-				},
-			},
-=======
 			secondaryClusterQueue: utiltesting.MakeClusterQueue("test-secondary-clusterqueue").
 				ResourceGroup(
 					utiltesting.MakeFlavorQuotas("one").
@@ -1545,7 +1429,6 @@
 				).
 				Cohort("test-cohort").
 				Obj(),
->>>>>>> bb4305d8
 			wantRepMode: Fit,
 			wantAssignment: Assignment{
 				PodSets: []PodSetAssignment{{
@@ -1587,20 +1470,6 @@
 			clusterQueueUsage: resources.FlavorResourceQuantities{
 				{Flavor: "one", Resource: corev1.ResourceCPU}: 2_000,
 			},
-<<<<<<< HEAD
-
-			cohortResources: &cohortResources{
-				usage: resources.FlavorResourceQuantities{
-					{Flavor: "one", Resource: corev1.ResourceCPU}: 2_000,
-				},
-				requestableResources: resources.FlavorResourceQuantities{
-					{Flavor: "one", Resource: corev1.ResourceCPU}:  11_000,
-					{Flavor: "one", Resource: corev1.ResourcePods}: 10,
-					{Flavor: "two", Resource: corev1.ResourceCPU}:  10_000,
-					{Flavor: "two", Resource: corev1.ResourcePods}: 10,
-				},
-			},
-=======
 			secondaryClusterQueue: utiltesting.MakeClusterQueue("test-secondary-clusterqueue").
 				ResourceGroup(
 					utiltesting.MakeFlavorQuotas("one").
@@ -1609,7 +1478,6 @@
 				).
 				Cohort("test-cohort").
 				Obj(),
->>>>>>> bb4305d8
 			wantRepMode: Fit,
 			wantAssignment: Assignment{
 				Borrowing: true,
@@ -1656,17 +1524,6 @@
 						Resource(corev1.ResourceCPU, "12").
 						FlavorQuotas,
 				).Cohort("test-cohort").ClusterQueue,
-<<<<<<< HEAD
-
-			cohortResources: &cohortResources{
-				usage: resources.FlavorResourceQuantities{
-					{Flavor: "one", Resource: corev1.ResourceCPU}: 10_000,
-				},
-				requestableResources: resources.FlavorResourceQuantities{
-					{Flavor: "one", Resource: corev1.ResourceCPU}: 12_000,
-					{Flavor: "two", Resource: corev1.ResourceCPU}: 12_000,
-				},
-=======
 			secondaryClusterQueue: utiltesting.MakeClusterQueue("test-secondary-clusterqueue").
 				ResourceGroup(
 					utiltesting.MakeFlavorQuotas("one").
@@ -1677,7 +1534,6 @@
 				Obj(),
 			secondaryClusterQueueUsage: resources.FlavorResourceQuantities{
 				{Flavor: "one", Resource: corev1.ResourceCPU}: 10_000,
->>>>>>> bb4305d8
 			},
 			wantRepMode: Preempt,
 			wantAssignment: Assignment{
@@ -1725,16 +1581,6 @@
 						Resource(corev1.ResourceCPU, "12").
 						FlavorQuotas,
 				).Cohort("test-cohort").ClusterQueue,
-<<<<<<< HEAD
-			cohortResources: &cohortResources{
-				usage: resources.FlavorResourceQuantities{
-					{Flavor: "one", Resource: corev1.ResourceCPU}: 10_000,
-				},
-				requestableResources: resources.FlavorResourceQuantities{
-					{Flavor: "one", Resource: corev1.ResourceCPU}: 12_000,
-					{Flavor: "two", Resource: corev1.ResourceCPU}: 12_000,
-				},
-=======
 			secondaryClusterQueue: utiltesting.MakeClusterQueue("test-secondary-clusterqueue").
 				ResourceGroup(
 					utiltesting.MakeFlavorQuotas("one").
@@ -1745,7 +1591,6 @@
 				Obj(),
 			secondaryClusterQueueUsage: resources.FlavorResourceQuantities{
 				{Flavor: "one", Resource: corev1.ResourceCPU}: 10_000,
->>>>>>> bb4305d8
 			},
 			wantRepMode: Preempt,
 			wantAssignment: Assignment{
@@ -1794,17 +1639,6 @@
 						FlavorQuotas,
 				).Cohort("test-cohort").
 				ClusterQueue,
-<<<<<<< HEAD
-			cohortResources: &cohortResources{
-				usage: resources.FlavorResourceQuantities{
-					{Flavor: "one", Resource: corev1.ResourceCPU}: 10_000,
-				},
-				requestableResources: resources.FlavorResourceQuantities{
-					{Flavor: "one", Resource: corev1.ResourceCPU}: 12_000,
-					{Flavor: "two", Resource: corev1.ResourceCPU}: 12_000,
-				},
-			},
-=======
 			secondaryClusterQueue: utiltesting.MakeClusterQueue("test-secondary-clusterqueue").
 				ResourceGroup(
 					utiltesting.MakeFlavorQuotas("one").
@@ -1813,7 +1647,6 @@
 				).
 				Cohort("test-cohort").
 				Obj(),
->>>>>>> bb4305d8
 			wantRepMode: Fit,
 			wantAssignment: Assignment{
 				PodSets: []PodSetAssignment{{
@@ -1849,17 +1682,6 @@
 						ResourceQuotaWrapper(corev1.ResourceCPU).NominalQuota("0").BorrowingLimit("12").Append().
 						FlavorQuotas,
 				).Cohort("test-cohort").ClusterQueue,
-<<<<<<< HEAD
-			cohortResources: &cohortResources{
-				usage: resources.FlavorResourceQuantities{
-					{Flavor: "one", Resource: corev1.ResourceCPU}: 10_000,
-				},
-				requestableResources: resources.FlavorResourceQuantities{
-					{
-						// below the borrowingLimit required to admit
-						Flavor: "one", Resource: corev1.ResourceCPU}: 11_000,
-				},
-=======
 			secondaryClusterQueue: utiltesting.MakeClusterQueue("test-secondary-clusterqueue").
 				ResourceGroup(
 					utiltesting.MakeFlavorQuotas("one").
@@ -1870,7 +1692,6 @@
 				Obj(),
 			secondaryClusterQueueUsage: resources.FlavorResourceQuantities{
 				{Flavor: "one", Resource: corev1.ResourceCPU}: 10_000,
->>>>>>> bb4305d8
 			},
 			wantRepMode: NoFit,
 			wantAssignment: Assignment{
@@ -1914,19 +1735,6 @@
 			clusterQueueUsage: resources.FlavorResourceQuantities{
 				{Flavor: "one", Resource: corev1.ResourceCPU}: 2_000,
 			},
-<<<<<<< HEAD
-			cohortResources: &cohortResources{
-				usage: resources.FlavorResourceQuantities{
-					{Flavor: "one", Resource: corev1.ResourceCPU}: 2_000,
-				},
-				requestableResources: resources.FlavorResourceQuantities{
-					{Flavor: "one", Resource: corev1.ResourceCPU}:  11_000,
-					{Flavor: "one", Resource: corev1.ResourcePods}: 10,
-					{Flavor: "two", Resource: corev1.ResourceCPU}:  10_000,
-					{Flavor: "two", Resource: corev1.ResourcePods}: 10,
-				},
-			},
-=======
 			secondaryClusterQueue: utiltesting.MakeClusterQueue("test-secondary-clusterqueue").
 				ResourceGroup(
 					utiltesting.MakeFlavorQuotas("one").
@@ -1935,7 +1743,6 @@
 				).
 				Cohort("test-cohort").
 				Obj(),
->>>>>>> bb4305d8
 			wantRepMode: Fit,
 			wantAssignment: Assignment{
 				PodSets: []PodSetAssignment{{
@@ -1978,19 +1785,6 @@
 			clusterQueueUsage: resources.FlavorResourceQuantities{
 				{Flavor: "one", Resource: corev1.ResourceCPU}: 2_000,
 			},
-<<<<<<< HEAD
-			cohortResources: &cohortResources{
-				usage: resources.FlavorResourceQuantities{
-					{Flavor: "one", Resource: corev1.ResourceCPU}: 2_000,
-				},
-				requestableResources: resources.FlavorResourceQuantities{
-					{Flavor: "one", Resource: corev1.ResourceCPU}:  11_000,
-					{Flavor: "one", Resource: corev1.ResourcePods}: 10,
-					{Flavor: "two", Resource: corev1.ResourceCPU}:  1_000,
-					{Flavor: "two", Resource: corev1.ResourcePods}: 10,
-				},
-			},
-=======
 			secondaryClusterQueue: utiltesting.MakeClusterQueue("test-secondary-clusterqueue").
 				ResourceGroup(
 					utiltesting.MakeFlavorQuotas("one").
@@ -1999,7 +1793,6 @@
 				).
 				Cohort("test-cohort").
 				Obj(),
->>>>>>> bb4305d8
 			wantRepMode: Fit,
 			wantAssignment: Assignment{
 				PodSets: []PodSetAssignment{{
@@ -2037,17 +1830,6 @@
 			clusterQueueUsage: resources.FlavorResourceQuantities{
 				{Flavor: "one", Resource: corev1.ResourceCPU}: 2_000,
 			},
-<<<<<<< HEAD
-			cohortResources: &cohortResources{
-				usage: resources.FlavorResourceQuantities{
-					{Flavor: "one", Resource: corev1.ResourceCPU}: 10_000,
-				},
-				requestableResources: resources.FlavorResourceQuantities{
-					{Flavor: "one", Resource: corev1.ResourceCPU}:  10_000,
-					{Flavor: "one", Resource: corev1.ResourcePods}: 10,
-				},
-			},
-=======
 			secondaryClusterQueue: utiltesting.MakeClusterQueue("test-secondary-clusterqueue").
 				ResourceGroup(
 					utiltesting.MakeFlavorQuotas("one").
@@ -2058,7 +1840,6 @@
 				Cohort("test-cohort").
 				Obj(),
 
->>>>>>> bb4305d8
 			wantRepMode: Preempt,
 			wantAssignment: Assignment{
 				PodSets: []PodSetAssignment{{
@@ -2076,10 +1857,7 @@
 					},
 					Count: 1,
 				}},
-<<<<<<< HEAD
-=======
 				Borrowing: true,
->>>>>>> bb4305d8
 				Usage: resources.FlavorResourceQuantities{
 					{Flavor: "one", Resource: corev1.ResourceCPU}:  9_000,
 					{Flavor: "one", Resource: corev1.ResourcePods}: 1,
@@ -2104,16 +1882,6 @@
 						Resource(corev1.ResourceCPU, "12").
 						FlavorQuotas,
 				).Cohort("test-cohort").ClusterQueue,
-<<<<<<< HEAD
-			cohortResources: &cohortResources{
-				usage: resources.FlavorResourceQuantities{
-					{Flavor: "one", Resource: corev1.ResourceCPU}: 10_000,
-				},
-				requestableResources: resources.FlavorResourceQuantities{
-					{Flavor: "one", Resource: corev1.ResourceCPU}: 12_000,
-					{Flavor: "two", Resource: corev1.ResourceCPU}: 12_000,
-				},
-=======
 			secondaryClusterQueue: utiltesting.MakeClusterQueue("test-secondary-clusterqueue").
 				ResourceGroup(
 					utiltesting.MakeFlavorQuotas("one").
@@ -2124,7 +1892,6 @@
 				Obj(),
 			secondaryClusterQueueUsage: resources.FlavorResourceQuantities{
 				{Flavor: "one", Resource: corev1.ResourceCPU}: 10_000,
->>>>>>> bb4305d8
 			},
 			wantRepMode: Preempt,
 			wantAssignment: Assignment{
@@ -2165,16 +1932,6 @@
 						Resource(corev1.ResourceCPU, "12").
 						FlavorQuotas,
 				).Cohort("test-cohort").ClusterQueue,
-<<<<<<< HEAD
-			cohortResources: &cohortResources{
-				usage: resources.FlavorResourceQuantities{
-					{Flavor: "one", Resource: corev1.ResourceCPU}: 10_000,
-				},
-				requestableResources: resources.FlavorResourceQuantities{
-					{Flavor: "one", Resource: corev1.ResourceCPU}: 12_000,
-					{Flavor: "two", Resource: corev1.ResourceCPU}: 12_000,
-				},
-=======
 			secondaryClusterQueue: utiltesting.MakeClusterQueue("test-secondary-clusterqueue").
 				ResourceGroup(
 					utiltesting.MakeFlavorQuotas("one").
@@ -2185,7 +1942,6 @@
 				Obj(),
 			secondaryClusterQueueUsage: resources.FlavorResourceQuantities{
 				{Flavor: "one", Resource: corev1.ResourceCPU}: 10_000,
->>>>>>> bb4305d8
 			},
 			wantRepMode: Fit,
 			wantAssignment: Assignment{
@@ -2258,15 +2014,8 @@
 				if secondaryClusterQueue == nil {
 					t.Fatalf("Failed to create secondary CQ snapshot")
 				}
-<<<<<<< HEAD
-				clusterQueue.Cohort.Usage = tc.cohortResources.usage
-				clusterQueue.Cohort.RequestableResources = tc.cohortResources.requestableResources
-			}
-			clusterQueue.Usage = tc.clusterQueueUsage
-=======
 				secondaryClusterQueue.AddUsage(tc.secondaryClusterQueueUsage)
 			}
->>>>>>> bb4305d8
 
 			flvAssigner := New(wlInfo, clusterQueue, resourceFlavors, tc.enableFairSharing, &testOracle{})
 			assignment := flvAssigner.Assign(log, nil)
@@ -2359,10 +2108,7 @@
 	}
 	for name, tc := range cases {
 		t.Run(name, func(t *testing.T) {
-<<<<<<< HEAD
-=======
 			ctx, _ := utiltesting.ContextWithLog(t)
->>>>>>> bb4305d8
 			resourceFlavors := map[kueue.ResourceFlavorReference]*kueue.ResourceFlavor{
 				"uno": utiltesting.MakeResourceFlavor("uno").Obj(),
 				"due": utiltesting.MakeResourceFlavor("due").Obj(),
@@ -2403,31 +2149,20 @@
 			}
 
 			cache := cache.New(utiltesting.NewFakeClient())
-<<<<<<< HEAD
-			if err := cache.AddClusterQueue(context.Background(), &testCq); err != nil {
-				t.Fatalf("Failed to add CQ to cache")
-			}
-			if err := cache.AddClusterQueue(context.Background(), &otherCq); err != nil {
-=======
 			if err := cache.AddClusterQueue(ctx, &testCq); err != nil {
 				t.Fatalf("Failed to add CQ to cache")
 			}
 			if err := cache.AddClusterQueue(ctx, &otherCq); err != nil {
->>>>>>> bb4305d8
 				t.Fatalf("Failed to add CQ to cache")
 			}
 			for _, rf := range resourceFlavors {
 				cache.AddOrUpdateResourceFlavor(rf)
 			}
 
-<<<<<<< HEAD
-			snapshot := cache.Snapshot()
-=======
 			snapshot, err := cache.Snapshot(ctx)
 			if err != nil {
 				t.Fatalf("unexpected error while building snapshot: %v", err)
 			}
->>>>>>> bb4305d8
 			otherClusterQueue := snapshot.ClusterQueues["other-clusterqueue"]
 			otherClusterQueue.AddUsage(tc.otherClusterQueueUsage)
 
