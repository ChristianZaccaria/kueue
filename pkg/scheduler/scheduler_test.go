/*
Copyright 2022 The Kubernetes Authors.

Licensed under the Apache License, Version 2.0 (the "License");
you may not use this file except in compliance with the License.
You may obtain a copy of the License at

    http://www.apache.org/licenses/LICENSE-2.0

Unless required by applicable law or agreed to in writing, software
distributed under the License is distributed on an "AS IS" BASIS,
WITHOUT WARRANTIES OR CONDITIONS OF ANY KIND, either express or implied.
See the License for the specific language governing permissions and
limitations under the License.
*/

package scheduler

import (
	"context"
	"errors"
	"fmt"
	"reflect"
	"sort"
	"sync"
	"testing"
	"time"

	"github.com/google/go-cmp/cmp"
	"github.com/google/go-cmp/cmp/cmpopts"
	corev1 "k8s.io/api/core/v1"
	"k8s.io/apimachinery/pkg/api/resource"
	metav1 "k8s.io/apimachinery/pkg/apis/meta/v1"
	"k8s.io/apimachinery/pkg/runtime"
	"k8s.io/apimachinery/pkg/types"
	"k8s.io/apimachinery/pkg/util/sets"
	"k8s.io/client-go/tools/record"
	"k8s.io/component-base/metrics/testutil"
<<<<<<< HEAD
=======
	testingclock "k8s.io/utils/clock/testing"
>>>>>>> bb4305d8
	"k8s.io/utils/ptr"
	"sigs.k8s.io/controller-runtime/pkg/client"
	"sigs.k8s.io/controller-runtime/pkg/client/interceptor"

	config "sigs.k8s.io/kueue/apis/config/v1beta1"
	kueuealpha "sigs.k8s.io/kueue/apis/kueue/v1alpha1"
	kueue "sigs.k8s.io/kueue/apis/kueue/v1beta1"
	"sigs.k8s.io/kueue/pkg/cache"
	"sigs.k8s.io/kueue/pkg/constants"
	tasindexer "sigs.k8s.io/kueue/pkg/controller/tas/indexer"
	"sigs.k8s.io/kueue/pkg/features"
	"sigs.k8s.io/kueue/pkg/metrics"
	"sigs.k8s.io/kueue/pkg/queue"
	"sigs.k8s.io/kueue/pkg/resources"
	"sigs.k8s.io/kueue/pkg/scheduler/flavorassigner"
	"sigs.k8s.io/kueue/pkg/util/routine"
	"sigs.k8s.io/kueue/pkg/util/slices"
	utiltas "sigs.k8s.io/kueue/pkg/util/tas"
	utiltesting "sigs.k8s.io/kueue/pkg/util/testing"
	testingnode "sigs.k8s.io/kueue/pkg/util/testingjobs/node"
	testingpod "sigs.k8s.io/kueue/pkg/util/testingjobs/pod"
	"sigs.k8s.io/kueue/pkg/workload"
)

const (
	queueingTimeout = time.Second
)

var cmpDump = []cmp.Option{
	cmpopts.SortSlices(func(a, b string) bool { return a < b }),
}

func TestSchedule(t *testing.T) {
	now := time.Now()
	fakeClock := testingclock.NewFakeClock(now)

	resourceFlavors := []*kueue.ResourceFlavor{
		utiltesting.MakeResourceFlavor("default").Obj(),
		utiltesting.MakeResourceFlavor("on-demand").Obj(),
		utiltesting.MakeResourceFlavor("spot").Obj(),
		utiltesting.MakeResourceFlavor("model-a").Obj(),
	}
	clusterQueues := []kueue.ClusterQueue{
		*utiltesting.MakeClusterQueue("sales").
			NamespaceSelector(&metav1.LabelSelector{
				MatchExpressions: []metav1.LabelSelectorRequirement{{
					Key:      "dep",
					Operator: metav1.LabelSelectorOpIn,
					Values:   []string{"sales"},
				}},
			}).
			QueueingStrategy(kueue.StrictFIFO).
			ResourceGroup(*utiltesting.MakeFlavorQuotas("default").
				Resource(corev1.ResourceCPU, "50", "0").Obj()).
			Obj(),
		*utiltesting.MakeClusterQueue("eng-alpha").
			Cohort("eng").
			NamespaceSelector(&metav1.LabelSelector{
				MatchExpressions: []metav1.LabelSelectorRequirement{{
					Key:      "dep",
					Operator: metav1.LabelSelectorOpIn,
					Values:   []string{"eng"},
				}},
			}).
			QueueingStrategy(kueue.StrictFIFO).
			ResourceGroup(
				*utiltesting.MakeFlavorQuotas("on-demand").
					Resource(corev1.ResourceCPU, "50", "50").Obj(),
				*utiltesting.MakeFlavorQuotas("spot").
					Resource(corev1.ResourceCPU, "100", "0").Obj(),
			).
			Obj(),
		*utiltesting.MakeClusterQueue("eng-beta").
			Cohort("eng").
			NamespaceSelector(&metav1.LabelSelector{
				MatchExpressions: []metav1.LabelSelectorRequirement{{
					Key:      "dep",
					Operator: metav1.LabelSelectorOpIn,
					Values:   []string{"eng"},
				}},
			}).
			QueueingStrategy(kueue.StrictFIFO).
			Preemption(kueue.ClusterQueuePreemption{
				ReclaimWithinCohort: kueue.PreemptionPolicyAny,
				WithinClusterQueue:  kueue.PreemptionPolicyLowerPriority,
			}).
			ResourceGroup(
				*utiltesting.MakeFlavorQuotas("on-demand").
					Resource(corev1.ResourceCPU, "50", "10").Obj(),
				*utiltesting.MakeFlavorQuotas("spot").
					Resource(corev1.ResourceCPU, "0", "100").Obj(),
			).
			ResourceGroup(
				*utiltesting.MakeFlavorQuotas("model-a").
					Resource("example.com/gpu", "20", "0").Obj(),
			).
			Obj(),
		*utiltesting.MakeClusterQueue("flavor-nonexistent-cq").
			QueueingStrategy(kueue.StrictFIFO).
			ResourceGroup(*utiltesting.MakeFlavorQuotas("nonexistent-flavor").
				Resource(corev1.ResourceCPU, "50").Obj()).
			Obj(),
		*utiltesting.MakeClusterQueue("lend-a").
			Cohort("lend").
			NamespaceSelector(&metav1.LabelSelector{
				MatchExpressions: []metav1.LabelSelectorRequirement{{
					Key:      "dep",
					Operator: metav1.LabelSelectorOpIn,
					Values:   []string{"lend"},
				}},
			}).
			ResourceGroup(*utiltesting.MakeFlavorQuotas("default").
				Resource(corev1.ResourceCPU, "3", "", "2").Obj()).
			Obj(),
		*utiltesting.MakeClusterQueue("lend-b").
			Cohort("lend").
			NamespaceSelector(&metav1.LabelSelector{
				MatchExpressions: []metav1.LabelSelectorRequirement{{
					Key:      "dep",
					Operator: metav1.LabelSelectorOpIn,
					Values:   []string{"lend"},
				}},
			}).
			ResourceGroup(*utiltesting.MakeFlavorQuotas("default").
				Resource(corev1.ResourceCPU, "2", "", "2").Obj()).
			Obj(),
	}
	queues := []kueue.LocalQueue{
		{
			ObjectMeta: metav1.ObjectMeta{
				Namespace: "sales",
				Name:      "main",
			},
			Spec: kueue.LocalQueueSpec{
				ClusterQueue: "sales",
			},
		},
		{
			ObjectMeta: metav1.ObjectMeta{
				Namespace: "sales",
				Name:      "blocked",
			},
			Spec: kueue.LocalQueueSpec{
				ClusterQueue: "eng-alpha",
			},
		},
		{
			ObjectMeta: metav1.ObjectMeta{
				Namespace: "eng-alpha",
				Name:      "main",
			},
			Spec: kueue.LocalQueueSpec{
				ClusterQueue: "eng-alpha",
			},
		},
		{
			ObjectMeta: metav1.ObjectMeta{
				Namespace: "eng-beta",
				Name:      "main",
			},
			Spec: kueue.LocalQueueSpec{
				ClusterQueue: "eng-beta",
			},
		},
		{
			ObjectMeta: metav1.ObjectMeta{
				Namespace: "sales",
				Name:      "flavor-nonexistent-queue",
			},
			Spec: kueue.LocalQueueSpec{
				ClusterQueue: "flavor-nonexistent-cq",
			},
		},
		{
			ObjectMeta: metav1.ObjectMeta{
				Namespace: "sales",
				Name:      "cq-nonexistent-queue",
			},
			Spec: kueue.LocalQueueSpec{
				ClusterQueue: "nonexistent-cq",
			},
		},
		{
			ObjectMeta: metav1.ObjectMeta{
				Namespace: "lend",
				Name:      "lend-a-queue",
			},
			Spec: kueue.LocalQueueSpec{
				ClusterQueue: "lend-a",
			},
		},
		{
			ObjectMeta: metav1.ObjectMeta{
				Namespace: "lend",
				Name:      "lend-b-queue",
			},
			Spec: kueue.LocalQueueSpec{
				ClusterQueue: "lend-b",
			},
		},
	}
	cases := map[string]struct {
		// Features
		disableLendingLimit     bool
		disablePartialAdmission bool
		enableFairSharing       bool

		workloads      []kueue.Workload
		admissionError error

		// additional*Queues can hold any extra queues needed by the tc
		additionalClusterQueues []kueue.ClusterQueue
		additionalLocalQueues   []kueue.LocalQueue

		// wantAssignments is a summary of all the admissions in the cache after this cycle.
		wantAssignments map[string]kueue.Admission
		// wantScheduled is the subset of workloads that got scheduled/admitted in this cycle.
		wantScheduled []string
		// workloadCmpOpts are the cmp options to compare workloads.
		workloadCmpOpts []cmp.Option
		// wantWorkloads is the subset of workloads that got admitted in this cycle.
		wantWorkloads []kueue.Workload
		// wantLeft is the workload keys that are left in the queues after this cycle.
		wantLeft map[string][]string
		// wantInadmissibleLeft is the workload keys that are left in the inadmissible state after this cycle.
		wantInadmissibleLeft map[string][]string
		// wantPreempted is the keys of the workloads that get preempted in the scheduling cycle.
		wantPreempted sets.Set[string]
		// wantEvents ignored if empty, the Message is ignored (it contains the duration)
		wantEvents []utiltesting.EventRecord

		wantSkippedPreemptions map[string]int
	}{
		"workload fits in single clusterQueue, with check state ready": {
			workloads: []kueue.Workload{
				*utiltesting.MakeWorkload("foo", "sales").
					Queue("main").
					PodSets(*utiltesting.MakePodSet("one", 10).
						Request(corev1.ResourceCPU, "1").
						Obj()).
					AdmissionCheck(kueue.AdmissionCheckState{
						Name:  "check",
						State: kueue.CheckStateReady,
					}).
					Generation(1).
					Obj(),
			},
			wantAssignments: map[string]kueue.Admission{
				"sales/foo": {
					ClusterQueue: "sales",
					PodSetAssignments: []kueue.PodSetAssignment{
						{
							Name: "one",
							Flavors: map[corev1.ResourceName]kueue.ResourceFlavorReference{
								corev1.ResourceCPU: "default",
							},
							ResourceUsage: corev1.ResourceList{
								corev1.ResourceCPU: resource.MustParse("10000m"),
							},
							Count: ptr.To[int32](10),
						},
					},
				},
			},
			wantScheduled: []string{"sales/foo"},
			workloadCmpOpts: []cmp.Option{
				cmpopts.EquateEmpty(),
				cmpopts.IgnoreFields(metav1.Condition{}, "LastTransitionTime"),
				cmpopts.IgnoreFields(
					kueue.Workload{}, "TypeMeta", "ObjectMeta.Name", "ObjectMeta.ResourceVersion",
				),
			},
			wantWorkloads: []kueue.Workload{
				*utiltesting.MakeWorkload("foo", "sales").
					Queue("main").
					PodSets(*utiltesting.MakePodSet("one", 10).
						Request(corev1.ResourceCPU, "1").
						Obj()).
					AdmissionCheck(kueue.AdmissionCheckState{
						Name:  "check",
						State: kueue.CheckStateReady,
					}).
					Admission(
						utiltesting.MakeAdmission("sales", "one").
							Assignment(corev1.ResourceCPU, "default", "10000m").
							AssignmentPodCount(10).
							Obj(),
					).
					Generation(1).
					Condition(metav1.Condition{
						Type:               kueue.WorkloadQuotaReserved,
						Status:             metav1.ConditionTrue,
						Reason:             kueue.WorkloadQuotaReserved,
						Message:            "Quota reserved in ClusterQueue sales",
						ObservedGeneration: 1,
					}).
					Condition(metav1.Condition{
						Type:               kueue.WorkloadAdmitted,
						Status:             metav1.ConditionTrue,
						Reason:             kueue.WorkloadAdmitted,
						Message:            "The workload is admitted",
						ObservedGeneration: 1,
					}).
					Obj(),
			},
			wantEvents: []utiltesting.EventRecord{
				{
					Key:       types.NamespacedName{Namespace: "sales", Name: "foo"},
					Reason:    "QuotaReserved",
					EventType: corev1.EventTypeNormal,
				},
				{
					Key:       types.NamespacedName{Namespace: "sales", Name: "foo"},
					Reason:    "Admitted",
					EventType: corev1.EventTypeNormal,
				},
			},
		},
		"workload fits in single clusterQueue, with check state pending": {
			workloads: []kueue.Workload{
				*utiltesting.MakeWorkload("foo", "sales").
					Queue("main").
					PodSets(*utiltesting.MakePodSet("one", 10).
						Request(corev1.ResourceCPU, "1").
						Obj()).
					AdmissionCheck(kueue.AdmissionCheckState{
						Name:  "check",
						State: kueue.CheckStatePending,
					}).
					Obj(),
			},
			wantAssignments: map[string]kueue.Admission{
				"sales/foo": {
					ClusterQueue: "sales",
					PodSetAssignments: []kueue.PodSetAssignment{
						{
							Name: "one",
							Flavors: map[corev1.ResourceName]kueue.ResourceFlavorReference{
								corev1.ResourceCPU: "default",
							},
							ResourceUsage: corev1.ResourceList{
								corev1.ResourceCPU: resource.MustParse("10000m"),
							},
							Count: ptr.To[int32](10),
						},
					},
				},
			},
			wantScheduled: []string{"sales/foo"},
			wantEvents: []utiltesting.EventRecord{
				{
					Key:       types.NamespacedName{Namespace: "sales", Name: "foo"},
					Reason:    "QuotaReserved",
					EventType: corev1.EventTypeNormal,
				},
			},
		},
		"error during admission": {
			workloads: []kueue.Workload{
				*utiltesting.MakeWorkload("foo", "sales").
					Queue("main").
					PodSets(*utiltesting.MakePodSet("one", 10).
						Request(corev1.ResourceCPU, "1").
						Obj()).
					Obj(),
			},
			admissionError: errors.New("admission"),
			wantLeft: map[string][]string{
				"sales": {"sales/foo"},
			},
		},
		"single clusterQueue full": {
			workloads: []kueue.Workload{
				*utiltesting.MakeWorkload("new", "sales").
					Queue("main").
					PodSets(*utiltesting.MakePodSet("one", 11).
						Request(corev1.ResourceCPU, "1").
						Obj()).
					Obj(),
				*utiltesting.MakeWorkload("assigned", "sales").
					PodSets(*utiltesting.MakePodSet("one", 40).
						Request(corev1.ResourceCPU, "1").
						Obj()).
					ReserveQuota(utiltesting.MakeAdmission("sales", "one").Assignment(corev1.ResourceCPU, "default", "40000m").AssignmentPodCount(40).Obj()).
					Obj(),
			},
			wantAssignments: map[string]kueue.Admission{
				"sales/assigned": {
					ClusterQueue: "sales",
					PodSetAssignments: []kueue.PodSetAssignment{
						{
							Name: "one",
							Flavors: map[corev1.ResourceName]kueue.ResourceFlavorReference{
								corev1.ResourceCPU: "default",
							},
							ResourceUsage: corev1.ResourceList{
								corev1.ResourceCPU: resource.MustParse("40000m"),
							},
							Count: ptr.To[int32](40),
						},
					},
				},
			},
			wantLeft: map[string][]string{
				"sales": {"sales/new"},
			},
		},
		"failed to match clusterQueue selector": {
			workloads: []kueue.Workload{
				*utiltesting.MakeWorkload("new", "sales").
					Queue("blocked").
					PodSets(*utiltesting.MakePodSet("one", 1).
						Request(corev1.ResourceCPU, "1").
						Obj()).
					Obj(),
			},
			wantInadmissibleLeft: map[string][]string{
				"eng-alpha": {"sales/new"},
			},
		},
		"admit in different cohorts": {
			workloads: []kueue.Workload{
				*utiltesting.MakeWorkload("new", "sales").
					Queue("main").
					PodSets(*utiltesting.MakePodSet("one", 1).
						Request(corev1.ResourceCPU, "1").
						Obj()).
					Obj(),
				*utiltesting.MakeWorkload("new", "eng-alpha").
					Queue("main").
					PodSets(*utiltesting.MakePodSet("one", 51 /* Will borrow */).
						Request(corev1.ResourceCPU, "1").
						Obj()).
					Obj(),
			},
			wantAssignments: map[string]kueue.Admission{
				"sales/new": {
					ClusterQueue: "sales",
					PodSetAssignments: []kueue.PodSetAssignment{
						{
							Name: "one",
							Flavors: map[corev1.ResourceName]kueue.ResourceFlavorReference{
								corev1.ResourceCPU: "default",
							},
							ResourceUsage: corev1.ResourceList{
								corev1.ResourceCPU: resource.MustParse("1000m"),
							},
							Count: ptr.To[int32](1),
						},
					},
				},
				"eng-alpha/new": {
					ClusterQueue: "eng-alpha",
					PodSetAssignments: []kueue.PodSetAssignment{
						{
							Name: "one",
							Flavors: map[corev1.ResourceName]kueue.ResourceFlavorReference{
								corev1.ResourceCPU: "on-demand",
							},
							ResourceUsage: corev1.ResourceList{
								corev1.ResourceCPU: resource.MustParse("51000m"),
							},
							Count: ptr.To[int32](51),
						},
					},
				},
			},
			wantScheduled: []string{"sales/new", "eng-alpha/new"},
		},
		"admit in same cohort with no borrowing": {
			workloads: []kueue.Workload{
				*utiltesting.MakeWorkload("new", "eng-alpha").
					Queue("main").
					PodSets(*utiltesting.MakePodSet("one", 40).
						Request(corev1.ResourceCPU, "1").
						Obj()).
					Obj(),
				*utiltesting.MakeWorkload("new", "eng-beta").
					Queue("main").
					PodSets(*utiltesting.MakePodSet("one", 40).
						Request(corev1.ResourceCPU, "1").
						Obj()).
					Obj(),
			},
			wantAssignments: map[string]kueue.Admission{
				"eng-alpha/new": {
					ClusterQueue: "eng-alpha",
					PodSetAssignments: []kueue.PodSetAssignment{
						{
							Name: "one",
							Flavors: map[corev1.ResourceName]kueue.ResourceFlavorReference{
								corev1.ResourceCPU: "on-demand",
							},
							ResourceUsage: corev1.ResourceList{
								corev1.ResourceCPU: resource.MustParse("40000m"),
							},
							Count: ptr.To[int32](40),
						},
					},
				},
				"eng-beta/new": {
					ClusterQueue: "eng-beta",
					PodSetAssignments: []kueue.PodSetAssignment{
						{
							Name: "one",
							Flavors: map[corev1.ResourceName]kueue.ResourceFlavorReference{
								corev1.ResourceCPU: "on-demand",
							},
							ResourceUsage: corev1.ResourceList{
								corev1.ResourceCPU: resource.MustParse("40000m"),
							},
							Count: ptr.To[int32](40),
						},
					},
				},
			},
			wantScheduled: []string{"eng-alpha/new", "eng-beta/new"},
		},
		"assign multiple resources and flavors": {
			workloads: []kueue.Workload{
				*utiltesting.MakeWorkload("new", "eng-beta").
					Queue("main").
					PodSets(
						*utiltesting.MakePodSet("one", 10).
							Request(corev1.ResourceCPU, "6").
							Request("example.com/gpu", "1").
							Obj(),
						*utiltesting.MakePodSet("two", 40).
							Request(corev1.ResourceCPU, "1").
							Obj(),
					).
					Obj(),
			},
			wantAssignments: map[string]kueue.Admission{
				"eng-beta/new": {
					ClusterQueue: "eng-beta",
					PodSetAssignments: []kueue.PodSetAssignment{
						{
							Name: "one",
							Flavors: map[corev1.ResourceName]kueue.ResourceFlavorReference{
								corev1.ResourceCPU: "on-demand",
								"example.com/gpu":  "model-a",
							},
							ResourceUsage: corev1.ResourceList{
								corev1.ResourceCPU: resource.MustParse("60000m"),
								"example.com/gpu":  resource.MustParse("10"),
							},
							Count: ptr.To[int32](10),
						},
						{
							Name: "two",
							Flavors: map[corev1.ResourceName]kueue.ResourceFlavorReference{
								corev1.ResourceCPU: "spot",
							},
							ResourceUsage: corev1.ResourceList{
								corev1.ResourceCPU: resource.MustParse("40000m"),
							},
							Count: ptr.To[int32](40),
						},
					},
				},
			},
			wantScheduled: []string{"eng-beta/new"},
		},
		"cannot borrow if cohort was assigned and would result in overadmission": {
			workloads: []kueue.Workload{
				*utiltesting.MakeWorkload("new", "eng-alpha").
					Queue("main").
					PodSets(*utiltesting.MakePodSet("one", 45).
						Request(corev1.ResourceCPU, "1").
						Obj()).
					Obj(),
				*utiltesting.MakeWorkload("new", "eng-beta").
					Queue("main").
					PodSets(*utiltesting.MakePodSet("one", 56).
						Request(corev1.ResourceCPU, "1").
						Obj()).
					Obj(),
			},
			wantAssignments: map[string]kueue.Admission{
				"eng-alpha/new": {
					ClusterQueue: "eng-alpha",
					PodSetAssignments: []kueue.PodSetAssignment{
						{
							Name: "one",
							Flavors: map[corev1.ResourceName]kueue.ResourceFlavorReference{
								corev1.ResourceCPU: "on-demand",
							},
							ResourceUsage: corev1.ResourceList{
								corev1.ResourceCPU: resource.MustParse("45000m"),
							},
							Count: ptr.To[int32](45),
						},
					},
				},
			},
			wantScheduled: []string{"eng-alpha/new"},
			wantLeft: map[string][]string{
				"eng-beta": {"eng-beta/new"},
			},
		},
		"can borrow if cohort was assigned and will not result in overadmission": {
			workloads: []kueue.Workload{
				*utiltesting.MakeWorkload("new", "eng-alpha").
					Queue("main").
					PodSets(*utiltesting.MakePodSet("one", 45).
						Request(corev1.ResourceCPU, "1").
						Obj()).
					Obj(),
				*utiltesting.MakeWorkload("new", "eng-beta").
					Queue("main").
					PodSets(*utiltesting.MakePodSet("one", 55).
						Request(corev1.ResourceCPU, "1").
						Obj()).
					Obj(),
			},
			wantAssignments: map[string]kueue.Admission{
				"eng-alpha/new": {
					ClusterQueue: "eng-alpha",
					PodSetAssignments: []kueue.PodSetAssignment{
						{
							Name: "one",
							Flavors: map[corev1.ResourceName]kueue.ResourceFlavorReference{
								corev1.ResourceCPU: "on-demand",
							},
							ResourceUsage: corev1.ResourceList{
								corev1.ResourceCPU: resource.MustParse("45000m"),
							},
							Count: ptr.To[int32](45),
						},
					},
				},
				"eng-beta/new": {
					ClusterQueue: "eng-beta",
					PodSetAssignments: []kueue.PodSetAssignment{
						{
							Name: "one",
							Flavors: map[corev1.ResourceName]kueue.ResourceFlavorReference{
								corev1.ResourceCPU: "on-demand",
							},
							ResourceUsage: corev1.ResourceList{
								corev1.ResourceCPU: resource.MustParse("55000m"),
							},
							Count: ptr.To[int32](55),
						},
					},
				},
			},
			wantScheduled: []string{"eng-alpha/new", "eng-beta/new"},
		},
		"can borrow if needs reclaim from cohort in different flavor": {
			workloads: []kueue.Workload{
				*utiltesting.MakeWorkload("can-reclaim", "eng-alpha").
					Queue("main").
					Request(corev1.ResourceCPU, "100").
					Obj(),
				*utiltesting.MakeWorkload("needs-to-borrow", "eng-beta").
					Queue("main").
					Request(corev1.ResourceCPU, "1").
					Obj(),
				*utiltesting.MakeWorkload("user-on-demand", "eng-beta").
					Request(corev1.ResourceCPU, "50").
					ReserveQuota(utiltesting.MakeAdmission("eng-beta").Assignment(corev1.ResourceCPU, "on-demand", "50000m").Obj()).
					Obj(),
				*utiltesting.MakeWorkload("user-spot", "eng-beta").
					Request(corev1.ResourceCPU, "1").
					ReserveQuota(utiltesting.MakeAdmission("eng-beta").Assignment(corev1.ResourceCPU, "spot", "1000m").Obj()).
					Obj(),
			},
			wantLeft: map[string][]string{
				"eng-alpha": {"eng-alpha/can-reclaim"},
			},
			wantAssignments: map[string]kueue.Admission{
				"eng-beta/user-spot":       *utiltesting.MakeAdmission("eng-beta").Assignment(corev1.ResourceCPU, "spot", "1000m").Obj(),
				"eng-beta/user-on-demand":  *utiltesting.MakeAdmission("eng-beta").Assignment(corev1.ResourceCPU, "on-demand", "50000m").Obj(),
				"eng-beta/needs-to-borrow": *utiltesting.MakeAdmission("eng-beta").Assignment(corev1.ResourceCPU, "on-demand", "1000m").Obj(),
			},
			wantScheduled: []string{
				"eng-beta/needs-to-borrow",
			},
		},
		"workload exceeds lending limit when borrow in cohort": {
			workloads: []kueue.Workload{
				*utiltesting.MakeWorkload("a", "lend").
					Request(corev1.ResourceCPU, "2").
					ReserveQuota(utiltesting.MakeAdmission("lend-b").Assignment(corev1.ResourceCPU, "default", "2000m").Obj()).
					Obj(),
				*utiltesting.MakeWorkload("b", "lend").
					Queue("lend-b-queue").
					Request(corev1.ResourceCPU, "3").
					Obj(),
			},
			wantAssignments: map[string]kueue.Admission{
				"lend/a": *utiltesting.MakeAdmission("lend-b").Assignment(corev1.ResourceCPU, "default", "2000m").Obj(),
			},
			wantInadmissibleLeft: map[string][]string{
				"lend-b": {"lend/b"},
			},
		},
		"lendingLimit should not affect assignments when feature disabled": {
			disableLendingLimit: true,
			workloads: []kueue.Workload{
				*utiltesting.MakeWorkload("a", "lend").
					Request(corev1.ResourceCPU, "2").
					ReserveQuota(utiltesting.MakeAdmission("lend-b").Assignment(corev1.ResourceCPU, "default", "2000m").Obj()).
					Obj(),
				*utiltesting.MakeWorkload("b", "lend").
					Queue("lend-b-queue").
					Request(corev1.ResourceCPU, "3").
					Obj(),
			},
			wantAssignments: map[string]kueue.Admission{
				"lend/a": *utiltesting.MakeAdmission("lend-b").Assignment(corev1.ResourceCPU, "default", "2000m").Obj(),
				"lend/b": *utiltesting.MakeAdmission("lend-b").Assignment(corev1.ResourceCPU, "default", "3000m").Obj(),
			},
			wantScheduled: []string{
				"lend/b",
			},
		},
		"preempt workloads in ClusterQueue and cohort": {
			workloads: []kueue.Workload{
				*utiltesting.MakeWorkload("preemptor", "eng-beta").
					Queue("main").
					Request(corev1.ResourceCPU, "20").
					Obj(),
				*utiltesting.MakeWorkload("use-all-spot", "eng-alpha").
					Request(corev1.ResourceCPU, "100").
					ReserveQuota(utiltesting.MakeAdmission("eng-alpha").Assignment(corev1.ResourceCPU, "spot", "100000m").Obj()).
					Obj(),
				*utiltesting.MakeWorkload("low-1", "eng-beta").
					Priority(-1).
					Request(corev1.ResourceCPU, "30").
					ReserveQuota(utiltesting.MakeAdmission("eng-beta").Assignment(corev1.ResourceCPU, "on-demand", "30000m").Obj()).
					Obj(),
				*utiltesting.MakeWorkload("low-2", "eng-beta").
					Priority(-2).
					Request(corev1.ResourceCPU, "10").
					ReserveQuota(utiltesting.MakeAdmission("eng-beta").Assignment(corev1.ResourceCPU, "on-demand", "10000m").Obj()).
					Obj(),
				*utiltesting.MakeWorkload("borrower", "eng-alpha").
					Request(corev1.ResourceCPU, "60").
					ReserveQuota(utiltesting.MakeAdmission("eng-alpha").Assignment(corev1.ResourceCPU, "on-demand", "60000m").Obj()).
					Obj(),
			},
			wantLeft: map[string][]string{
				// Preemptor is not admitted in this cycle.
				"eng-beta": {"eng-beta/preemptor"},
			},
			wantPreempted: sets.New("eng-alpha/borrower", "eng-beta/low-2"),
			wantAssignments: map[string]kueue.Admission{
				"eng-alpha/use-all-spot": *utiltesting.MakeAdmission("eng-alpha").Assignment(corev1.ResourceCPU, "spot", "100").Obj(),
				"eng-beta/low-1":         *utiltesting.MakeAdmission("eng-beta").Assignment(corev1.ResourceCPU, "on-demand", "30").Obj(),
				// Removal from cache for the preempted workloads is deferred until we receive Workload updates
				"eng-beta/low-2":     *utiltesting.MakeAdmission("eng-beta").Assignment(corev1.ResourceCPU, "on-demand", "10").Obj(),
				"eng-alpha/borrower": *utiltesting.MakeAdmission("eng-alpha").Assignment(corev1.ResourceCPU, "on-demand", "60").Obj(),
			},
		},
		"multiple CQs need preemption": {
			additionalClusterQueues: []kueue.ClusterQueue{
				*utiltesting.MakeClusterQueue("other-alpha").
					Cohort("other").
					ResourceGroup(
						*utiltesting.MakeFlavorQuotas("on-demand").
							Resource(corev1.ResourceCPU, "50", "50").Obj(),
					).
					Obj(),
				*utiltesting.MakeClusterQueue("other-beta").
					Cohort("other").
					Preemption(kueue.ClusterQueuePreemption{
						ReclaimWithinCohort: kueue.PreemptionPolicyAny,
						WithinClusterQueue:  kueue.PreemptionPolicyLowerPriority,
					}).
					ResourceGroup(
						*utiltesting.MakeFlavorQuotas("on-demand").
							Resource(corev1.ResourceCPU, "50", "10").Obj(),
					).
					Obj(),
			},
			additionalLocalQueues: []kueue.LocalQueue{
				*utiltesting.MakeLocalQueue("other", "eng-alpha").ClusterQueue("other-alpha").Obj(),
				*utiltesting.MakeLocalQueue("other", "eng-beta").ClusterQueue("other-beta").Obj(),
			},
			workloads: []kueue.Workload{
				*utiltesting.MakeWorkload("preemptor", "eng-beta").
					Priority(-1).
					Queue("other").
					Request(corev1.ResourceCPU, "1").
					Obj(),
				*utiltesting.MakeWorkload("pending", "eng-alpha").
					Priority(1).
					Queue("other").
					Request(corev1.ResourceCPU, "1").
					Obj(),
				*utiltesting.MakeWorkload("use-all", "eng-alpha").
					Request(corev1.ResourceCPU, "100").
					ReserveQuota(utiltesting.MakeAdmission("other-alpha").Assignment(corev1.ResourceCPU, "on-demand", "100").Obj()).
					Obj(),
			},
			wantLeft: map[string][]string{
				// Preemptor is not admitted in this cycle.
				"other-beta": {"eng-beta/preemptor"},
			},
			wantInadmissibleLeft: map[string][]string{
				"other-alpha": {"eng-alpha/pending"},
			},
			wantPreempted: sets.New("eng-alpha/use-all"),
			wantAssignments: map[string]kueue.Admission{
				// Removal from cache for the preempted workloads is deferred until we receive Workload updates
				"eng-alpha/use-all": *utiltesting.MakeAdmission("other-alpha").Assignment(corev1.ResourceCPU, "on-demand", "100").Obj(),
			},
		},
		"cannot borrow resource not listed in clusterQueue": {
			workloads: []kueue.Workload{
				*utiltesting.MakeWorkload("new", "eng-alpha").
					Queue("main").
					Request("example.com/gpu", "1").
					Obj(),
			},
			wantLeft: map[string][]string{
				"eng-alpha": {"eng-alpha/new"},
			},
		},
		"not enough resources to borrow, fallback to next flavor": {
			workloads: []kueue.Workload{
				*utiltesting.MakeWorkload("new", "eng-alpha").
					Queue("main").
					PodSets(*utiltesting.MakePodSet("one", 60).
						Request(corev1.ResourceCPU, "1").
						Obj()).
					Obj(),
				*utiltesting.MakeWorkload("existing", "eng-beta").
					PodSets(*utiltesting.MakePodSet("one", 45).
						Request(corev1.ResourceCPU, "1").
						Obj()).
					ReserveQuota(utiltesting.MakeAdmission("eng-beta", "one").Assignment(corev1.ResourceCPU, "on-demand", "45000m").AssignmentPodCount(45).Obj()).
					Obj(),
			},
			wantAssignments: map[string]kueue.Admission{
				"eng-alpha/new": {
					ClusterQueue: "eng-alpha",
					PodSetAssignments: []kueue.PodSetAssignment{
						{
							Name: "one",
							Flavors: map[corev1.ResourceName]kueue.ResourceFlavorReference{
								corev1.ResourceCPU: "spot",
							},
							ResourceUsage: corev1.ResourceList{
								corev1.ResourceCPU: resource.MustParse("60000m"),
							},
							Count: ptr.To[int32](60),
						},
					},
				},
				"eng-beta/existing": {
					ClusterQueue: "eng-beta",
					PodSetAssignments: []kueue.PodSetAssignment{
						{
							Name: "one",
							Flavors: map[corev1.ResourceName]kueue.ResourceFlavorReference{
								corev1.ResourceCPU: "on-demand",
							},
							ResourceUsage: corev1.ResourceList{
								corev1.ResourceCPU: resource.MustParse("45000m"),
							},
							Count: ptr.To[int32](45),
						},
					},
				},
			},
			wantScheduled: []string{"eng-alpha/new"},
		},
		"workload should not fit in nonexistent clusterQueue": {
			workloads: []kueue.Workload{
				*utiltesting.MakeWorkload("foo", "sales").
					Queue("cq-nonexistent-queue").
					Request(corev1.ResourceCPU, "1").
					Obj(),
			},
		},
		"workload should not fit in clusterQueue with nonexistent flavor": {
			workloads: []kueue.Workload{
				*utiltesting.MakeWorkload("foo", "sales").
					Queue("flavor-nonexistent-queue").
					Request(corev1.ResourceCPU, "1").
					Obj(),
			},
			wantLeft: map[string][]string{
				"flavor-nonexistent-cq": {"sales/foo"},
			},
		},
		"no overadmission while borrowing": {
<<<<<<< HEAD
			// we disable this test for MultiplePreemption
			// logic, as the new logic considers this
			// unschedulable, while the old logic considers
			// it skipped. Duplicate test for MultiplePreemptions
			// directly below.
			multiplePreemptions: Legacy,
			workloads: []kueue.Workload{
				*utiltesting.MakeWorkload("new", "eng-beta").
					Queue("main").
					Creation(now.Add(-2 * time.Second)).
					PodSets(*utiltesting.MakePodSet("one", 50).
						Request(corev1.ResourceCPU, "1").
						Obj()).
					Obj(),
				*utiltesting.MakeWorkload("new-alpha", "eng-alpha").
					Queue("main").
					Creation(now.Add(-time.Second)).
					PodSets(*utiltesting.MakePodSet("one", 1).
						Request(corev1.ResourceCPU, "1").
						Obj()).
					Obj(),
				*utiltesting.MakeWorkload("new-gamma", "eng-gamma").
					Queue("main").
					Creation(now).
					PodSets(*utiltesting.MakePodSet("one", 50).
						Request(corev1.ResourceCPU, "1").
						Obj()).
					Obj(),
				*utiltesting.MakeWorkload("existing", "eng-gamma").
					PodSets(
						*utiltesting.MakePodSet("borrow-on-demand", 51).
							Request(corev1.ResourceCPU, "1").
							Obj(),
						*utiltesting.MakePodSet("use-all-spot", 100).
							Request(corev1.ResourceCPU, "1").
							Obj(),
					).
					ReserveQuota(utiltesting.MakeAdmission("eng-gamma").
						PodSets(
							kueue.PodSetAssignment{
								Name: "borrow-on-demand",
								Flavors: map[corev1.ResourceName]kueue.ResourceFlavorReference{
									corev1.ResourceCPU: "on-demand",
								},
								ResourceUsage: corev1.ResourceList{
									corev1.ResourceCPU: resource.MustParse("51"),
								},
								Count: ptr.To[int32](51),
							},
							kueue.PodSetAssignment{
								Name: "use-all-spot",
								Flavors: map[corev1.ResourceName]kueue.ResourceFlavorReference{
									corev1.ResourceCPU: "spot",
								},
								ResourceUsage: corev1.ResourceList{
									corev1.ResourceCPU: resource.MustParse("100"),
								},
								Count: ptr.To[int32](100),
							},
						).
						Obj()).
					Obj(),
			},
			additionalClusterQueues: []kueue.ClusterQueue{
				*utiltesting.MakeClusterQueue("eng-gamma").
					Cohort("eng").
					Preemption(kueue.ClusterQueuePreemption{
						ReclaimWithinCohort: kueue.PreemptionPolicyAny,
						WithinClusterQueue:  kueue.PreemptionPolicyLowerPriority,
					}).
					ResourceGroup(
						*utiltesting.MakeFlavorQuotas("on-demand").
							Resource(corev1.ResourceCPU, "50", "10").Obj(),
						*utiltesting.MakeFlavorQuotas("spot").
							Resource(corev1.ResourceCPU, "0", "100").Obj(),
					).
					Obj(),
			},
			additionalLocalQueues: []kueue.LocalQueue{
				{
					ObjectMeta: metav1.ObjectMeta{
						Namespace: "eng-gamma",
						Name:      "main",
					},
					Spec: kueue.LocalQueueSpec{
						ClusterQueue: "eng-gamma",
					},
				},
			},
			wantAssignments: map[string]kueue.Admission{
				"eng-gamma/existing": *utiltesting.MakeAdmission("eng-gamma").
					PodSets(
						kueue.PodSetAssignment{
							Name: "borrow-on-demand",
							Flavors: map[corev1.ResourceName]kueue.ResourceFlavorReference{
								corev1.ResourceCPU: "on-demand",
							},
							ResourceUsage: corev1.ResourceList{
								corev1.ResourceCPU: resource.MustParse("51"),
							},
							Count: ptr.To[int32](51),
						},
						kueue.PodSetAssignment{
							Name: "use-all-spot",
							Flavors: map[corev1.ResourceName]kueue.ResourceFlavorReference{
								corev1.ResourceCPU: "spot",
							},
							ResourceUsage: corev1.ResourceList{
								corev1.ResourceCPU: resource.MustParse("100"),
							},
							Count: ptr.To[int32](100),
						},
					).Obj(),
				"eng-beta/new":        *utiltesting.MakeAdmission("eng-beta", "one").Assignment(corev1.ResourceCPU, "on-demand", "50").AssignmentPodCount(50).Obj(),
				"eng-alpha/new-alpha": *utiltesting.MakeAdmission("eng-alpha", "one").Assignment(corev1.ResourceCPU, "on-demand", "1").AssignmentPodCount(1).Obj(),
			},
			wantScheduled: []string{"eng-beta/new", "eng-alpha/new-alpha"},
			wantLeft: map[string][]string{
				"eng-gamma": {"eng-gamma/new-gamma"},
			},
			wantSkippedPreemptions: map[string]int{
				"eng-alpha": 0,
				"eng-beta":  0,
				"eng-gamma": 1,
			},
		},
		"no overadmission while borrowing (duplicated from above)": {
			// duplicate of test case above, as new logic
			// considers workload unschedulable, while old
			// logic considers it skipped.
			multiplePreemptions: MultiplePremptions,
=======
>>>>>>> bb4305d8
			workloads: []kueue.Workload{
				*utiltesting.MakeWorkload("new", "eng-beta").
					Queue("main").
					Creation(now.Add(-2 * time.Second)).
					PodSets(*utiltesting.MakePodSet("one", 50).
						Request(corev1.ResourceCPU, "1").
						Obj()).
					Obj(),
				*utiltesting.MakeWorkload("new-alpha", "eng-alpha").
					Queue("main").
					Creation(now.Add(-time.Second)).
					PodSets(*utiltesting.MakePodSet("one", 1).
						Request(corev1.ResourceCPU, "1").
						Obj()).
					Obj(),
				*utiltesting.MakeWorkload("new-gamma", "eng-gamma").
					Queue("main").
					Creation(now).
					PodSets(*utiltesting.MakePodSet("one", 50).
						Request(corev1.ResourceCPU, "1").
						Obj()).
					Obj(),
				*utiltesting.MakeWorkload("existing", "eng-gamma").
					PodSets(
						*utiltesting.MakePodSet("borrow-on-demand", 51).
							Request(corev1.ResourceCPU, "1").
							Obj(),
						*utiltesting.MakePodSet("use-all-spot", 100).
							Request(corev1.ResourceCPU, "1").
							Obj(),
					).
					ReserveQuota(utiltesting.MakeAdmission("eng-gamma").
						PodSets(
							kueue.PodSetAssignment{
								Name: "borrow-on-demand",
								Flavors: map[corev1.ResourceName]kueue.ResourceFlavorReference{
									corev1.ResourceCPU: "on-demand",
								},
								ResourceUsage: corev1.ResourceList{
									corev1.ResourceCPU: resource.MustParse("51"),
								},
								Count: ptr.To[int32](51),
							},
							kueue.PodSetAssignment{
								Name: "use-all-spot",
								Flavors: map[corev1.ResourceName]kueue.ResourceFlavorReference{
									corev1.ResourceCPU: "spot",
								},
								ResourceUsage: corev1.ResourceList{
									corev1.ResourceCPU: resource.MustParse("100"),
								},
								Count: ptr.To[int32](100),
							},
						).
						Obj()).
					Obj(),
			},
			additionalClusterQueues: []kueue.ClusterQueue{
				*utiltesting.MakeClusterQueue("eng-gamma").
					Cohort("eng").
					Preemption(kueue.ClusterQueuePreemption{
						ReclaimWithinCohort: kueue.PreemptionPolicyAny,
						WithinClusterQueue:  kueue.PreemptionPolicyLowerPriority,
					}).
					ResourceGroup(
						*utiltesting.MakeFlavorQuotas("on-demand").
							Resource(corev1.ResourceCPU, "50", "10").Obj(),
						*utiltesting.MakeFlavorQuotas("spot").
							Resource(corev1.ResourceCPU, "0", "100").Obj(),
					).
					Obj(),
			},
			additionalLocalQueues: []kueue.LocalQueue{
				{
					ObjectMeta: metav1.ObjectMeta{
						Namespace: "eng-gamma",
						Name:      "main",
					},
					Spec: kueue.LocalQueueSpec{
						ClusterQueue: "eng-gamma",
					},
				},
			},
			wantAssignments: map[string]kueue.Admission{
				"eng-gamma/existing": *utiltesting.MakeAdmission("eng-gamma").
					PodSets(
						kueue.PodSetAssignment{
							Name: "borrow-on-demand",
							Flavors: map[corev1.ResourceName]kueue.ResourceFlavorReference{
								corev1.ResourceCPU: "on-demand",
							},
							ResourceUsage: corev1.ResourceList{
								corev1.ResourceCPU: resource.MustParse("51"),
							},
							Count: ptr.To[int32](51),
						},
						kueue.PodSetAssignment{
							Name: "use-all-spot",
							Flavors: map[corev1.ResourceName]kueue.ResourceFlavorReference{
								corev1.ResourceCPU: "spot",
							},
							ResourceUsage: corev1.ResourceList{
								corev1.ResourceCPU: resource.MustParse("100"),
							},
							Count: ptr.To[int32](100),
						},
					).Obj(),
				"eng-beta/new":        *utiltesting.MakeAdmission("eng-beta", "one").Assignment(corev1.ResourceCPU, "on-demand", "50").AssignmentPodCount(50).Obj(),
				"eng-alpha/new-alpha": *utiltesting.MakeAdmission("eng-alpha", "one").Assignment(corev1.ResourceCPU, "on-demand", "1").AssignmentPodCount(1).Obj(),
			},
			wantScheduled: []string{"eng-beta/new", "eng-alpha/new-alpha"},
			wantInadmissibleLeft: map[string][]string{
				"eng-gamma": {"eng-gamma/new-gamma"},
			},
			wantSkippedPreemptions: map[string]int{
				"eng-alpha": 0,
				"eng-beta":  0,
				"eng-gamma": 0,
			},
		},
		"partial admission single variable pod set": {
			workloads: []kueue.Workload{
				*utiltesting.MakeWorkload("new", "sales").
					Queue("main").
					PodSets(*utiltesting.MakePodSet("one", 50).
						SetMinimumCount(20).
						Request(corev1.ResourceCPU, "2").
						Obj()).
					Obj(),
			},
			wantAssignments: map[string]kueue.Admission{
				"sales/new": {
					ClusterQueue: "sales",
					PodSetAssignments: []kueue.PodSetAssignment{
						{
							Name: "one",
							Flavors: map[corev1.ResourceName]kueue.ResourceFlavorReference{
								corev1.ResourceCPU: "default",
							},
							ResourceUsage: corev1.ResourceList{
								corev1.ResourceCPU: resource.MustParse("50000m"),
							},
							Count: ptr.To[int32](25),
						},
					},
				},
			},
			wantScheduled: []string{"sales/new"},
		},
		"partial admission single variable pod set, preempt first": {
			workloads: []kueue.Workload{
				*utiltesting.MakeWorkload("new", "eng-beta").
					Queue("main").
					Priority(4).
					PodSets(*utiltesting.MakePodSet("one", 20).
						SetMinimumCount(10).
						Request("example.com/gpu", "1").
						Obj()).
					Obj(),
				*utiltesting.MakeWorkload("old", "eng-beta").
					Priority(-4).
					PodSets(*utiltesting.MakePodSet("one", 10).
						Request("example.com/gpu", "1").
						Obj()).
					ReserveQuota(utiltesting.MakeAdmission("eng-beta", "one").Assignment("example.com/gpu", "model-a", "10").AssignmentPodCount(10).Obj()).
					Obj(),
			},
			wantAssignments: map[string]kueue.Admission{
				"eng-beta/old": {
					ClusterQueue: "eng-beta",
					PodSetAssignments: []kueue.PodSetAssignment{
						{
							Name: "one",
							Flavors: map[corev1.ResourceName]kueue.ResourceFlavorReference{
								"example.com/gpu": "model-a",
							},
							ResourceUsage: corev1.ResourceList{
								"example.com/gpu": resource.MustParse("10"),
							},
							Count: ptr.To[int32](10),
						},
					},
				},
			},
			wantPreempted: sets.New("eng-beta/old"),
			wantLeft: map[string][]string{
				"eng-beta": {"eng-beta/new"},
			},
		},
		"partial admission single variable pod set, preempt with partial admission": {
			workloads: []kueue.Workload{
				*utiltesting.MakeWorkload("new", "eng-beta").
					Queue("main").
					Priority(4).
					PodSets(*utiltesting.MakePodSet("one", 30).
						SetMinimumCount(10).
						Request("example.com/gpu", "1").
						Obj()).
					Obj(),
				*utiltesting.MakeWorkload("old", "eng-beta").
					Priority(-4).
					PodSets(*utiltesting.MakePodSet("one", 10).
						Request("example.com/gpu", "1").
						Obj()).
					ReserveQuota(utiltesting.MakeAdmission("eng-beta", "one").Assignment("example.com/gpu", "model-a", "10").AssignmentPodCount(10).Obj()).
					Obj(),
			},
			wantAssignments: map[string]kueue.Admission{
				"eng-beta/old": {
					ClusterQueue: "eng-beta",
					PodSetAssignments: []kueue.PodSetAssignment{
						{
							Name: "one",
							Flavors: map[corev1.ResourceName]kueue.ResourceFlavorReference{
								"example.com/gpu": "model-a",
							},
							ResourceUsage: corev1.ResourceList{
								"example.com/gpu": resource.MustParse("10"),
							},
							Count: ptr.To[int32](10),
						},
					},
				},
			},
			wantPreempted: sets.New("eng-beta/old"),
			wantLeft: map[string][]string{
				"eng-beta": {"eng-beta/new"},
			},
		},
		"partial admission multiple variable pod sets": {
			workloads: []kueue.Workload{
				*utiltesting.MakeWorkload("new", "sales").
					Queue("main").
					PodSets(
						*utiltesting.MakePodSet("one", 20).
							Request(corev1.ResourceCPU, "1").
							Obj(),
						*utiltesting.MakePodSet("two", 30).
							SetMinimumCount(10).
							Request(corev1.ResourceCPU, "1").
							Obj(),
						*utiltesting.MakePodSet("three", 15).
							SetMinimumCount(5).
							Request(corev1.ResourceCPU, "1").
							Obj(),
					).
					Obj(),
			},
			wantAssignments: map[string]kueue.Admission{
				"sales/new": {
					ClusterQueue: "sales",
					PodSetAssignments: []kueue.PodSetAssignment{
						{
							Name: "one",
							Flavors: map[corev1.ResourceName]kueue.ResourceFlavorReference{
								corev1.ResourceCPU: "default",
							},
							ResourceUsage: corev1.ResourceList{
								corev1.ResourceCPU: resource.MustParse("20000m"),
							},
							Count: ptr.To[int32](20),
						},
						{
							Name: "two",
							Flavors: map[corev1.ResourceName]kueue.ResourceFlavorReference{
								corev1.ResourceCPU: "default",
							},
							ResourceUsage: corev1.ResourceList{
								corev1.ResourceCPU: resource.MustParse("20000m"),
							},
							Count: ptr.To[int32](20),
						},
						{
							Name: "three",
							Flavors: map[corev1.ResourceName]kueue.ResourceFlavorReference{
								corev1.ResourceCPU: "default",
							},
							ResourceUsage: corev1.ResourceList{
								corev1.ResourceCPU: resource.MustParse("10000m"),
							},
							Count: ptr.To[int32](10),
						},
					},
				},
			},
			wantScheduled: []string{"sales/new"},
		},
		"partial admission disabled, multiple variable pod sets": {
			workloads: []kueue.Workload{
				*utiltesting.MakeWorkload("new", "sales").
					Queue("main").
					PodSets(
						*utiltesting.MakePodSet("one", 20).
							Request(corev1.ResourceCPU, "1").
							Obj(),
						*utiltesting.MakePodSet("two", 30).
							SetMinimumCount(10).
							Request(corev1.ResourceCPU, "1").
							Obj(),
						*utiltesting.MakePodSet("three", 15).
							SetMinimumCount(5).
							Request(corev1.ResourceCPU, "1").
							Obj(),
					).
					Obj(),
			},
			wantLeft: map[string][]string{
				"sales": {"sales/new"},
			},
			disablePartialAdmission: true,
		},
		"two workloads can borrow different resources from the same flavor in the same cycle": {
			additionalClusterQueues: func() []kueue.ClusterQueue {
				preemption := kueue.ClusterQueuePreemption{
					ReclaimWithinCohort: kueue.PreemptionPolicyAny,
					WithinClusterQueue:  kueue.PreemptionPolicyLowerPriority,
				}
				rg := *utiltesting.MakeFlavorQuotas("default").Resource("r1", "10", "10").Resource("r2", "10", "10").Obj()
				cq1 := *utiltesting.MakeClusterQueue("cq1").Cohort("co").Preemption(preemption).ResourceGroup(rg).Obj()
				cq2 := *utiltesting.MakeClusterQueue("cq2").Cohort("co").Preemption(preemption).ResourceGroup(rg).Obj()
				cq3 := *utiltesting.MakeClusterQueue("cq3").Cohort("co").Preemption(preemption).ResourceGroup(rg).Obj()
				return []kueue.ClusterQueue{cq1, cq2, cq3}
			}(),
			additionalLocalQueues: []kueue.LocalQueue{
				*utiltesting.MakeLocalQueue("lq1", "sales").ClusterQueue("cq1").Obj(),
				*utiltesting.MakeLocalQueue("lq2", "sales").ClusterQueue("cq2").Obj(),
				*utiltesting.MakeLocalQueue("lq3", "sales").ClusterQueue("cq3").Obj(),
			},
			workloads: []kueue.Workload{
				*utiltesting.MakeWorkload("wl1", "sales").Queue("lq1").Priority(-1).PodSets(
					*utiltesting.MakePodSet("main", 1).Request("r1", "16").Obj(),
				).Obj(),
				*utiltesting.MakeWorkload("wl2", "sales").Queue("lq2").Priority(-2).PodSets(
					*utiltesting.MakePodSet("main", 1).Request("r2", "16").Obj(),
				).Obj(),
			},
			wantScheduled: []string{"sales/wl1", "sales/wl2"},
			wantAssignments: map[string]kueue.Admission{
				"sales/wl1": *utiltesting.MakeAdmission("cq1", "main").
					Assignment("r1", "default", "16").AssignmentPodCount(1).
					Obj(),
				"sales/wl2": *utiltesting.MakeAdmission("cq2", "main").
					Assignment("r2", "default", "16").AssignmentPodCount(1).
					Obj(),
			},
		},
		"two workloads can borrow the same resources from the same flavor in the same cycle if fits in the cohort quota": {
			additionalClusterQueues: func() []kueue.ClusterQueue {
				preemption := kueue.ClusterQueuePreemption{
					ReclaimWithinCohort: kueue.PreemptionPolicyAny,
					WithinClusterQueue:  kueue.PreemptionPolicyLowerPriority,
				}
				rg := *utiltesting.MakeFlavorQuotas("default").Resource("r1", "10", "10").Resource("r2", "10", "10").Obj()
				cq1 := *utiltesting.MakeClusterQueue("cq1").Cohort("co").Preemption(preemption).ResourceGroup(rg).Obj()
				cq2 := *utiltesting.MakeClusterQueue("cq2").Cohort("co").Preemption(preemption).ResourceGroup(rg).Obj()
				cq3 := *utiltesting.MakeClusterQueue("cq3").Cohort("co").Preemption(preemption).ResourceGroup(rg).Obj()
				return []kueue.ClusterQueue{cq1, cq2, cq3}
			}(),
			additionalLocalQueues: []kueue.LocalQueue{
				*utiltesting.MakeLocalQueue("lq1", "sales").ClusterQueue("cq1").Obj(),
				*utiltesting.MakeLocalQueue("lq2", "sales").ClusterQueue("cq2").Obj(),
				*utiltesting.MakeLocalQueue("lq3", "sales").ClusterQueue("cq3").Obj(),
			},
			workloads: []kueue.Workload{
				*utiltesting.MakeWorkload("wl1", "sales").Queue("lq1").Priority(-1).PodSets(
					*utiltesting.MakePodSet("main", 1).Request("r1", "16").Obj(),
				).Obj(),
				*utiltesting.MakeWorkload("wl2", "sales").Queue("lq2").Priority(-2).PodSets(
					*utiltesting.MakePodSet("main", 1).Request("r1", "14").Obj(),
				).Obj(),
			},
			wantScheduled: []string{"sales/wl1", "sales/wl2"},
			wantAssignments: map[string]kueue.Admission{
				"sales/wl1": *utiltesting.MakeAdmission("cq1", "main").
					Assignment("r1", "default", "16").AssignmentPodCount(1).
					Obj(),
				"sales/wl2": *utiltesting.MakeAdmission("cq2", "main").
					Assignment("r1", "default", "14").AssignmentPodCount(1).
					Obj(),
			},
		},
		"only one workload can borrow one resources from the same flavor in the same cycle if cohort quota cannot fit": {
			additionalClusterQueues: func() []kueue.ClusterQueue {
				preemption := kueue.ClusterQueuePreemption{
					ReclaimWithinCohort: kueue.PreemptionPolicyAny,
					WithinClusterQueue:  kueue.PreemptionPolicyLowerPriority,
				}
				rg := *utiltesting.MakeFlavorQuotas("default").Resource("r1", "10", "10").Resource("r2", "10", "10").Obj()
				cq1 := *utiltesting.MakeClusterQueue("cq1").Cohort("co").Preemption(preemption).ResourceGroup(rg).Obj()
				cq2 := *utiltesting.MakeClusterQueue("cq2").Cohort("co").Preemption(preemption).ResourceGroup(rg).Obj()
				cq3 := *utiltesting.MakeClusterQueue("cq3").Cohort("co").Preemption(preemption).ResourceGroup(rg).Obj()
				return []kueue.ClusterQueue{cq1, cq2, cq3}
			}(),
			additionalLocalQueues: []kueue.LocalQueue{
				*utiltesting.MakeLocalQueue("lq1", "sales").ClusterQueue("cq1").Obj(),
				*utiltesting.MakeLocalQueue("lq2", "sales").ClusterQueue("cq2").Obj(),
				*utiltesting.MakeLocalQueue("lq3", "sales").ClusterQueue("cq3").Obj(),
			},
			workloads: []kueue.Workload{
				*utiltesting.MakeWorkload("wl1", "sales").Queue("lq1").Priority(-1).PodSets(
					*utiltesting.MakePodSet("main", 1).Request("r1", "16").Obj(),
				).Obj(),
				*utiltesting.MakeWorkload("wl2", "sales").Queue("lq2").Priority(-2).PodSets(
					*utiltesting.MakePodSet("main", 1).Request("r1", "16").Obj(),
				).Obj(),
			},
			wantScheduled: []string{"sales/wl1"},
			wantAssignments: map[string]kueue.Admission{
				"sales/wl1": *utiltesting.MakeAdmission("cq1", "main").
					Assignment("r1", "default", "16").AssignmentPodCount(1).
					Obj(),
			},
			wantLeft: map[string][]string{
				"cq2": {"sales/wl2"},
			},
		},
		"preemption while borrowing, workload waiting for preemption should not block a borrowing workload in another CQ": {
			additionalClusterQueues: []kueue.ClusterQueue{
				*utiltesting.MakeClusterQueue("cq_shared").
					Cohort("preemption-while-borrowing").
					ResourceGroup(*utiltesting.MakeFlavorQuotas("default").
						Resource(corev1.ResourceCPU, "4", "0").Obj()).
					Obj(),
				*utiltesting.MakeClusterQueue("cq_a").
					Cohort("preemption-while-borrowing").
					Preemption(kueue.ClusterQueuePreemption{
						ReclaimWithinCohort: kueue.PreemptionPolicyLowerPriority,
						BorrowWithinCohort: &kueue.BorrowWithinCohort{
							Policy: kueue.BorrowWithinCohortPolicyLowerPriority,
						},
					}).
					ResourceGroup(
						*utiltesting.MakeFlavorQuotas("default").
							Resource(corev1.ResourceCPU, "0", "3").Obj(),
					).
					Obj(),
				*utiltesting.MakeClusterQueue("cq_b").
					Cohort("preemption-while-borrowing").
					Preemption(kueue.ClusterQueuePreemption{
						ReclaimWithinCohort: kueue.PreemptionPolicyLowerPriority,
						BorrowWithinCohort: &kueue.BorrowWithinCohort{
							Policy: kueue.BorrowWithinCohortPolicyLowerPriority,
						},
					}).
					ResourceGroup(
						*utiltesting.MakeFlavorQuotas("default").
							Resource(corev1.ResourceCPU, "0").Obj(),
					).
					Obj(),
			},
			additionalLocalQueues: []kueue.LocalQueue{
				{
					ObjectMeta: metav1.ObjectMeta{
						Namespace: "eng-alpha",
						Name:      "lq_a",
					},
					Spec: kueue.LocalQueueSpec{
						ClusterQueue: "cq_a",
					},
				},
				{
					ObjectMeta: metav1.ObjectMeta{
						Namespace: "eng-beta",
						Name:      "lq_b",
					},
					Spec: kueue.LocalQueueSpec{
						ClusterQueue: "cq_b",
					},
				},
			},
			workloads: []kueue.Workload{
				*utiltesting.MakeWorkload("a", "eng-alpha").
					Queue("lq_a").
					Creation(now.Add(time.Second)).
					PodSets(*utiltesting.MakePodSet("main", 1).
						Request(corev1.ResourceCPU, "3").
						Obj()).
					Obj(),
				*utiltesting.MakeWorkload("b", "eng-beta").
					Queue("lq_b").
					Creation(now.Add(2 * time.Second)).
					PodSets(*utiltesting.MakePodSet("main", 1).
						Request(corev1.ResourceCPU, "1").
						Obj()).
					Obj(),
				*utiltesting.MakeWorkload("admitted_a", "eng-alpha").
					Queue("lq_a").
					PodSets(
						*utiltesting.MakePodSet("main", 1).
							Request(corev1.ResourceCPU, "2").
							Obj(),
					).
					ReserveQuota(utiltesting.MakeAdmission("cq_a").
						PodSets(
							kueue.PodSetAssignment{
								Name: "main",
								Flavors: map[corev1.ResourceName]kueue.ResourceFlavorReference{
									corev1.ResourceCPU: "default",
								},
								ResourceUsage: corev1.ResourceList{
									corev1.ResourceCPU: resource.MustParse("2"),
								},
								Count: ptr.To[int32](1),
							},
						).
						Obj()).
					Obj(),
			},
			wantAssignments: map[string]kueue.Admission{
				"eng-alpha/admitted_a": {
					ClusterQueue: "cq_a",
					PodSetAssignments: []kueue.PodSetAssignment{
						{
							Name: "main",
							Flavors: map[corev1.ResourceName]kueue.ResourceFlavorReference{
								corev1.ResourceCPU: "default",
							},
							ResourceUsage: corev1.ResourceList{
								corev1.ResourceCPU: resource.MustParse("2"),
							},
							Count: ptr.To[int32](1),
						},
					},
				},
				"eng-beta/b": {
					ClusterQueue: "cq_b",
					PodSetAssignments: []kueue.PodSetAssignment{
						{
							Name: "main",
							Flavors: map[corev1.ResourceName]kueue.ResourceFlavorReference{
								corev1.ResourceCPU: "default",
							},
							ResourceUsage: corev1.ResourceList{
								corev1.ResourceCPU: resource.MustParse("1"),
							},
							Count: ptr.To[int32](1),
						},
					},
				},
			},
			wantScheduled: []string{
				"eng-beta/b",
			},
			wantInadmissibleLeft: map[string][]string{
				"cq_a": {"eng-alpha/a"},
			},
		},
		"with fair sharing: schedule workload with lowest share first": {
			enableFairSharing: true,
			additionalClusterQueues: []kueue.ClusterQueue{
				*utiltesting.MakeClusterQueue("eng-shared").
					Cohort("eng").
					ResourceGroup(
						*utiltesting.MakeFlavorQuotas("on-demand").
							Resource(corev1.ResourceCPU, "10", "0").Obj(),
					).
					Obj(),
			},
			workloads: []kueue.Workload{
				*utiltesting.MakeWorkload("all_nominal", "eng-alpha").
					Queue("main").
					PodSets(*utiltesting.MakePodSet("one", 50).
						Request(corev1.ResourceCPU, "1").
						Obj()).
					ReserveQuota(utiltesting.MakeAdmission("eng-alpha", "one").Assignment(corev1.ResourceCPU, "on-demand", "50").AssignmentPodCount(50).Obj()).
					Obj(),
				*utiltesting.MakeWorkload("borrowing", "eng-beta").
					Queue("main").
					// Use half of shared quota.
					PodSets(*utiltesting.MakePodSet("one", 55).
						Request(corev1.ResourceCPU, "1").
						Obj()).
					ReserveQuota(utiltesting.MakeAdmission("eng-beta", "one").Assignment(corev1.ResourceCPU, "on-demand", "55").AssignmentPodCount(55).Obj()).
					Obj(),
				*utiltesting.MakeWorkload("older_new", "eng-beta").
					Queue("main").
					Creation(now.Add(-time.Minute)).
					PodSets(*utiltesting.MakePodSet("one", 1).
						Request(corev1.ResourceCPU, "1").
						Obj()).
					Obj(),
				*utiltesting.MakeWorkload("new", "eng-alpha").
					Queue("main").
					Creation(now).
					PodSets(*utiltesting.MakePodSet("one", 5).
						Request(corev1.ResourceCPU, "1").
						Obj()).
					Obj(),
			},
			wantAssignments: map[string]kueue.Admission{
				"eng-alpha/all_nominal": *utiltesting.MakeAdmission("eng-alpha", "one").Assignment(corev1.ResourceCPU, "on-demand", "50").AssignmentPodCount(50).Obj(),
				"eng-beta/borrowing":    *utiltesting.MakeAdmission("eng-beta", "one").Assignment(corev1.ResourceCPU, "on-demand", "55").AssignmentPodCount(55).Obj(),
				"eng-alpha/new":         *utiltesting.MakeAdmission("eng-alpha", "one").Assignment(corev1.ResourceCPU, "on-demand", "5").AssignmentPodCount(5).Obj(),
			},
			wantScheduled: []string{"eng-alpha/new"},
			wantLeft: map[string][]string{
				"eng-beta": {"eng-beta/older_new"},
			},
		},
		"minimal preemptions when target queue is exhausted": {
			additionalClusterQueues: []kueue.ClusterQueue{
				*utiltesting.MakeClusterQueue("other-alpha").
					Cohort("other").
					Preemption(kueue.ClusterQueuePreemption{
						ReclaimWithinCohort: kueue.PreemptionPolicyAny,
						WithinClusterQueue:  kueue.PreemptionPolicyLowerPriority,
					}).
					ResourceGroup(
						*utiltesting.MakeFlavorQuotas("on-demand").
							Resource(corev1.ResourceCPU, "2").Obj(),
					).
					Obj(),
				*utiltesting.MakeClusterQueue("other-beta").
					Cohort("other").
					ResourceGroup(
						*utiltesting.MakeFlavorQuotas("on-demand").
							Resource(corev1.ResourceCPU, "2").Obj(),
					).
					Obj(),
				*utiltesting.MakeClusterQueue("other-gamma").
					Cohort("other").
					ResourceGroup(
						*utiltesting.MakeFlavorQuotas("on-demand").
							Resource(corev1.ResourceCPU, "2").Obj(),
					).
					Obj(),
			},
			additionalLocalQueues: []kueue.LocalQueue{
				*utiltesting.MakeLocalQueue("other", "eng-alpha").ClusterQueue("other-alpha").Obj(),
				*utiltesting.MakeLocalQueue("other", "eng-beta").ClusterQueue("other-beta").Obj(),
				*utiltesting.MakeLocalQueue("other", "eng-gamma").ClusterQueue("other-gamma").Obj(),
			},
			workloads: []kueue.Workload{
				*utiltesting.MakeWorkload("a1", "eng-alpha").
					Priority(-2).
					Queue("other").
					Request(corev1.ResourceCPU, "1").
					ReserveQuota(utiltesting.MakeAdmission("other-alpha").Assignment(corev1.ResourceCPU, "on-demand", "1").Obj()).
					Obj(),
				*utiltesting.MakeWorkload("a2", "eng-alpha").
					Priority(-2).
					Queue("other").
					Request(corev1.ResourceCPU, "1").
					ReserveQuota(utiltesting.MakeAdmission("other-alpha").Assignment(corev1.ResourceCPU, "on-demand", "1").Obj()).
					Obj(),
				*utiltesting.MakeWorkload("a3", "eng-alpha").
					Priority(-1).
					Queue("other").
					Request(corev1.ResourceCPU, "1").
					ReserveQuota(utiltesting.MakeAdmission("other-alpha").Assignment(corev1.ResourceCPU, "on-demand", "1").Obj()).
					Obj(),
				*utiltesting.MakeWorkload("b1", "eng-beta").
					Priority(0).
					Queue("other").
					Request(corev1.ResourceCPU, "1").
					ReserveQuota(utiltesting.MakeAdmission("other-beta").Assignment(corev1.ResourceCPU, "on-demand", "1").Obj()).
					Obj(),
				*utiltesting.MakeWorkload("b2", "eng-beta").
					Priority(0).
					Queue("other").
					Request(corev1.ResourceCPU, "1").
					ReserveQuota(utiltesting.MakeAdmission("other-beta").Assignment(corev1.ResourceCPU, "on-demand", "1").Obj()).
					Obj(),
				*utiltesting.MakeWorkload("b3", "eng-beta").
					Priority(0).
					Queue("other").
					Request(corev1.ResourceCPU, "1").
					ReserveQuota(utiltesting.MakeAdmission("other-beta").Assignment(corev1.ResourceCPU, "on-demand", "1").Obj()).
					Obj(),
				*utiltesting.MakeWorkload("incoming", "eng-alpha").
					Priority(0).
					Queue("other").
					Request(corev1.ResourceCPU, "2").
					Obj(),
			},
			wantPreempted: sets.New("eng-alpha/a1", "eng-alpha/a2"),
			wantLeft: map[string][]string{
				"other-alpha": {"eng-alpha/incoming"},
			},
			wantAssignments: map[string]kueue.Admission{
				"eng-alpha/a1": *utiltesting.MakeAdmission("other-alpha").Assignment(corev1.ResourceCPU, "on-demand", "1").Obj(),
				"eng-alpha/a2": *utiltesting.MakeAdmission("other-alpha").Assignment(corev1.ResourceCPU, "on-demand", "1").Obj(),
				"eng-alpha/a3": *utiltesting.MakeAdmission("other-alpha").Assignment(corev1.ResourceCPU, "on-demand", "1").Obj(),
				"eng-beta/b1":  *utiltesting.MakeAdmission("other-beta").Assignment(corev1.ResourceCPU, "on-demand", "1").Obj(),
				"eng-beta/b2":  *utiltesting.MakeAdmission("other-beta").Assignment(corev1.ResourceCPU, "on-demand", "1").Obj(),
				"eng-beta/b3":  *utiltesting.MakeAdmission("other-beta").Assignment(corev1.ResourceCPU, "on-demand", "1").Obj(),
			},
		},
		"A workload is only eligible to do preemptions if it fits fully within nominal quota": {
			additionalClusterQueues: []kueue.ClusterQueue{
				*utiltesting.MakeClusterQueue("other-alpha").
					Cohort("other").
					Preemption(kueue.ClusterQueuePreemption{
						ReclaimWithinCohort: kueue.PreemptionPolicyAny,
						WithinClusterQueue:  kueue.PreemptionPolicyLowerPriority,
					}).
					ResourceGroup(
						*utiltesting.MakeFlavorQuotas("on-demand").
							Resource(corev1.ResourceCPU, "2").Obj(),
					).
					Obj(),
				*utiltesting.MakeClusterQueue("other-beta").
					Cohort("other").
					ResourceGroup(
						*utiltesting.MakeFlavorQuotas("on-demand").
							Resource(corev1.ResourceCPU, "2").Obj(),
					).
					Obj(),
			},
			additionalLocalQueues: []kueue.LocalQueue{
				*utiltesting.MakeLocalQueue("other", "eng-alpha").ClusterQueue("other-alpha").Obj(),
				*utiltesting.MakeLocalQueue("other", "eng-beta").ClusterQueue("other-beta").Obj(),
			},
			workloads: []kueue.Workload{
				*utiltesting.MakeWorkload("a1", "eng-alpha").
					Priority(-1).
					Queue("other").
					Request(corev1.ResourceCPU, "1").
					ReserveQuota(utiltesting.MakeAdmission("other-alpha").Assignment(corev1.ResourceCPU, "on-demand", "1").Obj()).
					Obj(),
				*utiltesting.MakeWorkload("b1", "eng-beta").
					Priority(-1).
					Queue("other").
					Request(corev1.ResourceCPU, "1").
					ReserveQuota(utiltesting.MakeAdmission("other-beta").Assignment(corev1.ResourceCPU, "on-demand", "1").Obj()).
					Obj(),
				*utiltesting.MakeWorkload("incoming", "eng-alpha").
					Priority(1).
					Queue("other").
					Request(corev1.ResourceCPU, "3").
					Obj(),
			},
			wantInadmissibleLeft: map[string][]string{
				"other-alpha": {"eng-alpha/incoming"},
			},
			wantAssignments: map[string]kueue.Admission{
				"eng-alpha/a1": *utiltesting.MakeAdmission("other-alpha").Assignment(corev1.ResourceCPU, "on-demand", "1").Obj(),
				"eng-beta/b1":  *utiltesting.MakeAdmission("other-beta").Assignment(corev1.ResourceCPU, "on-demand", "1").Obj(),
			},
		},
		"with fair sharing: preempt workload from CQ with the highest share": {
			enableFairSharing: true,
			additionalClusterQueues: []kueue.ClusterQueue{
				*utiltesting.MakeClusterQueue("eng-gamma").
					Cohort("eng").
					ResourceGroup(
						*utiltesting.MakeFlavorQuotas("on-demand").
							Resource(corev1.ResourceCPU, "50", "0").Obj(),
					).
					Obj(),
			},
			workloads: []kueue.Workload{
				*utiltesting.MakeWorkload("all_spot", "eng-alpha").
					Request(corev1.ResourceCPU, "100").
					SimpleReserveQuota("eng-alpha", "spot", now).Obj(),
				*utiltesting.MakeWorkload("alpha1", "eng-alpha").UID("alpha1").
					Request(corev1.ResourceCPU, "20").
					SimpleReserveQuota("eng-alpha", "on-demand", now).Obj(),
				*utiltesting.MakeWorkload("alpha2", "eng-alpha").UID("alpha2").
					Request(corev1.ResourceCPU, "20").
					SimpleReserveQuota("eng-alpha", "on-demand", now).Obj(),
				*utiltesting.MakeWorkload("alpha3", "eng-alpha").UID("alpha3").
					Request(corev1.ResourceCPU, "20").
					SimpleReserveQuota("eng-alpha", "on-demand", now).Obj(),
				*utiltesting.MakeWorkload("alpha4", "eng-alpha").UID("alpha4").
					Request(corev1.ResourceCPU, "20").
					SimpleReserveQuota("eng-alpha", "on-demand", now).Obj(),
				*utiltesting.MakeWorkload("gamma1", "eng-gamma").UID("gamma1").
					Request(corev1.ResourceCPU, "10").
					SimpleReserveQuota("eng-gamma", "on-demand", now).Obj(),
				*utiltesting.MakeWorkload("gamma2", "eng-gamma").UID("gamma2").
					Request(corev1.ResourceCPU, "20").
					SimpleReserveQuota("eng-gamma", "on-demand", now).Obj(),
				*utiltesting.MakeWorkload("gamma3", "eng-gamma").UID("gamma3").
					Request(corev1.ResourceCPU, "20").
					SimpleReserveQuota("eng-gamma", "on-demand", now).Obj(),
				*utiltesting.MakeWorkload("gamma4", "eng-gamma").UID("gamma4").
					Request(corev1.ResourceCPU, "20").
					SimpleReserveQuota("eng-gamma", "on-demand", now).Obj(),
				*utiltesting.MakeWorkload("preemptor", "eng-beta").
					Queue("main").
					Request(corev1.ResourceCPU, "30").Obj(),
			},
			wantPreempted: sets.New("eng-alpha/alpha1", "eng-gamma/gamma1"),
			wantLeft: map[string][]string{
				// Preemptor is not admitted in this cycle.
				"eng-beta": {"eng-beta/preemptor"},
			},
			wantAssignments: map[string]kueue.Admission{
				"eng-alpha/all_spot": *utiltesting.MakeAdmission("eng-alpha").Assignment(corev1.ResourceCPU, "spot", "100").Obj(),
				"eng-alpha/alpha1":   *utiltesting.MakeAdmission("eng-alpha").Assignment(corev1.ResourceCPU, "on-demand", "20").Obj(),
				"eng-alpha/alpha2":   *utiltesting.MakeAdmission("eng-alpha").Assignment(corev1.ResourceCPU, "on-demand", "20").Obj(),
				"eng-alpha/alpha3":   *utiltesting.MakeAdmission("eng-alpha").Assignment(corev1.ResourceCPU, "on-demand", "20").Obj(),
				"eng-alpha/alpha4":   *utiltesting.MakeAdmission("eng-alpha").Assignment(corev1.ResourceCPU, "on-demand", "20").Obj(),
				"eng-gamma/gamma1":   *utiltesting.MakeAdmission("eng-gamma").Assignment(corev1.ResourceCPU, "on-demand", "10").Obj(),
				"eng-gamma/gamma2":   *utiltesting.MakeAdmission("eng-gamma").Assignment(corev1.ResourceCPU, "on-demand", "20").Obj(),
				"eng-gamma/gamma3":   *utiltesting.MakeAdmission("eng-gamma").Assignment(corev1.ResourceCPU, "on-demand", "20").Obj(),
				"eng-gamma/gamma4":   *utiltesting.MakeAdmission("eng-gamma").Assignment(corev1.ResourceCPU, "on-demand", "20").Obj(),
			},
		},
		"multiple preemptions without borrowing": {
			// While requiring the same shared FlavorResource (Default, cpu),
			// multiple workloads are able to issue preemptions on workloads within
			// their own CQs in a single scheduling cycle.
			additionalClusterQueues: []kueue.ClusterQueue{
				*utiltesting.MakeClusterQueue("other-alpha").
					Cohort("other").
					Preemption(kueue.ClusterQueuePreemption{
						WithinClusterQueue: kueue.PreemptionPolicyLowerPriority,
					}).
					ResourceGroup(
						*utiltesting.MakeFlavorQuotas("default").
							Resource(corev1.ResourceCPU, "2").Obj(),
					).
					Obj(),
				*utiltesting.MakeClusterQueue("other-beta").
					Cohort("other").
					Preemption(kueue.ClusterQueuePreemption{
						WithinClusterQueue: kueue.PreemptionPolicyLowerPriority,
					}).
					ResourceGroup(
						*utiltesting.MakeFlavorQuotas("default").
							Resource(corev1.ResourceCPU, "2").Obj(),
					).
					Obj(),
			},
			additionalLocalQueues: []kueue.LocalQueue{
				*utiltesting.MakeLocalQueue("other", "eng-alpha").ClusterQueue("other-alpha").Obj(),
				*utiltesting.MakeLocalQueue("other", "eng-beta").ClusterQueue("other-beta").Obj(),
			},
			workloads: []kueue.Workload{
				*utiltesting.MakeWorkload("a1", "eng-alpha").
					Priority(0).
					Queue("other").
					Request(corev1.ResourceCPU, "2").
					ReserveQuota(utiltesting.MakeAdmission("other-alpha").Assignment(corev1.ResourceCPU, "default", "2").Obj()).
					Obj(),
				*utiltesting.MakeWorkload("b1", "eng-beta").
					Priority(0).
					Queue("other").
					Request(corev1.ResourceCPU, "2").
					ReserveQuota(utiltesting.MakeAdmission("other-beta").Assignment(corev1.ResourceCPU, "default", "2").Obj()).
					Obj(),
				*utiltesting.MakeWorkload("preemptor", "eng-alpha").
					Priority(100).
					Queue("other").
					Request(corev1.ResourceCPU, "2").
					Obj(),
				*utiltesting.MakeWorkload("preemptor", "eng-beta").
					Priority(100).
					Queue("other").
					Request(corev1.ResourceCPU, "2").
					Obj(),
			},
			wantPreempted: sets.New("eng-alpha/a1", "eng-beta/b1"),
			wantLeft: map[string][]string{
				"other-alpha": {"eng-alpha/preemptor"},
				"other-beta":  {"eng-beta/preemptor"},
			},
			wantAssignments: map[string]kueue.Admission{
				"eng-alpha/a1": *utiltesting.MakeAdmission("other-alpha").Assignment(corev1.ResourceCPU, "default", "2").Obj(),
				"eng-beta/b1":  *utiltesting.MakeAdmission("other-beta").Assignment(corev1.ResourceCPU, "default", "2").Obj(),
			},
			wantSkippedPreemptions: map[string]int{
				"other-alpha": 0,
				"other-beta":  0,
			},
		},
		"multiple preemptions preemption possible after earlier workload fits": {
			// When one workload is assigned Fit,
			// and another Preempt, the Fit workload doesn't block
			// the preempting workload in the same cycle.
			additionalClusterQueues: []kueue.ClusterQueue{
				*utiltesting.MakeClusterQueue("other-alpha").
					Cohort("other").
					Preemption(kueue.ClusterQueuePreemption{
						WithinClusterQueue: kueue.PreemptionPolicyLowerPriority,
					}).
					ResourceGroup(
						*utiltesting.MakeFlavorQuotas("default").
							Resource(corev1.ResourceCPU, "1").Obj(),
					).
					Obj(),
				*utiltesting.MakeClusterQueue("other-beta").
					Cohort("other").
					Preemption(kueue.ClusterQueuePreemption{
						WithinClusterQueue: kueue.PreemptionPolicyLowerPriority,
					}).
					ResourceGroup(
						*utiltesting.MakeFlavorQuotas("default").
							Resource(corev1.ResourceCPU, "2").Obj(),
					).
					Obj(),
			},
			additionalLocalQueues: []kueue.LocalQueue{
				*utiltesting.MakeLocalQueue("other", "eng-alpha").ClusterQueue("other-alpha").Obj(),
				*utiltesting.MakeLocalQueue("other", "eng-beta").ClusterQueue("other-beta").Obj(),
			},
			workloads: []kueue.Workload{
				*utiltesting.MakeWorkload("b1", "eng-beta").
					Priority(0).
					Queue("other").
					Request(corev1.ResourceCPU, "2").
					ReserveQuota(utiltesting.MakeAdmission("other-beta").Assignment(corev1.ResourceCPU, "default", "2").Obj()).
					Obj(),
				*utiltesting.MakeWorkload("fit", "eng-alpha").
					Priority(100).
					Queue("other").
					Request(corev1.ResourceCPU, "1").
					Obj(),
				*utiltesting.MakeWorkload("preemptor", "eng-beta").
					Priority(99).
					Queue("other").
					Request(corev1.ResourceCPU, "2").
					Obj(),
			},
			wantPreempted: sets.New("eng-beta/b1"),
			wantLeft: map[string][]string{
				"other-beta": {"eng-beta/preemptor"},
			},
			wantAssignments: map[string]kueue.Admission{
				"eng-alpha/fit": *utiltesting.MakeAdmission("other-alpha").Assignment(corev1.ResourceCPU, "default", "1").Obj(),
				"eng-beta/b1":   *utiltesting.MakeAdmission("other-beta").Assignment(corev1.ResourceCPU, "default", "2").Obj(),
			},
			wantScheduled: []string{"eng-alpha/fit"},
			wantSkippedPreemptions: map[string]int{
				"other-alpha": 0,
				"other-beta":  0,
			},
		},
		"multiple preemptions skip preemption when shared limited resource": {
			// The two preempting workloads, each requesting 3 CPU,
			// require capacity in the Cohort in addition to preemption. We make sure
			// that we don't do a wasteful preemption, as only one of the
			// workloads can fit even after two preemptions.
			//
			// Evicted workloads: request 4
			// Preempting workloads: request 6
			// Cohort has capacity 5
			additionalClusterQueues: []kueue.ClusterQueue{
				*utiltesting.MakeClusterQueue("other-alpha").
					Cohort("other").
					Preemption(kueue.ClusterQueuePreemption{
						WithinClusterQueue: kueue.PreemptionPolicyLowerPriority,
						BorrowWithinCohort: &kueue.BorrowWithinCohort{
							Policy: kueue.BorrowWithinCohortPolicyLowerPriority,
						},
					}).
					ResourceGroup(
						*utiltesting.MakeFlavorQuotas("default").
							Resource(corev1.ResourceCPU, "2").Obj(),
					).
					Obj(),
				*utiltesting.MakeClusterQueue("other-beta").
					Cohort("other").
					Preemption(kueue.ClusterQueuePreemption{
						WithinClusterQueue: kueue.PreemptionPolicyLowerPriority,
						BorrowWithinCohort: &kueue.BorrowWithinCohort{
							Policy: kueue.BorrowWithinCohortPolicyLowerPriority,
						},
					}).
					ResourceGroup(
						*utiltesting.MakeFlavorQuotas("default").
							Resource(corev1.ResourceCPU, "2").Obj(),
					).
					Obj(),
				*utiltesting.MakeClusterQueue("resource-bank").
					Cohort("other").
					ResourceGroup(
						*utiltesting.MakeFlavorQuotas("default").
							Resource(corev1.ResourceCPU, "1").Obj(),
					).
					Obj(),
			},
			additionalLocalQueues: []kueue.LocalQueue{
				*utiltesting.MakeLocalQueue("other", "eng-alpha").ClusterQueue("other-alpha").Obj(),
				*utiltesting.MakeLocalQueue("other", "eng-beta").ClusterQueue("other-beta").Obj(),
			},
			workloads: []kueue.Workload{
				*utiltesting.MakeWorkload("a1", "eng-alpha").
					Priority(0).
					Queue("other").
					Request(corev1.ResourceCPU, "2").
					ReserveQuota(utiltesting.MakeAdmission("other-alpha").Assignment(corev1.ResourceCPU, "default", "2").Obj()).
					Obj(),
				*utiltesting.MakeWorkload("b1", "eng-beta").
					Priority(0).
					Queue("other").
					Request(corev1.ResourceCPU, "2").
					ReserveQuota(utiltesting.MakeAdmission("other-beta").Assignment(corev1.ResourceCPU, "default", "2").Obj()).
					Obj(),
				*utiltesting.MakeWorkload("preemptor", "eng-alpha").
					Priority(100).
					Queue("other").
					Request(corev1.ResourceCPU, "3").
					Obj(),
				*utiltesting.MakeWorkload("pretending-preemptor", "eng-beta").
					Priority(99).
					Queue("other").
					Request(corev1.ResourceCPU, "3").
					Obj(),
			},
			wantPreempted: sets.New("eng-alpha/a1"),
			wantLeft: map[string][]string{
				"other-alpha": {"eng-alpha/preemptor"},
				"other-beta":  {"eng-beta/pretending-preemptor"},
			},
			wantAssignments: map[string]kueue.Admission{
				"eng-alpha/a1": *utiltesting.MakeAdmission("other-alpha").Assignment(corev1.ResourceCPU, "default", "2").Obj(),
				"eng-beta/b1":  *utiltesting.MakeAdmission("other-beta").Assignment(corev1.ResourceCPU, "default", "2").Obj(),
			},
			wantSkippedPreemptions: map[string]int{
				"other-alpha": 0,
				"other-beta":  1,
			},
		},
		"multiple preemptions within cq when fair sharing": {
			// Multiple CQs can preempt within their CQs, with
			// fair sharing enabled.
			enableFairSharing: true,
			additionalClusterQueues: []kueue.ClusterQueue{
				*utiltesting.MakeClusterQueue("other-alpha").
					Cohort("other").
					Preemption(kueue.ClusterQueuePreemption{
						WithinClusterQueue: kueue.PreemptionPolicyLowerPriority,
					}).
					ResourceGroup(
						*utiltesting.MakeFlavorQuotas("default").
							Resource(corev1.ResourceCPU, "2").
							Obj(),
					).
					Obj(),
				*utiltesting.MakeClusterQueue("other-beta").
					Cohort("other").
					Preemption(kueue.ClusterQueuePreemption{
						WithinClusterQueue: kueue.PreemptionPolicyLowerPriority,
					}).
					ResourceGroup(
						*utiltesting.MakeFlavorQuotas("default").
							Resource(corev1.ResourceCPU, "2").
							Obj(),
					).
					Obj(),
				*utiltesting.MakeClusterQueue("other-gamma").
					Cohort("other").
					Preemption(kueue.ClusterQueuePreemption{
						WithinClusterQueue: kueue.PreemptionPolicyLowerPriority,
					}).
					ResourceGroup(
						*utiltesting.MakeFlavorQuotas("default").
							Resource(corev1.ResourceCPU, "2").
							Obj(),
					).
					Obj(),
				*utiltesting.MakeClusterQueue("resource-bank").
					Cohort("other").
					ResourceGroup(
						*utiltesting.MakeFlavorQuotas("default").
							Resource(corev1.ResourceCPU, "3").Obj(),
					).
					Obj(),
			},
			additionalLocalQueues: []kueue.LocalQueue{
				*utiltesting.MakeLocalQueue("other", "eng-alpha").ClusterQueue("other-alpha").Obj(),
				*utiltesting.MakeLocalQueue("other", "eng-beta").ClusterQueue("other-beta").Obj(),
				*utiltesting.MakeLocalQueue("other", "eng-gamma").ClusterQueue("other-gamma").Obj(),
			},
			workloads: []kueue.Workload{
				*utiltesting.MakeWorkload("a1", "eng-alpha").
					Priority(0).
					Queue("other").
					Request(corev1.ResourceCPU, "3").
					ReserveQuota(utiltesting.MakeAdmission("other-alpha").
						Assignment(corev1.ResourceCPU, "default", "3").
						Obj()).
					Obj(),
				*utiltesting.MakeWorkload("b1", "eng-beta").
					Priority(0).
					Queue("other").
					Request(corev1.ResourceCPU, "3").
					ReserveQuota(utiltesting.MakeAdmission("other-beta").
						Assignment(corev1.ResourceCPU, "default", "3").Obj()).
					Obj(),
				*utiltesting.MakeWorkload("c1", "eng-gamma").
					Priority(0).
					Queue("other").
					Request(corev1.ResourceCPU, "3").
					ReserveQuota(utiltesting.MakeAdmission("other-gamma").
						Assignment(corev1.ResourceCPU, "default", "3").Obj()).
					Obj(),
				*utiltesting.MakeWorkload("preemptor", "eng-alpha").
					Priority(100).
					Queue("other").
					Request(corev1.ResourceCPU, "3").
					Obj(),
				*utiltesting.MakeWorkload("preemptor", "eng-beta").
					Priority(100).
					Queue("other").
					Request(corev1.ResourceCPU, "3").
					Obj(),
				*utiltesting.MakeWorkload("preemptor", "eng-gamma").
					Priority(100).
					Queue("other").
					Request(corev1.ResourceCPU, "3").
					Obj(),
			},
			wantPreempted: sets.New("eng-alpha/a1", "eng-beta/b1", "eng-gamma/c1"),
			wantLeft: map[string][]string{
				"other-alpha": {"eng-alpha/preemptor"},
				"other-beta":  {"eng-beta/preemptor"},
				"other-gamma": {"eng-gamma/preemptor"},
			},
			wantAssignments: map[string]kueue.Admission{
				"eng-alpha/a1": *utiltesting.MakeAdmission("other-alpha").
					Assignment(corev1.ResourceCPU, "default", "3").Obj(),
				"eng-beta/b1": *utiltesting.MakeAdmission("other-beta").
					Assignment(corev1.ResourceCPU, "default", "3").Obj(),
				"eng-gamma/c1": *utiltesting.MakeAdmission("other-gamma").
					Assignment(corev1.ResourceCPU, "default", "3").Obj(),
			},
			wantSkippedPreemptions: map[string]int{
				"other-alpha": 0,
				"other-beta":  0,
				"other-gamma": 0,
			},
		},
		"multiple preemptions skip overlapping preemption targets": {
			// Gamma cq is using more than fair share of CPU.
			// alpha and beta need CPU to run incoming workload.
			//
			// Alpha workload is higher priority, so sorted first.
			//
			// We ensure only alpha (and not beta) workload is preempted,
			// as we disallow overlapping preemption targets
			// in the same cycle
			enableFairSharing: true,
			additionalClusterQueues: []kueue.ClusterQueue{
				*utiltesting.MakeClusterQueue("other-alpha").
					Cohort("other").
					Preemption(kueue.ClusterQueuePreemption{
						WithinClusterQueue: kueue.PreemptionPolicyLowerPriority,
					}).
					ResourceGroup(
						*utiltesting.MakeFlavorQuotas("default").
							Resource(corev1.ResourceCPU, "0").
							Resource("alpha-resource", "1").Obj(),
					).
					Obj(),
				*utiltesting.MakeClusterQueue("other-beta").
					Cohort("other").
					Preemption(kueue.ClusterQueuePreemption{
						WithinClusterQueue: kueue.PreemptionPolicyLowerPriority,
					}).
					ResourceGroup(
						*utiltesting.MakeFlavorQuotas("default").
							Resource(corev1.ResourceCPU, "0").
							Resource("beta-resource", "1").Obj(),
					).
					Obj(),
				*utiltesting.MakeClusterQueue("other-gamma").
					Cohort("other").
					Preemption(kueue.ClusterQueuePreemption{
						WithinClusterQueue: kueue.PreemptionPolicyLowerPriority,
					}).
					ResourceGroup(
						*utiltesting.MakeFlavorQuotas("default").
							Resource(corev1.ResourceCPU, "0").
							Resource("gamma-resource", "1").Obj(),
					).
					Obj(),
				*utiltesting.MakeClusterQueue("resource-bank").
					Cohort("other").
					ResourceGroup(
						*utiltesting.MakeFlavorQuotas("default").
							Resource(corev1.ResourceCPU, "9").Obj(),
					).
					Obj(),
			},
			additionalLocalQueues: []kueue.LocalQueue{
				*utiltesting.MakeLocalQueue("other", "eng-alpha").ClusterQueue("other-alpha").Obj(),
				*utiltesting.MakeLocalQueue("other", "eng-beta").ClusterQueue("other-beta").Obj(),
				*utiltesting.MakeLocalQueue("other", "eng-gamma").ClusterQueue("other-gamma").Obj(),
			},
			workloads: []kueue.Workload{
				*utiltesting.MakeWorkload("a1", "eng-alpha").
					Priority(0).
					Queue("other").
					Request("alpha-resource", "1").
					ReserveQuota(utiltesting.MakeAdmission("other-alpha").
						Assignment("alpha-resource", "default", "1").
						Obj()).
					Obj(),
				*utiltesting.MakeWorkload("b1", "eng-beta").
					Priority(0).
					Queue("other").
					Request("beta-resource", "1").
					ReserveQuota(utiltesting.MakeAdmission("other-beta").
						Assignment("beta-resource", "default", "1").Obj()).
					Obj(),
				*utiltesting.MakeWorkload("c1", "eng-gamma").
					Priority(0).
					Queue("other").
					Request(corev1.ResourceCPU, "9").
					Request("gamma-resource", "1").
					ReserveQuota(utiltesting.MakeAdmission("other-gamma").
						Assignment(corev1.ResourceCPU, "default", "9").Obj()).
					Obj(),
				*utiltesting.MakeWorkload("preemptor", "eng-alpha").
					Priority(100).
					Queue("other").
					Request(corev1.ResourceCPU, "3").
					Request("alpha-resource", "1").
					Obj(),
				*utiltesting.MakeWorkload("pretending-preemptor", "eng-beta").
					Priority(99).
					Queue("other").
					Request(corev1.ResourceCPU, "3").
					Request("beta-resource", "1").
					Obj(),
			},
			wantPreempted: sets.New("eng-alpha/a1", "eng-gamma/c1"),
			wantLeft: map[string][]string{
				"other-alpha": {"eng-alpha/preemptor"},
				"other-beta":  {"eng-beta/pretending-preemptor"},
			},
			wantAssignments: map[string]kueue.Admission{
				"eng-alpha/a1": *utiltesting.MakeAdmission("other-alpha").
					Assignment("alpha-resource", "default", "1").Obj(),
				"eng-beta/b1": *utiltesting.MakeAdmission("other-beta").
					Assignment("beta-resource", "default", "1").Obj(),
				"eng-gamma/c1": *utiltesting.MakeAdmission("other-gamma").
					Assignment(corev1.ResourceCPU, "default", "9").Obj(),
			},
			wantSkippedPreemptions: map[string]int{
				"other-alpha": 0,
				"other-beta":  1,
				"other-gamma": 0,
			},
		},
		"not enough resources": {
			workloads: []kueue.Workload{
				*utiltesting.MakeWorkload("new", "sales").
					Queue("main").
					PodSets(*utiltesting.MakePodSet("one", 1).
						Request(corev1.ResourceCPU, "100").
						Obj()).
					Obj(),
			},
			wantLeft: map[string][]string{
				"sales": {"sales/new"},
			},
		},
		"not enough resources with fair sharing enabled": {
			enableFairSharing: true,
			workloads: []kueue.Workload{
				*utiltesting.MakeWorkload("new", "sales").
					Queue("main").
					PodSets(*utiltesting.MakePodSet("one", 1).
						Request(corev1.ResourceCPU, "100").
						Obj()).
					Obj(),
			},
			wantLeft: map[string][]string{
				"sales": {"sales/new"},
			},
		},
		"prefer reclamation over cq priority based preemption": {
			// Flavor 1, on-demand, requires preemption of workload in CQ.
			// Flavor 2, spot, requires preemption of workload in Cohort which
			// is borrowing from CQ.
			// Flavor 2 is a better assignment, so we preempt in it.
			additionalClusterQueues: []kueue.ClusterQueue{
				*utiltesting.MakeClusterQueue("other-alpha").
					Cohort("other").
					Preemption(kueue.ClusterQueuePreemption{
						WithinClusterQueue:  kueue.PreemptionPolicyLowerPriority,
						ReclaimWithinCohort: kueue.PreemptionPolicyLowerPriority,
					}).
					ResourceGroup(
						utiltesting.MakeFlavorQuotas("on-demand").Resource("gpu", "10").FlavorQuotas,
						utiltesting.MakeFlavorQuotas("spot").Resource("gpu", "10").FlavorQuotas,
					).
					Obj(),
				*utiltesting.MakeClusterQueue("other-beta").
					Cohort("other").
					Preemption(kueue.ClusterQueuePreemption{
						WithinClusterQueue:  kueue.PreemptionPolicyLowerPriority,
						ReclaimWithinCohort: kueue.PreemptionPolicyLowerPriority,
					}).
					ResourceGroup(
						utiltesting.MakeFlavorQuotas("on-demand").Resource("gpu", "0").FlavorQuotas,
						utiltesting.MakeFlavorQuotas("spot").Resource("gpu", "0").FlavorQuotas,
					).
					Obj(),
			},
			additionalLocalQueues: []kueue.LocalQueue{
				*utiltesting.MakeLocalQueue("other", "eng-alpha").ClusterQueue("other-alpha").Obj(),
				*utiltesting.MakeLocalQueue("other", "eng-beta").ClusterQueue("other-beta").Obj(),
			},
			workloads: []kueue.Workload{
				*utiltesting.MakeWorkload("a1", "eng-alpha").
					Priority(50).
					Queue("other").
					Request("gpu", "5").
					SimpleReserveQuota("other-alpha", "on-demand", now).
					Obj(),
				*utiltesting.MakeWorkload("b1", "eng-beta").
					Priority(50).
					Queue("other").
					Request("gpu", "5").
					SimpleReserveQuota("other-beta", "spot", now).
					Obj(),
				*utiltesting.MakeWorkload("preemptor", "eng-alpha").
					Priority(100).
					Queue("other").
					Request("gpu", "6").
					Obj(),
			},
			wantPreempted: sets.New("eng-beta/b1"),
			wantLeft: map[string][]string{
				"other-alpha": {"eng-alpha/preemptor"},
			},
			wantAssignments: map[string]kueue.Admission{
				"eng-alpha/a1": *utiltesting.MakeAdmission("other-alpha").Assignment("gpu", "on-demand", "5").Obj(),
				"eng-beta/b1":  *utiltesting.MakeAdmission("other-beta").Assignment("gpu", "spot", "5").Obj(),
			},
		},
		"prefer first preemption flavor when second flavor requires both reclaim and cq priority preemption": {
			// Flavor 1, on-demand, requires preemption of workload in CQ.
			// Flavor 2, spot, requires preemption of workload in Cohort and CQ
			// Since Flavor 2 doesn't improve the assignment, we prefer Flavor 1.
			additionalClusterQueues: []kueue.ClusterQueue{
				*utiltesting.MakeClusterQueue("other-alpha").
					Cohort("other").
					Preemption(kueue.ClusterQueuePreemption{
						WithinClusterQueue:  kueue.PreemptionPolicyLowerPriority,
						ReclaimWithinCohort: kueue.PreemptionPolicyLowerPriority,
					}).
					ResourceGroup(
						utiltesting.MakeFlavorQuotas("on-demand").Resource("gpu", "10").FlavorQuotas,
						utiltesting.MakeFlavorQuotas("spot").Resource("gpu", "10").FlavorQuotas,
					).
					Obj(),
				*utiltesting.MakeClusterQueue("other-beta").
					Cohort("other").
					ResourceGroup(
						utiltesting.MakeFlavorQuotas("on-demand").Resource("gpu", "0").FlavorQuotas,
						utiltesting.MakeFlavorQuotas("spot").Resource("gpu", "0").FlavorQuotas,
					).
					Obj(),
			},
			additionalLocalQueues: []kueue.LocalQueue{
				*utiltesting.MakeLocalQueue("other", "eng-alpha").ClusterQueue("other-alpha").Obj(),
				*utiltesting.MakeLocalQueue("other", "eng-beta").ClusterQueue("other-beta").Obj(),
			},
			workloads: []kueue.Workload{
				*utiltesting.MakeWorkload("a1", "eng-alpha").
					Priority(50).
					Queue("other").
					Request("gpu", "5").
					SimpleReserveQuota("other-alpha", "on-demand", now).
					Obj(),
				*utiltesting.MakeWorkload("a2", "eng-alpha").
					Priority(50).
					Queue("other").
					Request("gpu", "5").
					SimpleReserveQuota("other-alpha", "spot", now).
					Obj(),
				*utiltesting.MakeWorkload("b1", "eng-beta").
					Priority(50).
					Queue("other").
					Request("gpu", "5").
					SimpleReserveQuota("other-beta", "spot", now).
					Obj(),
				*utiltesting.MakeWorkload("preemptor", "eng-alpha").
					Priority(100).
					Queue("other").
					Request("gpu", "6").
					Obj(),
			},
			wantPreempted: sets.New("eng-alpha/a1"),
			wantLeft: map[string][]string{
				"other-alpha": {"eng-alpha/preemptor"},
			},
			wantAssignments: map[string]kueue.Admission{
				"eng-alpha/a1": *utiltesting.MakeAdmission("other-alpha").Assignment("gpu", "on-demand", "5").Obj(),
				"eng-alpha/a2": *utiltesting.MakeAdmission("other-alpha").Assignment("gpu", "spot", "5").Obj(),
				"eng-beta/b1":  *utiltesting.MakeAdmission("other-beta").Assignment("gpu", "spot", "5").Obj(),
			},
		},
<<<<<<< HEAD
		"prefer reclamation over cq priority based preemption": {
			// Flavor 1, on-demand, requires preemption of workload in CQ.
			// Flavor 2, spot, requires preemption of workload in Cohort which
			// is borrowing from CQ.
			// Flavor 2 is a better assignment, so we preempt in it.
=======
		"prefer first preemption flavor when second flavor also requires cq preemption": {
			// Flavor 1, on-demand, requires preemption of workload in CQ
			// Flavor 2, spot, also requires preemption of workload in CQ,
			// since the borrowing workload in Cohort is too high priority.
			// Therefore, we choose Flavor 1.
>>>>>>> bb4305d8
			additionalClusterQueues: []kueue.ClusterQueue{
				*utiltesting.MakeClusterQueue("other-alpha").
					Cohort("other").
					Preemption(kueue.ClusterQueuePreemption{
						WithinClusterQueue:  kueue.PreemptionPolicyLowerPriority,
						ReclaimWithinCohort: kueue.PreemptionPolicyLowerPriority,
					}).
					ResourceGroup(
						utiltesting.MakeFlavorQuotas("on-demand").Resource("gpu", "10").FlavorQuotas,
						utiltesting.MakeFlavorQuotas("spot").Resource("gpu", "10").FlavorQuotas,
					).
					Obj(),
				*utiltesting.MakeClusterQueue("other-beta").
					Cohort("other").
<<<<<<< HEAD
					Preemption(kueue.ClusterQueuePreemption{
						WithinClusterQueue:  kueue.PreemptionPolicyLowerPriority,
						ReclaimWithinCohort: kueue.PreemptionPolicyLowerPriority,
					}).
=======
>>>>>>> bb4305d8
					ResourceGroup(
						utiltesting.MakeFlavorQuotas("on-demand").Resource("gpu", "0").FlavorQuotas,
						utiltesting.MakeFlavorQuotas("spot").Resource("gpu", "0").FlavorQuotas,
					).
					Obj(),
			},
			additionalLocalQueues: []kueue.LocalQueue{
				*utiltesting.MakeLocalQueue("other", "eng-alpha").ClusterQueue("other-alpha").Obj(),
				*utiltesting.MakeLocalQueue("other", "eng-beta").ClusterQueue("other-beta").Obj(),
			},
			workloads: []kueue.Workload{
				*utiltesting.MakeWorkload("a1", "eng-alpha").
					Priority(50).
					Queue("other").
<<<<<<< HEAD
					Request("gpu", "5").
					SimpleReserveQuota("other-alpha", "on-demand", now).
					Obj(),
				*utiltesting.MakeWorkload("b1", "eng-beta").
					Priority(50).
					Queue("other").
					Request("gpu", "5").
					SimpleReserveQuota("other-beta", "spot", now).
					Obj(),
				*utiltesting.MakeWorkload("preemptor", "eng-alpha").
					Priority(100).
					Queue("other").
					Request("gpu", "6").
					Obj(),
			},
			wantPreempted: sets.New("eng-beta/b1"),
			wantLeft: map[string][]string{
				"other-alpha": {"eng-alpha/preemptor"},
			},
			wantAssignments: map[string]kueue.Admission{
				"eng-alpha/a1": *utiltesting.MakeAdmission("other-alpha").Assignment("gpu", "on-demand", "5").Obj(),
				"eng-beta/b1":  *utiltesting.MakeAdmission("other-beta").Assignment("gpu", "spot", "5").Obj(),
			},
		},
		"prefer first preemption flavor when second flavor requires both reclaim and cq priority preemption": {
			// Flavor 1, on-demand, requires preemption of workload in CQ.
			// Flavor 2, spot, requires preemption of workload in Cohort and CQ
			// Since Flavor 2 doesn't improve the assignment, we prefer Flavor 1.
			additionalClusterQueues: []kueue.ClusterQueue{
				*utiltesting.MakeClusterQueue("other-alpha").
					Cohort("other").
					Preemption(kueue.ClusterQueuePreemption{
						WithinClusterQueue:  kueue.PreemptionPolicyLowerPriority,
						ReclaimWithinCohort: kueue.PreemptionPolicyLowerPriority,
					}).
					ResourceGroup(
						utiltesting.MakeFlavorQuotas("on-demand").Resource("gpu", "10").FlavorQuotas,
						utiltesting.MakeFlavorQuotas("spot").Resource("gpu", "10").FlavorQuotas,
					).
					Obj(),
				*utiltesting.MakeClusterQueue("other-beta").
					Cohort("other").
					ResourceGroup(
						utiltesting.MakeFlavorQuotas("on-demand").Resource("gpu", "0").FlavorQuotas,
						utiltesting.MakeFlavorQuotas("spot").Resource("gpu", "0").FlavorQuotas,
					).
					Obj(),
			},
			additionalLocalQueues: []kueue.LocalQueue{
				*utiltesting.MakeLocalQueue("other", "eng-alpha").ClusterQueue("other-alpha").Obj(),
				*utiltesting.MakeLocalQueue("other", "eng-beta").ClusterQueue("other-beta").Obj(),
			},
			workloads: []kueue.Workload{
				*utiltesting.MakeWorkload("a1", "eng-alpha").
					Priority(50).
					Queue("other").
					Request("gpu", "5").
=======
					Request("gpu", "6").
>>>>>>> bb4305d8
					SimpleReserveQuota("other-alpha", "on-demand", now).
					Obj(),
				*utiltesting.MakeWorkload("a2", "eng-alpha").
					Priority(50).
					Queue("other").
					Request("gpu", "5").
					SimpleReserveQuota("other-alpha", "spot", now).
					Obj(),
				*utiltesting.MakeWorkload("b1", "eng-beta").
<<<<<<< HEAD
					Priority(50).
=======
					// b1 is too high priority for preemptor.
					Priority(9001).
>>>>>>> bb4305d8
					Queue("other").
					Request("gpu", "5").
					SimpleReserveQuota("other-beta", "spot", now).
					Obj(),
				*utiltesting.MakeWorkload("preemptor", "eng-alpha").
					Priority(100).
					Queue("other").
<<<<<<< HEAD
					Request("gpu", "6").
=======
					Request("gpu", "5").
>>>>>>> bb4305d8
					Obj(),
			},
			wantPreempted: sets.New("eng-alpha/a1"),
			wantLeft: map[string][]string{
				"other-alpha": {"eng-alpha/preemptor"},
			},
			wantAssignments: map[string]kueue.Admission{
<<<<<<< HEAD
				"eng-alpha/a1": *utiltesting.MakeAdmission("other-alpha").Assignment("gpu", "on-demand", "5").Obj(),
=======
				"eng-alpha/a1": *utiltesting.MakeAdmission("other-alpha").Assignment("gpu", "on-demand", "6").Obj(),
>>>>>>> bb4305d8
				"eng-alpha/a2": *utiltesting.MakeAdmission("other-alpha").Assignment("gpu", "spot", "5").Obj(),
				"eng-beta/b1":  *utiltesting.MakeAdmission("other-beta").Assignment("gpu", "spot", "5").Obj(),
			},
		},
<<<<<<< HEAD
		"prefer first preemption flavor when second flavor also requires cq preemption": {
			// Flavor 1, on-demand, requires preemption of workload in CQ
			// Flavor 2, spot, also requires preemption of workload in CQ,
			// since the borrowing workload in Cohort is too high priority.
			// Therefore, we choose Flavor 1.
			additionalClusterQueues: []kueue.ClusterQueue{
				*utiltesting.MakeClusterQueue("other-alpha").
					Cohort("other").
					Preemption(kueue.ClusterQueuePreemption{
						WithinClusterQueue:  kueue.PreemptionPolicyLowerPriority,
						ReclaimWithinCohort: kueue.PreemptionPolicyLowerPriority,
					}).
					ResourceGroup(
						utiltesting.MakeFlavorQuotas("on-demand").Resource("gpu", "10").FlavorQuotas,
						utiltesting.MakeFlavorQuotas("spot").Resource("gpu", "10").FlavorQuotas,
					).
					Obj(),
				*utiltesting.MakeClusterQueue("other-beta").
					Cohort("other").
					ResourceGroup(
						utiltesting.MakeFlavorQuotas("on-demand").Resource("gpu", "0").FlavorQuotas,
						utiltesting.MakeFlavorQuotas("spot").Resource("gpu", "0").FlavorQuotas,
=======
		"workload requiring reclaimation prioritized over wl in another full cq": {
			// Also see #3405.
			//
			// CQ2 is lending out capacity to its
			// Cohort. It has a pending workload, WL2,
			// that fits within nominal capacity, and a
			// reclaim policy set to any.

			// CQ1 is using half of its capacity, and is
			// also lending out remaining capacity.

			// CQ3 has no capacity of its own, and is
			// borrowing 10 nominal capacity.

			// With a pending workloads WL1 and WL2 queued
			// in CQ1 and CQ2 respectively, we want to
			// make sure that the WL2 is processed first,
			// so that its preemption calculations are not
			// invalidated by CQ1's WL1, which won't fit
			// into its nominal capacity given the
			// admitted Admitted-Workload-1.

			// As WL1 has an earlier creation timestamp
			// than WL2, there was a bug where it would
			// process first, reserving capacity which
			// invalidated WL2's preemption calculations,
			// blocking it indefinitely from reclaiming
			// its nominal capacity.
			//
			// We don't test legacy mode as it classifies
			// inadmissible/left different, and we will
			// delete that logic shortly.
			additionalClusterQueues: []kueue.ClusterQueue{
				*utiltesting.MakeClusterQueue("CQ1").
					Cohort("other").
					ResourceGroup(
						utiltesting.MakeFlavorQuotas("on-demand").Resource("gpu", "10").FlavorQuotas,
					).
					Obj(),
				*utiltesting.MakeClusterQueue("CQ2").
					Cohort("other").
					Preemption(kueue.ClusterQueuePreemption{
						ReclaimWithinCohort: kueue.PreemptionPolicyAny,
					}).
					ResourceGroup(
						utiltesting.MakeFlavorQuotas("on-demand").Resource("gpu", "10").FlavorQuotas,
					).
					Obj(),
				*utiltesting.MakeClusterQueue("CQ3").
					Cohort("other").
					ResourceGroup(
						utiltesting.MakeFlavorQuotas("on-demand").Resource("gpu", "0").FlavorQuotas,
>>>>>>> bb4305d8
					).
					Obj(),
			},
			additionalLocalQueues: []kueue.LocalQueue{
<<<<<<< HEAD
				*utiltesting.MakeLocalQueue("other", "eng-alpha").ClusterQueue("other-alpha").Obj(),
				*utiltesting.MakeLocalQueue("other", "eng-beta").ClusterQueue("other-beta").Obj(),
			},
			workloads: []kueue.Workload{
				*utiltesting.MakeWorkload("a1", "eng-alpha").
					Priority(50).
					Queue("other").
					Request("gpu", "6").
					SimpleReserveQuota("other-alpha", "on-demand", now).
					Obj(),
				*utiltesting.MakeWorkload("a2", "eng-alpha").
					Priority(50).
					Queue("other").
					Request("gpu", "5").
					SimpleReserveQuota("other-alpha", "spot", now).
					Obj(),
				*utiltesting.MakeWorkload("b1", "eng-beta").
					// b1 is too high priority for preemptor.
					Priority(9001).
					Queue("other").
					Request("gpu", "5").
					SimpleReserveQuota("other-beta", "spot", now).
					Obj(),
				*utiltesting.MakeWorkload("preemptor", "eng-alpha").
					Priority(100).
					Queue("other").
					Request("gpu", "5").
					Obj(),
			},
			wantPreempted: sets.New("eng-alpha/a1"),
			wantLeft: map[string][]string{
				"other-alpha": {"eng-alpha/preemptor"},
			},
			wantAssignments: map[string]kueue.Admission{
				"eng-alpha/a1": *utiltesting.MakeAdmission("other-alpha").Assignment("gpu", "on-demand", "6").Obj(),
				"eng-alpha/a2": *utiltesting.MakeAdmission("other-alpha").Assignment("gpu", "spot", "5").Obj(),
				"eng-beta/b1":  *utiltesting.MakeAdmission("other-beta").Assignment("gpu", "spot", "5").Obj(),
=======
				*utiltesting.MakeLocalQueue("lq", "eng-alpha").ClusterQueue("CQ1").Obj(),
				*utiltesting.MakeLocalQueue("lq", "eng-beta").ClusterQueue("CQ2").Obj(),
				*utiltesting.MakeLocalQueue("lq", "eng-gamma").ClusterQueue("CQ3").Obj(),
			},
			workloads: []kueue.Workload{
				*utiltesting.MakeWorkload("Admitted-Workload-1", "eng-alpha").
					Queue("lq").
					Request("gpu", "5").
					SimpleReserveQuota("CQ1", "on-demand", now).
					Obj(),
				*utiltesting.MakeWorkload("WL1", "eng-alpha").
					Creation(now).
					Queue("lq").
					Request("gpu", "10").
					Obj(),
				*utiltesting.MakeWorkload("WL2", "eng-beta").
					Creation(now.Add(time.Second)).
					Queue("lq").
					Request("gpu", "10").
					Obj(),
				*utiltesting.MakeWorkload("Admitted-Workload-2", "eng-gamma").
					Queue("lq").
					Priority(0).
					Request("gpu", "5").
					SimpleReserveQuota("CQ3", "on-demand", now).
					Obj(),
				*utiltesting.MakeWorkload("Admitted-Workload-3", "eng-gamma").
					Queue("lq").
					Priority(1).
					Request("gpu", "5").
					SimpleReserveQuota("CQ3", "on-demand", now).
					Obj(),
			},
			wantPreempted: sets.Set[string](
				sets.NewString("eng-gamma/Admitted-Workload-2"),
			),
			wantLeft: map[string][]string{
				"CQ2": {"eng-beta/WL2"},
			},
			wantInadmissibleLeft: map[string][]string{
				"CQ1": {"eng-alpha/WL1"},
			},
			wantAssignments: map[string]kueue.Admission{
				"eng-alpha/Admitted-Workload-1": *utiltesting.MakeAdmission("CQ1").Assignment("gpu", "on-demand", "5").Obj(),
				"eng-gamma/Admitted-Workload-2": *utiltesting.MakeAdmission("CQ3").Assignment("gpu", "on-demand", "5").Obj(),
				"eng-gamma/Admitted-Workload-3": *utiltesting.MakeAdmission("CQ3").Assignment("gpu", "on-demand", "5").Obj(),
>>>>>>> bb4305d8
			},
		},
	}

	for name, tc := range cases {
<<<<<<< HEAD
		tc.multiplePreemptions.runTest(name, t, func(t *testing.T) {
			metrics.AdmissionCyclePreemptionSkips.Reset()
			if tc.enableLendingLimit {
				defer features.SetFeatureGateDuringTest(t, features.LendingLimit, true)()
			}
			if tc.disablePartialAdmission {
				defer features.SetFeatureGateDuringTest(t, features.PartialAdmission, false)()
=======
		t.Run(name, func(t *testing.T) {
			metrics.AdmissionCyclePreemptionSkips.Reset()
			if tc.disableLendingLimit {
				features.SetFeatureGateDuringTest(t, features.LendingLimit, false)
			}
			if tc.disablePartialAdmission {
				features.SetFeatureGateDuringTest(t, features.PartialAdmission, false)
>>>>>>> bb4305d8
			}
			ctx, _ := utiltesting.ContextWithLog(t)

			allQueues := append(queues, tc.additionalLocalQueues...)
			allClusterQueues := append(clusterQueues, tc.additionalClusterQueues...)

			clientBuilder := utiltesting.NewClientBuilder().
				WithLists(&kueue.WorkloadList{Items: tc.workloads}, &kueue.LocalQueueList{Items: allQueues}).
				WithObjects(
					&corev1.Namespace{ObjectMeta: metav1.ObjectMeta{Name: "eng-alpha", Labels: map[string]string{"dep": "eng"}}},
					&corev1.Namespace{ObjectMeta: metav1.ObjectMeta{Name: "eng-beta", Labels: map[string]string{"dep": "eng"}}},
					&corev1.Namespace{ObjectMeta: metav1.ObjectMeta{Name: "eng-gamma", Labels: map[string]string{"dep": "eng"}}},
					&corev1.Namespace{ObjectMeta: metav1.ObjectMeta{Name: "sales", Labels: map[string]string{"dep": "sales"}}},
					&corev1.Namespace{ObjectMeta: metav1.ObjectMeta{Name: "lend", Labels: map[string]string{"dep": "lend"}}},
				)
			cl := clientBuilder.Build()
			recorder := &utiltesting.EventRecorder{}
			cqCache := cache.New(cl)
			qManager := queue.NewManager(cl, cqCache)
			// Workloads are loaded into queues or clusterQueues as we add them.
			for _, q := range allQueues {
				if err := qManager.AddLocalQueue(ctx, &q); err != nil {
					t.Fatalf("Inserting queue %s/%s in manager: %v", q.Namespace, q.Name, err)
				}
			}
			for i := range resourceFlavors {
				cqCache.AddOrUpdateResourceFlavor(resourceFlavors[i])
			}
			for _, cq := range allClusterQueues {
				if err := cqCache.AddClusterQueue(ctx, &cq); err != nil {
					t.Fatalf("Inserting clusterQueue %s in cache: %v", cq.Name, err)
				}
				if err := qManager.AddClusterQueue(ctx, &cq); err != nil {
					t.Fatalf("Inserting clusterQueue %s in manager: %v", cq.Name, err)
				}
				if err := cl.Create(ctx, &cq); err != nil {
					t.Errorf("couldn't create the cluster queue: %v", err)
				}
			}
			scheduler := New(qManager, cqCache, cl, recorder, WithFairSharing(&config.FairSharing{Enable: tc.enableFairSharing}), WithClock(t, fakeClock))
			gotScheduled := make(map[string]kueue.Admission)
			var mu sync.Mutex
			scheduler.applyAdmission = func(ctx context.Context, w *kueue.Workload) error {
				if tc.admissionError != nil {
					return tc.admissionError
				}
				mu.Lock()
				gotScheduled[workload.Key(w)] = *w.Status.Admission
				mu.Unlock()
				return nil
			}
			wg := sync.WaitGroup{}
			scheduler.setAdmissionRoutineWrapper(routine.NewWrapper(
				func() { wg.Add(1) },
				func() { wg.Done() },
			))
			gotPreempted := sets.New[string]()
			scheduler.preemptor.OverrideApply(func(_ context.Context, w *kueue.Workload, _, _ string) error {
				mu.Lock()
				gotPreempted.Insert(workload.Key(w))
				mu.Unlock()
				return nil
			})

			ctx, cancel := context.WithTimeout(ctx, queueingTimeout)
			go qManager.CleanUpOnContext(ctx)
			defer cancel()

			scheduler.schedule(ctx)
			wg.Wait()

			wantScheduled := make(map[string]kueue.Admission)
			for _, key := range tc.wantScheduled {
				wantScheduled[key] = tc.wantAssignments[key]
			}
			if diff := cmp.Diff(wantScheduled, gotScheduled); diff != "" {
				t.Errorf("Unexpected scheduled workloads (-want,+got):\n%s", diff)
			}

			if diff := cmp.Diff(tc.wantPreempted, gotPreempted); diff != "" {
				t.Errorf("Unexpected preemptions (-want,+got):\n%s", diff)
			}

			// Verify assignments in cache.
			gotAssignments := make(map[string]kueue.Admission)
			var gotWorkloads []kueue.Workload
			snapshot, err := cqCache.Snapshot(ctx)
			if err != nil {
				t.Fatalf("unexpected error while building snapshot: %v", err)
			}
			for cqName, c := range snapshot.ClusterQueues {
				for name, w := range c.Workloads {
					gotWorkloads = append(gotWorkloads, *w.Obj)
					switch {
					case !workload.HasQuotaReservation(w.Obj):
						t.Errorf("Workload %s is not admitted by a clusterQueue, but it is found as member of clusterQueue %s in the cache", name, cqName)
					case string(w.Obj.Status.Admission.ClusterQueue) != cqName:
						t.Errorf("Workload %s is admitted by clusterQueue %s, but it is found as member of clusterQueue %s in the cache", name, w.Obj.Status.Admission.ClusterQueue, cqName)
					default:
						gotAssignments[name] = *w.Obj.Status.Admission
					}
				}
			}

			if tc.wantWorkloads != nil {
				if diff := cmp.Diff(tc.wantWorkloads, gotWorkloads, tc.workloadCmpOpts...); diff != "" {
					t.Errorf("Unexpected workloads in cache (-want,+got):\n%s", diff)
				}
			}

			if len(gotAssignments) == 0 {
				gotAssignments = nil
			}
			if diff := cmp.Diff(tc.wantAssignments, gotAssignments); diff != "" {
				t.Errorf("Unexpected assigned clusterQueues in cache (-want,+got):\n%s", diff)
			}

			qDump := qManager.Dump()
			if diff := cmp.Diff(tc.wantLeft, qDump, cmpDump...); diff != "" {
				t.Errorf("Unexpected elements left in the queue (-want,+got):\n%s", diff)
			}
			qDumpInadmissible := qManager.DumpInadmissible()
			if diff := cmp.Diff(tc.wantInadmissibleLeft, qDumpInadmissible, cmpDump...); diff != "" {
				t.Errorf("Unexpected elements left in inadmissible workloads (-want,+got):\n%s", diff)
			}

			if len(tc.wantEvents) > 0 {
				if diff := cmp.Diff(tc.wantEvents, recorder.RecordedEvents, cmpopts.IgnoreFields(utiltesting.EventRecord{}, "Message")); diff != "" {
					t.Errorf("unexpected events (-want/+got):\n%s", diff)
				}
			}

			for cqName, want := range tc.wantSkippedPreemptions {
				val, err := testutil.GetGaugeMetricValue(metrics.AdmissionCyclePreemptionSkips.WithLabelValues(cqName))
				if err != nil {
					t.Fatalf("Couldn't get value for metric admission_cycle_preemption_skips for %q: %v", cqName, err)
				}
				got := int(val)
				if want != got {
					t.Errorf("Counted %d skips for %q, want %d", got, cqName, want)
				}
			}
		})
	}
}

func TestEntryOrdering(t *testing.T) {
	now := time.Now()
	input := []entry{
		{
			Info: workload.Info{
				Obj: &kueue.Workload{ObjectMeta: metav1.ObjectMeta{
					Name:              "old_borrowing",
					CreationTimestamp: metav1.NewTime(now),
				}},
			},
			assignment: flavorassigner.Assignment{
				Borrowing: true,
			},
		},
		{
			Info: workload.Info{
				Obj: &kueue.Workload{ObjectMeta: metav1.ObjectMeta{
					Name:              "old",
					CreationTimestamp: metav1.NewTime(now.Add(time.Second)),
				}},
			},
		},
		{
			Info: workload.Info{
				Obj: &kueue.Workload{ObjectMeta: metav1.ObjectMeta{
					Name:              "new",
					CreationTimestamp: metav1.NewTime(now.Add(3 * time.Second)),
				}},
			},
		},
		{
			Info: workload.Info{
				Obj: &kueue.Workload{ObjectMeta: metav1.ObjectMeta{
					Name:              "high_pri_borrowing",
					CreationTimestamp: metav1.NewTime(now.Add(3 * time.Second)),
				}, Spec: kueue.WorkloadSpec{
					Priority: ptr.To[int32](1),
				}},
			},
			assignment: flavorassigner.Assignment{
				Borrowing: true,
			},
		},
		{
			Info: workload.Info{
				Obj: &kueue.Workload{ObjectMeta: metav1.ObjectMeta{
					Name:              "new_high_pri",
					CreationTimestamp: metav1.NewTime(now.Add(4 * time.Second)),
				}, Spec: kueue.WorkloadSpec{
					Priority: ptr.To[int32](1),
				}},
			},
		},
		{
			Info: workload.Info{
				Obj: &kueue.Workload{ObjectMeta: metav1.ObjectMeta{
					Name:              "new_borrowing",
					CreationTimestamp: metav1.NewTime(now.Add(3 * time.Second)),
				}},
			},
			assignment: flavorassigner.Assignment{
				Borrowing: true,
			},
		},
		{
			Info: workload.Info{
				Obj: &kueue.Workload{
					ObjectMeta: metav1.ObjectMeta{
						Name:              "evicted_borrowing",
						CreationTimestamp: metav1.NewTime(now.Add(time.Second)),
					},
					Status: kueue.WorkloadStatus{
						Conditions: []metav1.Condition{
							{
								Type:               kueue.WorkloadEvicted,
								Status:             metav1.ConditionTrue,
								LastTransitionTime: metav1.NewTime(now.Add(2 * time.Second)),
								Reason:             kueue.WorkloadEvictedByPodsReadyTimeout,
							},
						},
					},
				},
			},
			assignment: flavorassigner.Assignment{
				Borrowing: true,
			},
		},
		{
			Info: workload.Info{
				Obj: &kueue.Workload{
					ObjectMeta: metav1.ObjectMeta{
						Name:              "recently_evicted",
						CreationTimestamp: metav1.NewTime(now),
					},
					Status: kueue.WorkloadStatus{
						Conditions: []metav1.Condition{
							{
								Type:               kueue.WorkloadEvicted,
								Status:             metav1.ConditionTrue,
								LastTransitionTime: metav1.NewTime(now.Add(2 * time.Second)),
								Reason:             kueue.WorkloadEvictedByPodsReadyTimeout,
							},
						},
					},
				},
			},
		},
	}
	inputForOrderingPreemptedWorkloads := []entry{
		{
			Info: workload.Info{
				Obj: &kueue.Workload{ObjectMeta: metav1.ObjectMeta{
					Name:              "old-mid-recently-preempted-in-queue",
					CreationTimestamp: metav1.NewTime(now),
				}, Spec: kueue.WorkloadSpec{
					Priority: ptr.To[int32](1),
				}, Status: kueue.WorkloadStatus{
					Conditions: []metav1.Condition{
						{
							Type:               kueue.WorkloadPreempted,
							Status:             metav1.ConditionTrue,
							Reason:             kueue.InClusterQueueReason,
							LastTransitionTime: metav1.NewTime(now.Add(5 * time.Second)),
						},
					},
				}},
			},
		},
		{
			Info: workload.Info{
				Obj: &kueue.Workload{ObjectMeta: metav1.ObjectMeta{
					Name:              "old-mid-recently-reclaimed-while-borrowing",
					CreationTimestamp: metav1.NewTime(now),
				}, Spec: kueue.WorkloadSpec{
					Priority: ptr.To[int32](1),
				}, Status: kueue.WorkloadStatus{
					Conditions: []metav1.Condition{
						{
							Type:               kueue.WorkloadPreempted,
							Status:             metav1.ConditionTrue,
							Reason:             kueue.InCohortReclaimWhileBorrowingReason,
							LastTransitionTime: metav1.NewTime(now.Add(6 * time.Second)),
						},
					},
				}},
			},
		},
		{
			Info: workload.Info{
				Obj: &kueue.Workload{ObjectMeta: metav1.ObjectMeta{
					Name:              "old-mid-more-recently-reclaimed-while-borrowing",
					CreationTimestamp: metav1.NewTime(now),
				}, Spec: kueue.WorkloadSpec{
					Priority: ptr.To[int32](1),
				}, Status: kueue.WorkloadStatus{
					Conditions: []metav1.Condition{
						{
							Type:               kueue.WorkloadPreempted,
							Status:             metav1.ConditionTrue,
							Reason:             kueue.InCohortReclaimWhileBorrowingReason,
							LastTransitionTime: metav1.NewTime(now.Add(7 * time.Second)),
						},
					},
				}},
			},
		},
		{
			Info: workload.Info{
				Obj: &kueue.Workload{ObjectMeta: metav1.ObjectMeta{
					Name:              "old-mid-not-preempted-yet",
					CreationTimestamp: metav1.NewTime(now.Add(time.Second)),
				}, Spec: kueue.WorkloadSpec{
					Priority: ptr.To[int32](1),
				}},
			},
		},
		{
			Info: workload.Info{
				Obj: &kueue.Workload{ObjectMeta: metav1.ObjectMeta{
					Name:              "preemptor",
					CreationTimestamp: metav1.NewTime(now.Add(7 * time.Second)),
				}, Spec: kueue.WorkloadSpec{
					Priority: ptr.To[int32](2),
				}},
			},
		},
	}
	for _, tc := range []struct {
		name             string
		input            []entry
		prioritySorting  bool
		workloadOrdering workload.Ordering
		wantOrder        []string
	}{
		{
			name:             "Priority sorting is enabled (default) using pods-ready Eviction timestamp (default)",
			input:            input,
			prioritySorting:  true,
			workloadOrdering: workload.Ordering{PodsReadyRequeuingTimestamp: config.EvictionTimestamp},
			wantOrder:        []string{"new_high_pri", "old", "recently_evicted", "new", "high_pri_borrowing", "old_borrowing", "evicted_borrowing", "new_borrowing"},
		},
		{
			name:             "Priority sorting is enabled (default) using pods-ready Creation timestamp",
			input:            input,
			prioritySorting:  true,
			workloadOrdering: workload.Ordering{PodsReadyRequeuingTimestamp: config.CreationTimestamp},
			wantOrder:        []string{"new_high_pri", "recently_evicted", "old", "new", "high_pri_borrowing", "old_borrowing", "evicted_borrowing", "new_borrowing"},
		},
		{
			name:             "Priority sorting is disabled using pods-ready Eviction timestamp",
			input:            input,
			prioritySorting:  false,
			workloadOrdering: workload.Ordering{PodsReadyRequeuingTimestamp: config.EvictionTimestamp},
			wantOrder:        []string{"old", "recently_evicted", "new", "new_high_pri", "old_borrowing", "evicted_borrowing", "high_pri_borrowing", "new_borrowing"},
		},
		{
			name:             "Priority sorting is disabled using pods-ready Creation timestamp",
			input:            input,
			prioritySorting:  false,
			workloadOrdering: workload.Ordering{PodsReadyRequeuingTimestamp: config.CreationTimestamp},
			wantOrder:        []string{"recently_evicted", "old", "new", "new_high_pri", "old_borrowing", "evicted_borrowing", "high_pri_borrowing", "new_borrowing"},
		},
		{
			name:            "Some workloads are preempted; Priority sorting is disabled",
			input:           inputForOrderingPreemptedWorkloads,
			prioritySorting: false,
			wantOrder: []string{
				"old-mid-recently-preempted-in-queue",
				"old-mid-not-preempted-yet",
				"old-mid-recently-reclaimed-while-borrowing",
				"preemptor",
				"old-mid-more-recently-reclaimed-while-borrowing",
			},
		},
		{
			name:            "Some workloads are preempted; Priority sorting is enabled",
			input:           inputForOrderingPreemptedWorkloads,
			prioritySorting: true,
			wantOrder: []string{
				"preemptor",
				"old-mid-recently-preempted-in-queue",
				"old-mid-recently-reclaimed-while-borrowing",
				"old-mid-more-recently-reclaimed-while-borrowing",
				"old-mid-not-preempted-yet",
			},
		},
	} {
		t.Run(tc.name, func(t *testing.T) {
			features.SetFeatureGateDuringTest(t, features.PrioritySortingWithinCohort, tc.prioritySorting)
			sort.Sort(entryOrdering{
				entries:          tc.input,
				workloadOrdering: tc.workloadOrdering},
			)
			order := make([]string, len(tc.input))
			for i, e := range tc.input {
				order[i] = e.Obj.Name
			}
			if diff := cmp.Diff(tc.wantOrder, order); diff != "" {
				t.Errorf("%s: Unexpected order (-want,+got):\n%s", tc.name, diff)
			}
		})
	}
}

func TestLastSchedulingContext(t *testing.T) {
	now := time.Now()
	fakeClock := testingclock.NewFakeClock(now)

	resourceFlavors := []*kueue.ResourceFlavor{
		utiltesting.MakeResourceFlavor("on-demand").Obj(),
		utiltesting.MakeResourceFlavor("spot").Obj(),
	}
	clusterQueue := []kueue.ClusterQueue{
		*utiltesting.MakeClusterQueue("eng-alpha").
			QueueingStrategy(kueue.BestEffortFIFO).
			Preemption(kueue.ClusterQueuePreemption{
				WithinClusterQueue: kueue.PreemptionPolicyLowerPriority,
			}).
			FlavorFungibility(kueue.FlavorFungibility{
				WhenCanPreempt: kueue.Preempt,
			}).
			ResourceGroup(
				*utiltesting.MakeFlavorQuotas("on-demand").
					Resource(corev1.ResourceCPU, "50", "50").Obj(),
				*utiltesting.MakeFlavorQuotas("spot").
					Resource(corev1.ResourceCPU, "100", "0").Obj(),
			).Obj(),
	}
	clusterQueueCohort := []kueue.ClusterQueue{
		*utiltesting.MakeClusterQueue("eng-cohort-alpha").
			Cohort("cohort").
			QueueingStrategy(kueue.StrictFIFO).
			Preemption(kueue.ClusterQueuePreemption{
				WithinClusterQueue:  kueue.PreemptionPolicyNever,
				ReclaimWithinCohort: kueue.PreemptionPolicyLowerPriority,
			}).
			FlavorFungibility(kueue.FlavorFungibility{
				WhenCanPreempt: kueue.Preempt,
				WhenCanBorrow:  kueue.Borrow,
			}).
			ResourceGroup(
				*utiltesting.MakeFlavorQuotas("on-demand").
					Resource(corev1.ResourceCPU, "50", "50").Obj(),
				*utiltesting.MakeFlavorQuotas("spot").
					Resource(corev1.ResourceCPU, "100", "0").Obj(),
			).Obj(),
		*utiltesting.MakeClusterQueue("eng-cohort-beta").
			Cohort("cohort").
			QueueingStrategy(kueue.StrictFIFO).
			Preemption(kueue.ClusterQueuePreemption{
				WithinClusterQueue:  kueue.PreemptionPolicyNever,
				ReclaimWithinCohort: kueue.PreemptionPolicyLowerPriority,
			}).
			FlavorFungibility(kueue.FlavorFungibility{
				WhenCanPreempt: kueue.Preempt,
				WhenCanBorrow:  kueue.Borrow,
			}).
			ResourceGroup(
				*utiltesting.MakeFlavorQuotas("on-demand").
					Resource(corev1.ResourceCPU, "50", "50").Obj(),
				*utiltesting.MakeFlavorQuotas("spot").
					Resource(corev1.ResourceCPU, "100", "0").Obj(),
			).Obj(),
		*utiltesting.MakeClusterQueue("eng-cohort-theta").
			Cohort("cohort").
			QueueingStrategy(kueue.StrictFIFO).
			Preemption(kueue.ClusterQueuePreemption{
				WithinClusterQueue:  kueue.PreemptionPolicyNever,
				ReclaimWithinCohort: kueue.PreemptionPolicyLowerPriority,
			}).
			FlavorFungibility(kueue.FlavorFungibility{
				WhenCanPreempt: kueue.TryNextFlavor,
				WhenCanBorrow:  kueue.TryNextFlavor,
			}).
			ResourceGroup(
				*utiltesting.MakeFlavorQuotas("on-demand").
					Resource(corev1.ResourceCPU, "50", "50").Obj(),
				*utiltesting.MakeFlavorQuotas("spot").
					Resource(corev1.ResourceCPU, "100", "0").Obj(),
			).Obj(),
	}

	queues := []kueue.LocalQueue{
		{
			ObjectMeta: metav1.ObjectMeta{
				Namespace: "default",
				Name:      "main",
			},
			Spec: kueue.LocalQueueSpec{
				ClusterQueue: "eng-alpha",
			},
		},
		{
			ObjectMeta: metav1.ObjectMeta{
				Namespace: "default",
				Name:      "main-alpha",
			},
			Spec: kueue.LocalQueueSpec{
				ClusterQueue: "eng-cohort-alpha",
			},
		},
		{
			ObjectMeta: metav1.ObjectMeta{
				Namespace: "default",
				Name:      "main-beta",
			},
			Spec: kueue.LocalQueueSpec{
				ClusterQueue: "eng-cohort-beta",
			},
		},
		{
			ObjectMeta: metav1.ObjectMeta{
				Namespace: "default",
				Name:      "main-theta",
			},
			Spec: kueue.LocalQueueSpec{
				ClusterQueue: "eng-cohort-theta",
			},
		},
	}
	wl := utiltesting.MakeWorkload("low-1", "default").
		Queue("main").
		Request(corev1.ResourceCPU, "50").
		ReserveQuota(utiltesting.MakeAdmission("eng-alpha").Assignment(corev1.ResourceCPU, "on-demand", "50").Obj()).
		Admitted(true).
		Obj()
	cases := []struct {
		name                           string
		cqs                            []kueue.ClusterQueue
		admittedWorkloads              []kueue.Workload
		workloads                      []kueue.Workload
		deleteWorkloads                []kueue.Workload
		wantPreempted                  sets.Set[string]
		wantAdmissionsOnFirstSchedule  map[string]kueue.Admission
		wantAdmissionsOnSecondSchedule map[string]kueue.Admission
	}{
		{
			name: "scheduling context not changed: use next flavor if can't preempt",
			cqs:  clusterQueue,
			admittedWorkloads: []kueue.Workload{
				*wl,
			},
			workloads: []kueue.Workload{
				*utiltesting.MakeWorkload("new", "default").
					Queue("main").
					Request(corev1.ResourceCPU, "20").
					Obj(),
			},
			deleteWorkloads:               []kueue.Workload{},
			wantPreempted:                 sets.Set[string]{},
			wantAdmissionsOnFirstSchedule: map[string]kueue.Admission{},
			wantAdmissionsOnSecondSchedule: map[string]kueue.Admission{
				"default/new":   *utiltesting.MakeAdmission("eng-alpha").Assignment(corev1.ResourceCPU, "spot", "20").Obj(),
				"default/low-1": *utiltesting.MakeAdmission("eng-alpha").Assignment(corev1.ResourceCPU, "on-demand", "50").Obj(),
			},
		},
		{
			name: "some workloads were deleted",
			cqs:  clusterQueue,
			admittedWorkloads: []kueue.Workload{
				*wl,
			},
			workloads: []kueue.Workload{
				*utiltesting.MakeWorkload("preemptor", "default").
					Queue("main").
					Request(corev1.ResourceCPU, "20").
					Obj(),
			},
			deleteWorkloads: []kueue.Workload{
				*wl,
			},
			wantPreempted:                 sets.Set[string]{},
			wantAdmissionsOnFirstSchedule: map[string]kueue.Admission{},
			wantAdmissionsOnSecondSchedule: map[string]kueue.Admission{
				"default/preemptor": *utiltesting.MakeAdmission("eng-alpha").Assignment(corev1.ResourceCPU, "on-demand", "20").Obj(),
			},
		},
		{
			name: "borrow before next flavor",
			cqs:  clusterQueueCohort,
			admittedWorkloads: []kueue.Workload{
				*utiltesting.MakeWorkload("placeholder", "default").
					Request(corev1.ResourceCPU, "50").
					ReserveQuota(utiltesting.MakeAdmission("eng-cohort-alpha").Assignment(corev1.ResourceCPU, "on-demand", "50").Obj()).
					Admitted(true).
					Obj(),
			},
			workloads: []kueue.Workload{
				*utiltesting.MakeWorkload("borrower", "default").
					Queue("main-alpha").
					Request(corev1.ResourceCPU, "20").
					Obj(),
				*utiltesting.MakeWorkload("workload1", "default").
					Queue("main-beta").
					Request(corev1.ResourceCPU, "20").
					Obj(),
			},
			deleteWorkloads: []kueue.Workload{},
			wantPreempted:   sets.Set[string]{},
			wantAdmissionsOnFirstSchedule: map[string]kueue.Admission{
				"default/workload1": *utiltesting.MakeAdmission("eng-cohort-beta").Assignment(corev1.ResourceCPU, "on-demand", "20").Obj(),
				"default/borrower":  *utiltesting.MakeAdmission("eng-cohort-alpha").Assignment(corev1.ResourceCPU, "on-demand", "20").Obj(),
			},
			wantAdmissionsOnSecondSchedule: map[string]kueue.Admission{
				"default/placeholder": *utiltesting.MakeAdmission("eng-cohort-alpha").Assignment(corev1.ResourceCPU, "on-demand", "50").Obj(),
				"default/workload1":   *utiltesting.MakeAdmission("eng-cohort-beta").Assignment(corev1.ResourceCPU, "on-demand", "20").Obj(),
				"default/borrower":    *utiltesting.MakeAdmission("eng-cohort-alpha").Assignment(corev1.ResourceCPU, "on-demand", "20").Obj(),
			},
		},
		{
			name: "borrow after all flavors",
			cqs:  clusterQueueCohort,
			admittedWorkloads: []kueue.Workload{
				*utiltesting.MakeWorkload("placeholder", "default").
					Request(corev1.ResourceCPU, "50").
					ReserveQuota(utiltesting.MakeAdmission("eng-cohort-alpha").Assignment(corev1.ResourceCPU, "on-demand", "50").Obj()).
					Admitted(true).
					Obj(),
				*utiltesting.MakeWorkload("placeholder1", "default").
					Request(corev1.ResourceCPU, "50").
					ReserveQuota(utiltesting.MakeAdmission("eng-cohort-theta").Assignment(corev1.ResourceCPU, "on-demand", "50").Obj()).
					Admitted(true).
					Obj(),
			},
			workloads: []kueue.Workload{
				*utiltesting.MakeWorkload("workload", "default").
					Queue("main-theta").
					Request(corev1.ResourceCPU, "20").
					Obj(),
			},
			deleteWorkloads: []kueue.Workload{},
			wantPreempted:   sets.Set[string]{},
			wantAdmissionsOnFirstSchedule: map[string]kueue.Admission{
				"default/workload": *utiltesting.MakeAdmission("eng-cohort-theta").Assignment(corev1.ResourceCPU, "spot", "20").Obj(),
			},
			wantAdmissionsOnSecondSchedule: map[string]kueue.Admission{
				"default/placeholder":  *utiltesting.MakeAdmission("eng-cohort-alpha").Assignment(corev1.ResourceCPU, "on-demand", "50").Obj(),
				"default/placeholder1": *utiltesting.MakeAdmission("eng-cohort-theta").Assignment(corev1.ResourceCPU, "on-demand", "50").Obj(),
				"default/workload":     *utiltesting.MakeAdmission("eng-cohort-theta").Assignment(corev1.ResourceCPU, "spot", "20").Obj(),
			},
		},
		{
			name: "when the next flavor is full, but can borrow on first",
			cqs:  clusterQueueCohort,
			admittedWorkloads: []kueue.Workload{
				*utiltesting.MakeWorkload("placeholder", "default").
					Request(corev1.ResourceCPU, "40").
					ReserveQuota(utiltesting.MakeAdmission("eng-cohort-alpha").Assignment(corev1.ResourceCPU, "on-demand", "40").Obj()).
					Admitted(true).
					Obj(),
				*utiltesting.MakeWorkload("placeholder1", "default").
					Request(corev1.ResourceCPU, "40").
					ReserveQuota(utiltesting.MakeAdmission("eng-cohort-theta").Assignment(corev1.ResourceCPU, "on-demand", "40").Obj()).
					Admitted(true).
					Obj(),
				*utiltesting.MakeWorkload("placeholder2", "default").
					Request(corev1.ResourceCPU, "100").
					ReserveQuota(utiltesting.MakeAdmission("eng-cohort-theta").Assignment(corev1.ResourceCPU, "spot", "100").Obj()).
					Admitted(true).
					Obj(),
			},
			workloads: []kueue.Workload{
				*utiltesting.MakeWorkload("workload", "default").
					Queue("main-theta").
					Request(corev1.ResourceCPU, "20").
					Obj(),
			},
			deleteWorkloads: []kueue.Workload{},
			wantPreempted:   sets.Set[string]{},
			wantAdmissionsOnFirstSchedule: map[string]kueue.Admission{
				"default/workload": *utiltesting.MakeAdmission("eng-cohort-theta").Assignment(corev1.ResourceCPU, "on-demand", "20").Obj(),
			},
			wantAdmissionsOnSecondSchedule: map[string]kueue.Admission{
				"default/placeholder":  *utiltesting.MakeAdmission("eng-cohort-alpha").Assignment(corev1.ResourceCPU, "on-demand", "40").Obj(),
				"default/placeholder1": *utiltesting.MakeAdmission("eng-cohort-theta").Assignment(corev1.ResourceCPU, "on-demand", "40").Obj(),
				"default/placeholder2": *utiltesting.MakeAdmission("eng-cohort-theta").Assignment(corev1.ResourceCPU, "spot", "100").Obj(),
				"default/workload":     *utiltesting.MakeAdmission("eng-cohort-theta").Assignment(corev1.ResourceCPU, "on-demand", "20").Obj(),
			},
		},
		{
			name: "when the next flavor is full, but can preempt on first",
			cqs:  clusterQueueCohort,
			admittedWorkloads: []kueue.Workload{
				*utiltesting.MakeWorkload("placeholder-alpha", "default").
					Priority(-1).
					Request(corev1.ResourceCPU, "150").
					ReserveQuota(utiltesting.MakeAdmission("eng-cohort-alpha").Assignment(corev1.ResourceCPU, "on-demand", "150").Obj()).
					Admitted(true).
					Obj(),
				*utiltesting.MakeWorkload("placeholder-theta-spot", "default").
					Request(corev1.ResourceCPU, "100").
					ReserveQuota(utiltesting.MakeAdmission("eng-cohort-theta").Assignment(corev1.ResourceCPU, "spot", "100").Obj()).
					Admitted(true).
					Obj(),
			},
			workloads: []kueue.Workload{
				*utiltesting.MakeWorkload("new", "default").
					Queue("main-theta").
					Request(corev1.ResourceCPU, "20").
					Obj(),
			},
			deleteWorkloads:               []kueue.Workload{*utiltesting.MakeWorkload("placeholder-alpha", "default").Obj()},
			wantPreempted:                 sets.New("default/placeholder-alpha"),
			wantAdmissionsOnFirstSchedule: map[string]kueue.Admission{},
			wantAdmissionsOnSecondSchedule: map[string]kueue.Admission{
				"default/placeholder-theta-spot": *utiltesting.MakeAdmission("eng-cohort-theta").Assignment(corev1.ResourceCPU, "spot", "100").Obj(),
				"default/new":                    *utiltesting.MakeAdmission("eng-cohort-theta").Assignment(corev1.ResourceCPU, "on-demand", "20").Obj(),
			},
		},
		{
			name: "TryNextFlavor, but second flavor is full and can preempt on first",
			cqs: []kueue.ClusterQueue{
				*utiltesting.MakeClusterQueue("eng-cohort-alpha").
					Cohort("cohort").
					Preemption(kueue.ClusterQueuePreemption{
						WithinClusterQueue:  kueue.PreemptionPolicyLowerPriority,
						ReclaimWithinCohort: kueue.PreemptionPolicyAny,
					}).
					FlavorFungibility(kueue.FlavorFungibility{
						WhenCanPreempt: kueue.TryNextFlavor,
						WhenCanBorrow:  kueue.TryNextFlavor,
					}).
					ResourceGroup(
						*utiltesting.MakeFlavorQuotas("on-demand").
							ResourceQuotaWrapper(corev1.ResourceCPU).NominalQuota("0").BorrowingLimit("60").Append().
							Obj(),
						*utiltesting.MakeFlavorQuotas("spot").
							ResourceQuotaWrapper(corev1.ResourceCPU).NominalQuota("30").BorrowingLimit("30").Append().
							Obj(),
					).Obj(),
				*utiltesting.MakeClusterQueue("eng-cohort-beta").
					Cohort("cohort").
					Preemption(kueue.ClusterQueuePreemption{
						WithinClusterQueue:  kueue.PreemptionPolicyLowerPriority,
						ReclaimWithinCohort: kueue.PreemptionPolicyAny,
					}).
					FlavorFungibility(kueue.FlavorFungibility{
						WhenCanPreempt: kueue.TryNextFlavor,
						WhenCanBorrow:  kueue.TryNextFlavor,
					}).
					ResourceGroup(
						*utiltesting.MakeFlavorQuotas("on-demand").
							ResourceQuotaWrapper(corev1.ResourceCPU).NominalQuota("30").BorrowingLimit("30").Append().
							Obj(),
						*utiltesting.MakeFlavorQuotas("spot").
							ResourceQuotaWrapper(corev1.ResourceCPU).NominalQuota("30").BorrowingLimit("30").Append().
							Obj(),
					).Obj(),
				*utiltesting.MakeClusterQueue("eng-cohort-shared").
					Cohort("cohort").
					ResourceGroup(
						*utiltesting.MakeFlavorQuotas("on-demand").
							ResourceQuotaWrapper(corev1.ResourceCPU).NominalQuota("30").Append().
							Obj(),
					).Obj(),
			},
			admittedWorkloads: []kueue.Workload{
				*utiltesting.MakeWorkload("alpha1", "default").
					Request(corev1.ResourceCPU, "22").
					SimpleReserveQuota("eng-cohort-alpha", "on-demand", now.Add(-time.Second)).
					Admitted(true).
					Obj(),
				*utiltesting.MakeWorkload("alpha2", "default").
					Request(corev1.ResourceCPU, "22").
					SimpleReserveQuota("eng-cohort-alpha", "on-demand", now).
					Admitted(true).
					Obj(),
				*utiltesting.MakeWorkload("alpha3", "default").
					Request(corev1.ResourceCPU, "22").
					SimpleReserveQuota("eng-cohort-alpha", "spot", now).
					Admitted(true).
					Obj(),
				*utiltesting.MakeWorkload("beta1", "default").
					Request(corev1.ResourceCPU, "22").
					SimpleReserveQuota("eng-cohort-beta", "spot", now).
					Admitted(true).
					Obj(),
			},
			workloads: []kueue.Workload{
				*utiltesting.MakeWorkload("new", "default").
					Queue("main-beta").
					Request(corev1.ResourceCPU, "22").
					Obj(),
			},
			deleteWorkloads: []kueue.Workload{*utiltesting.MakeWorkload("alpha2", "default").Obj()},
			wantPreempted:   sets.New("default/alpha2"),
			wantAdmissionsOnSecondSchedule: map[string]kueue.Admission{
				"default/alpha1": *utiltesting.MakeAdmission("eng-cohort-alpha").Assignment(corev1.ResourceCPU, "on-demand", "22").Obj(),
				"default/alpha3": *utiltesting.MakeAdmission("eng-cohort-alpha").Assignment(corev1.ResourceCPU, "spot", "22").Obj(),
				"default/beta1":  *utiltesting.MakeAdmission("eng-cohort-beta").Assignment(corev1.ResourceCPU, "spot", "22").Obj(),
				"default/new":    *utiltesting.MakeAdmission("eng-cohort-beta").Assignment(corev1.ResourceCPU, "on-demand", "22").Obj(),
			},
		},
	}

	for _, tc := range cases {
		t.Run(tc.name, func(t *testing.T) {
			ctx, _ := utiltesting.ContextWithLog(t)
			scheme := runtime.NewScheme()

			clientBuilder := utiltesting.NewClientBuilder().
				WithLists(&kueue.WorkloadList{Items: tc.admittedWorkloads},
					&kueue.WorkloadList{Items: tc.workloads},
					&kueue.ClusterQueueList{Items: tc.cqs},
					&kueue.LocalQueueList{Items: queues}).
				WithObjects(
					&corev1.Namespace{ObjectMeta: metav1.ObjectMeta{Name: "default"}},
				)
			cl := clientBuilder.Build()
			broadcaster := record.NewBroadcaster()
			recorder := broadcaster.NewRecorder(scheme,
				corev1.EventSource{Component: constants.AdmissionName})
			cqCache := cache.New(cl)
			qManager := queue.NewManager(cl, cqCache)
			// Workloads are loaded into queues or clusterQueues as we add them.
			for _, q := range queues {
				if err := qManager.AddLocalQueue(ctx, &q); err != nil {
					t.Fatalf("Inserting queue %s/%s in manager: %v", q.Namespace, q.Name, err)
				}
			}
			for i := range resourceFlavors {
				cqCache.AddOrUpdateResourceFlavor(resourceFlavors[i])
			}
			for _, cq := range tc.cqs {
				if err := cqCache.AddClusterQueue(ctx, &cq); err != nil {
					t.Fatalf("Inserting clusterQueue %s in cache: %v", cq.Name, err)
				}
				if err := qManager.AddClusterQueue(ctx, &cq); err != nil {
					t.Fatalf("Inserting clusterQueue %s in manager: %v", cq.Name, err)
				}
			}
			scheduler := New(qManager, cqCache, cl, recorder, WithClock(t, fakeClock))
			gotScheduled := make(map[string]kueue.Admission)
			var mu sync.Mutex
			scheduler.applyAdmission = func(ctx context.Context, w *kueue.Workload) error {
				mu.Lock()
				gotScheduled[workload.Key(w)] = *w.Status.Admission
				mu.Unlock()
				return nil
			}
			wg := sync.WaitGroup{}
			scheduler.setAdmissionRoutineWrapper(routine.NewWrapper(
				func() { wg.Add(1) },
				func() { wg.Done() },
			))
			gotPreempted := sets.New[string]()
			scheduler.preemptor.OverrideApply(func(_ context.Context, w *kueue.Workload, _, _ string) error {
				mu.Lock()
				gotPreempted.Insert(workload.Key(w))
				mu.Unlock()
				return nil
			})

			ctx, cancel := context.WithTimeout(ctx, queueingTimeout)
			go qManager.CleanUpOnContext(ctx)
			defer cancel()

			scheduler.schedule(ctx)
			wg.Wait()

			if diff := cmp.Diff(tc.wantPreempted, gotPreempted); diff != "" {
				t.Errorf("Unexpected preemptions (-want,+got):\n%s", diff)
			}
			if diff := cmp.Diff(tc.wantAdmissionsOnFirstSchedule, gotScheduled, cmpopts.EquateEmpty()); diff != "" {
				t.Errorf("Unexpected scheduled workloads (-want,+got):\n%s", diff)
			}

			for _, wl := range tc.deleteWorkloads {
				err := cl.Delete(ctx, &wl)
				if err != nil {
					t.Errorf("Delete workload failed: %v", err)
				}
				err = cqCache.DeleteWorkload(&wl)
				if err != nil {
					t.Errorf("Delete workload failed: %v", err)
				}
				qManager.QueueAssociatedInadmissibleWorkloadsAfter(ctx, &wl, nil)
			}

			scheduler.schedule(ctx)
			wg.Wait()

			if diff := cmp.Diff(tc.wantPreempted, gotPreempted); diff != "" {
				t.Errorf("Unexpected preemptions (-want,+got):\n%s", diff)
			}
			// Verify assignments in cache.
			gotAssignments := make(map[string]kueue.Admission)
			snapshot, err := cqCache.Snapshot(ctx)
			if err != nil {
				t.Fatalf("unexpected error while building snapshot: %v", err)
			}
			for cqName, c := range snapshot.ClusterQueues {
				for name, w := range c.Workloads {
					switch {
					case !workload.IsAdmitted(w.Obj):
						t.Errorf("Workload %s is not admitted by a clusterQueue, but it is found as member of clusterQueue %s in the cache", name, cqName)
					case string(w.Obj.Status.Admission.ClusterQueue) != cqName:
						t.Errorf("Workload %s is admitted by clusterQueue %s, but it is found as member of clusterQueue %s in the cache", name, w.Obj.Status.Admission.ClusterQueue, cqName)
					default:
						gotAssignments[name] = *w.Obj.Status.Admission
					}
				}
			}
			if diff := cmp.Diff(tc.wantAdmissionsOnSecondSchedule, gotAssignments); diff != "" {
				t.Errorf("Unexpected assigned clusterQueues in cache (-want,+got):\n%s", diff)
			}
		})
	}
}

var ignoreConditionTimestamps = cmpopts.IgnoreFields(metav1.Condition{}, "LastTransitionTime")

func TestRequeueAndUpdate(t *testing.T) {
	cq := utiltesting.MakeClusterQueue("cq").Obj()
	q1 := utiltesting.MakeLocalQueue("q1", "ns1").ClusterQueue(cq.Name).Obj()
	w1 := utiltesting.MakeWorkload("w1", "ns1").Queue(q1.Name).Obj()

	cases := []struct {
		name                    string
		e                       entry
		resourceRequestsSummary bool
		wantWorkloads           map[string][]string
		wantInadmissible        map[string][]string
		wantStatus              kueue.WorkloadStatus
		wantStatusUpdates       int
	}{
		{
			name: "workload didn't fit with summary",
			e: entry{
				inadmissibleMsg: "didn't fit",
			},
			resourceRequestsSummary: true,
			wantStatus: kueue.WorkloadStatus{
				Conditions: []metav1.Condition{
					{
						Type:    kueue.WorkloadQuotaReserved,
						Status:  metav1.ConditionFalse,
						Reason:  "Pending",
						Message: "didn't fit",
					},
				},
				ResourceRequests: []kueue.PodSetRequest{{Name: "main"}},
			},
			wantInadmissible: map[string][]string{
				"cq": {workload.Key(w1)},
			},
			wantStatusUpdates: 1,
		},
		{
			name: "workload didn't fit without summary",
			e: entry{
				inadmissibleMsg: "didn't fit",
			},
			resourceRequestsSummary: false,
			wantStatus: kueue.WorkloadStatus{
				Conditions: []metav1.Condition{
					{
						Type:    kueue.WorkloadQuotaReserved,
						Status:  metav1.ConditionFalse,
						Reason:  "Pending",
						Message: "didn't fit",
					},
				},
			},
			wantInadmissible: map[string][]string{
				"cq": {workload.Key(w1)},
			},
			wantStatusUpdates: 1,
		},
		{
			name: "assumed",
			e: entry{
				status:          assumed,
				inadmissibleMsg: "",
			},
			wantWorkloads: map[string][]string{
				"cq": {workload.Key(w1)},
			},
		},
		{
			name: "nominated",
			e: entry{
				status:          nominated,
				inadmissibleMsg: "failed to admit workload",
			},
			wantWorkloads: map[string][]string{
				"cq": {workload.Key(w1)},
			},
		},
		{
			name: "skipped with summary",
			e: entry{
				status:          skipped,
				inadmissibleMsg: "cohort used in this cycle",
			},
			resourceRequestsSummary: true,
			wantStatus: kueue.WorkloadStatus{
				Conditions: []metav1.Condition{
					{
						Type:    kueue.WorkloadQuotaReserved,
						Status:  metav1.ConditionFalse,
						Reason:  "Pending",
						Message: "cohort used in this cycle",
					},
				},
				ResourceRequests: []kueue.PodSetRequest{{Name: "main"}},
			},
			wantWorkloads: map[string][]string{
				"cq": {workload.Key(w1)},
			},
			wantStatusUpdates: 1,
		},
		{
			name: "skipped without summary",
			e: entry{
				status:          skipped,
				inadmissibleMsg: "cohort used in this cycle",
			},
			resourceRequestsSummary: false,
			wantStatus: kueue.WorkloadStatus{
				Conditions: []metav1.Condition{
					{
						Type:    kueue.WorkloadQuotaReserved,
						Status:  metav1.ConditionFalse,
						Reason:  "Pending",
						Message: "cohort used in this cycle",
					},
				},
			},
			wantWorkloads: map[string][]string{
				"cq": {workload.Key(w1)},
			},
			wantStatusUpdates: 1,
		},
	}

	for _, tc := range cases {
		t.Run(tc.name, func(t *testing.T) {
			features.SetFeatureGateDuringTest(t, features.WorkloadResourceRequestsSummary, tc.resourceRequestsSummary)
			ctx, _ := utiltesting.ContextWithLog(t)
			scheme := runtime.NewScheme()

			updates := 0
			objs := []client.Object{w1, q1, &corev1.Namespace{ObjectMeta: metav1.ObjectMeta{Name: "ns1"}}}
			cl := utiltesting.NewClientBuilder().WithInterceptorFuncs(interceptor.Funcs{
				SubResourcePatch: func(ctx context.Context, client client.Client, subResourceName string, obj client.Object, patch client.Patch, opts ...client.SubResourcePatchOption) error {
					updates++
					return utiltesting.TreatSSAAsStrategicMerge(ctx, client, subResourceName, obj, patch, opts...)
				},
			}).WithObjects(objs...).WithStatusSubresource(objs...).Build()
			broadcaster := record.NewBroadcaster()
			recorder := broadcaster.NewRecorder(scheme, corev1.EventSource{Component: constants.AdmissionName})
			cqCache := cache.New(cl)
			qManager := queue.NewManager(cl, cqCache)
			scheduler := New(qManager, cqCache, cl, recorder)
			if err := qManager.AddLocalQueue(ctx, q1); err != nil {
				t.Fatalf("Inserting queue %s/%s in manager: %v", q1.Namespace, q1.Name, err)
			}
			if err := qManager.AddClusterQueue(ctx, cq); err != nil {
				t.Fatalf("Inserting clusterQueue %s in manager: %v", cq.Name, err)
			}
			if err := cqCache.AddClusterQueue(ctx, cq); err != nil {
				t.Fatalf("Inserting clusterQueue %s to cache: %v", cq.Name, err)
			}
			if !cqCache.ClusterQueueActive(cq.Name) {
				t.Fatalf("Status of ClusterQueue %s should be active", cq.Name)
			}

			wInfos := qManager.Heads(ctx)
			if len(wInfos) != 1 {
				t.Fatalf("Failed getting heads in cluster queue")
			}
			tc.e.Info = wInfos[0]
			scheduler.requeueAndUpdate(ctx, tc.e)

			qDump := qManager.Dump()
			if diff := cmp.Diff(tc.wantWorkloads, qDump, cmpDump...); diff != "" {
				t.Errorf("Unexpected elements in the cluster queue (-want,+got):\n%s", diff)
			}

			inadmissibleDump := qManager.DumpInadmissible()
			if diff := cmp.Diff(tc.wantInadmissible, inadmissibleDump, cmpDump...); diff != "" {
				t.Errorf("Unexpected elements in the inadmissible stage of the cluster queue (-want,+got):\n%s", diff)
			}

			var updatedWl kueue.Workload
			if err := cl.Get(ctx, client.ObjectKeyFromObject(w1), &updatedWl); err != nil {
				t.Fatalf("Failed obtaining updated object: %v", err)
			}
			if diff := cmp.Diff(tc.wantStatus, updatedWl.Status, ignoreConditionTimestamps); diff != "" {
				t.Errorf("Unexpected status after updating (-want,+got):\n%s", diff)
			}
			// Make sure a second call doesn't make unnecessary updates.
			scheduler.requeueAndUpdate(ctx, tc.e)
			if updates != tc.wantStatusUpdates {
				t.Errorf("Observed %d status updates, want %d", updates, tc.wantStatusUpdates)
			}
		})
	}
}

func TestResourcesToReserve(t *testing.T) {
	resourceFlavors := []*kueue.ResourceFlavor{
		utiltesting.MakeResourceFlavor("on-demand").Obj(),
		utiltesting.MakeResourceFlavor("spot").Obj(),
		utiltesting.MakeResourceFlavor("model-a").Obj(),
		utiltesting.MakeResourceFlavor("model-b").Obj(),
	}
	cq := utiltesting.MakeClusterQueue("cq").
		Cohort("eng").
		ResourceGroup(
			*utiltesting.MakeFlavorQuotas("on-demand").
				Resource(corev1.ResourceMemory, "100").Obj(),
			*utiltesting.MakeFlavorQuotas("spot").
				Resource(corev1.ResourceMemory, "0", "100").Obj(),
		).
		ResourceGroup(
			*utiltesting.MakeFlavorQuotas("model-a").
				Resource("gpu", "10", "0").Obj(),
			*utiltesting.MakeFlavorQuotas("model-b").
				Resource("gpu", "10", "5").Obj(),
		).
		QueueingStrategy(kueue.StrictFIFO).
		Obj()

	cases := []struct {
		name            string
		assignmentMode  flavorassigner.FlavorAssignmentMode
		borrowing       bool
		assignmentUsage resources.FlavorResourceQuantities
		cqUsage         resources.FlavorResourceQuantities
		wantReserved    resources.FlavorResourceQuantities
	}{
		{
			name:           "Reserved memory and gpu less than assignment usage, assignment preempts",
			assignmentMode: flavorassigner.Preempt,
			assignmentUsage: resources.FlavorResourceQuantities{
				{Flavor: kueue.ResourceFlavorReference("on-demand"), Resource: corev1.ResourceMemory}: 50,
				{Flavor: kueue.ResourceFlavorReference("model-a"), Resource: "gpu"}:                   6,
			},
			cqUsage: resources.FlavorResourceQuantities{
				{Flavor: kueue.ResourceFlavorReference("on-demand"), Resource: corev1.ResourceMemory}: 60,
				{Flavor: kueue.ResourceFlavorReference("spot"), Resource: corev1.ResourceMemory}:      50,
				{Flavor: kueue.ResourceFlavorReference("model-a"), Resource: "gpu"}:                   6,
				{Flavor: kueue.ResourceFlavorReference("model-b"), Resource: "gpu"}:                   2,
			},
			wantReserved: resources.FlavorResourceQuantities{
				{Flavor: kueue.ResourceFlavorReference("on-demand"), Resource: corev1.ResourceMemory}: 40,
				{Flavor: kueue.ResourceFlavorReference("model-a"), Resource: "gpu"}:                   4,
			},
		},
		{
			name:           "Reserved memory equal assignment usage, assignment preempts",
			assignmentMode: flavorassigner.Preempt,
			assignmentUsage: resources.FlavorResourceQuantities{
				{Flavor: kueue.ResourceFlavorReference("on-demand"), Resource: corev1.ResourceMemory}: 30,
				{Flavor: kueue.ResourceFlavorReference("model-a"), Resource: "gpu"}:                   2,
			},
			cqUsage: resources.FlavorResourceQuantities{
				{Flavor: kueue.ResourceFlavorReference("on-demand"), Resource: corev1.ResourceMemory}: 60,
				{Flavor: kueue.ResourceFlavorReference("spot"), Resource: corev1.ResourceMemory}:      50,
				{Flavor: kueue.ResourceFlavorReference("model-a"), Resource: "gpu"}:                   2,
				{Flavor: kueue.ResourceFlavorReference("model-b"), Resource: "gpu"}:                   2,
			},
			wantReserved: resources.FlavorResourceQuantities{
				{Flavor: kueue.ResourceFlavorReference("on-demand"), Resource: corev1.ResourceMemory}: 30,
				{Flavor: kueue.ResourceFlavorReference("model-a"), Resource: "gpu"}:                   2,
			},
		},
		{
			name:           "Reserved memory equal assignment usage, assignment fits",
			assignmentMode: flavorassigner.Fit,
			assignmentUsage: resources.FlavorResourceQuantities{
				{Flavor: kueue.ResourceFlavorReference("on-demand"), Resource: corev1.ResourceMemory}: 50,
				{Flavor: kueue.ResourceFlavorReference("model-a"), Resource: "gpu"}:                   2,
			},
			cqUsage: resources.FlavorResourceQuantities{
				{Flavor: kueue.ResourceFlavorReference("on-demand"), Resource: corev1.ResourceMemory}: 60,
				{Flavor: kueue.ResourceFlavorReference("spot"), Resource: corev1.ResourceMemory}:      50,
				{Flavor: kueue.ResourceFlavorReference("model-a"), Resource: "gpu"}:                   2,
				{Flavor: kueue.ResourceFlavorReference("model-b"), Resource: "gpu"}:                   2,
			},
			wantReserved: resources.FlavorResourceQuantities{
				{Flavor: kueue.ResourceFlavorReference("on-demand"), Resource: corev1.ResourceMemory}: 50,
				{Flavor: kueue.ResourceFlavorReference("model-a"), Resource: "gpu"}:                   2,
			},
		},
		{
			name:           "Reserved memory is 0, CQ is borrowing, assignment preempts without borrowing",
			assignmentMode: flavorassigner.Preempt,
			assignmentUsage: resources.FlavorResourceQuantities{
				{Flavor: kueue.ResourceFlavorReference("spot"), Resource: corev1.ResourceMemory}: 50,
				{Flavor: kueue.ResourceFlavorReference("model-b"), Resource: "gpu"}:              2,
			},
			cqUsage: resources.FlavorResourceQuantities{
				{Flavor: kueue.ResourceFlavorReference("on-demand"), Resource: corev1.ResourceMemory}: 60,
				{Flavor: kueue.ResourceFlavorReference("spot"), Resource: corev1.ResourceMemory}:      60,
				{Flavor: kueue.ResourceFlavorReference("model-a"), Resource: "gpu"}:                   2,
				{Flavor: kueue.ResourceFlavorReference("model-b"), Resource: "gpu"}:                   10,
			},
			wantReserved: resources.FlavorResourceQuantities{
				{Flavor: kueue.ResourceFlavorReference("spot"), Resource: corev1.ResourceMemory}: 0,
				{Flavor: kueue.ResourceFlavorReference("model-b"), Resource: "gpu"}:              0,
			},
		},
		{
			name:           "Reserved memory cut by nominal+borrowing quota, assignment preempts and borrows",
			assignmentMode: flavorassigner.Preempt,
			borrowing:      true,
			assignmentUsage: resources.FlavorResourceQuantities{
				{Flavor: kueue.ResourceFlavorReference("spot"), Resource: corev1.ResourceMemory}: 50,
				{Flavor: kueue.ResourceFlavorReference("model-b"), Resource: "gpu"}:              2,
			},
			cqUsage: resources.FlavorResourceQuantities{
				{Flavor: kueue.ResourceFlavorReference("on-demand"), Resource: corev1.ResourceMemory}: 60,
				{Flavor: kueue.ResourceFlavorReference("spot"), Resource: corev1.ResourceMemory}:      60,
				{Flavor: kueue.ResourceFlavorReference("model-a"), Resource: "gpu"}:                   2,
				{Flavor: kueue.ResourceFlavorReference("model-b"), Resource: "gpu"}:                   10,
			},
			wantReserved: resources.FlavorResourceQuantities{
				{Flavor: kueue.ResourceFlavorReference("spot"), Resource: corev1.ResourceMemory}: 40,
				{Flavor: kueue.ResourceFlavorReference("model-b"), Resource: "gpu"}:              2,
			},
		},
		{
			name:           "Reserved memory equal assignment usage, CQ borrowing limit is nil",
			assignmentMode: flavorassigner.Preempt,
			borrowing:      true,
			assignmentUsage: resources.FlavorResourceQuantities{
				{Flavor: kueue.ResourceFlavorReference("on-demand"), Resource: corev1.ResourceMemory}: 50,
				{Flavor: kueue.ResourceFlavorReference("model-b"), Resource: "gpu"}:                   2,
			},
			cqUsage: resources.FlavorResourceQuantities{
				{Flavor: kueue.ResourceFlavorReference("on-demand"), Resource: corev1.ResourceMemory}: 60,
				{Flavor: kueue.ResourceFlavorReference("spot"), Resource: corev1.ResourceMemory}:      60,
				{Flavor: kueue.ResourceFlavorReference("model-a"), Resource: "gpu"}:                   2,
				{Flavor: kueue.ResourceFlavorReference("model-b"), Resource: "gpu"}:                   10,
			},
			wantReserved: resources.FlavorResourceQuantities{
				{Flavor: kueue.ResourceFlavorReference("on-demand"), Resource: corev1.ResourceMemory}: 50,
				{Flavor: kueue.ResourceFlavorReference("model-b"), Resource: "gpu"}:                   2,
			},
		},
	}
	for _, tc := range cases {
		t.Run(tc.name, func(t *testing.T) {
			ctx, _ := utiltesting.ContextWithLog(t)
			assignment := flavorassigner.Assignment{
				PodSets: []flavorassigner.PodSetAssignment{{
					Name:    "memory",
					Status:  &flavorassigner.Status{},
					Flavors: flavorassigner.ResourceAssignment{corev1.ResourceMemory: &flavorassigner.FlavorAssignment{Mode: tc.assignmentMode}},
				},
					{
						Name:    "gpu",
						Status:  &flavorassigner.Status{},
						Flavors: flavorassigner.ResourceAssignment{"gpu": &flavorassigner.FlavorAssignment{Mode: tc.assignmentMode}},
					},
				},
				Borrowing: tc.borrowing,
				Usage:     tc.assignmentUsage,
			}
			e := &entry{assignment: assignment}
			cl := utiltesting.NewClientBuilder().
				WithLists(&kueue.ClusterQueueList{Items: []kueue.ClusterQueue{*cq}}).
				Build()
			cqCache := cache.New(cl)
			for _, flavor := range resourceFlavors {
				cqCache.AddOrUpdateResourceFlavor(flavor)
			}
			err := cqCache.AddClusterQueue(ctx, cq)
			if err != nil {
				t.Errorf("Error when adding ClusterQueue to the cache: %v", err)
			}

			i := 0
			for fr, v := range tc.cqUsage {
				quantity := resources.ResourceQuantity(fr.Resource, v)
				admission := utiltesting.MakeAdmission("cq").Assignment(fr.Resource, fr.Flavor, quantity.String())
				wl := utiltesting.MakeWorkload(fmt.Sprintf("workload-%d", i), "default-namespace").ReserveQuota(admission.Obj()).Obj()
				cqCache.AddOrUpdateWorkload(wl)
				i += 1
			}
			snapshot, err := cqCache.Snapshot(ctx)
			if err != nil {
				t.Fatalf("unexpected error while building snapshot: %v", err)
			}
			cqSnapshot := snapshot.ClusterQueues["cq"]

			got := resourcesToReserve(e, cqSnapshot)
			if !reflect.DeepEqual(tc.wantReserved, got) {
				t.Errorf("%s failed\n: Want reservedMem: %v, got: %v", tc.name, tc.wantReserved, got)
			}
		})
	}
}

func TestScheduleForTAS(t *testing.T) {
	const (
		tasRackLabel = "cloud.provider.com/rack"
	)
	defaultSingleNode := []corev1.Node{
		*testingnode.MakeNode("x1").
			Label("tas-node", "true").
			Label(corev1.LabelHostname, "x1").
			StatusAllocatable(corev1.ResourceList{
				corev1.ResourceCPU:    resource.MustParse("1"),
				corev1.ResourceMemory: resource.MustParse("1Gi"),
			}).
			Ready().
			Obj(),
	}
	defaultSingleLevelTopology := *utiltesting.MakeDefaultOneLevelTopology("tas-single-level")
	defaultTwoLevelTopology := *utiltesting.MakeTopology("tas-two-level").
		Levels(tasRackLabel, corev1.LabelHostname).
		Obj()
	defaultFlavor := *utiltesting.MakeResourceFlavor("default").Obj()
	defaultTASFlavor := *utiltesting.MakeResourceFlavor("tas-default").
		NodeLabel("tas-node", "true").
		TopologyName("tas-single-level").
		Obj()
	defaultTASTwoLevelFlavor := *utiltesting.MakeResourceFlavor("tas-default").
		NodeLabel("tas-node", "true").
		TopologyName("tas-two-level").
		Obj()
	defaultClusterQueue := *utiltesting.MakeClusterQueue("tas-main").
		ResourceGroup(*utiltesting.MakeFlavorQuotas("tas-default").
			Resource(corev1.ResourceCPU, "50").
			Resource(corev1.ResourceMemory, "50Gi").Obj()).
		Obj()
	queues := []kueue.LocalQueue{
		{
			ObjectMeta: metav1.ObjectMeta{
				Namespace: "default",
				Name:      "tas-main",
			},
			Spec: kueue.LocalQueueSpec{
				ClusterQueue: "tas-main",
			},
		},
	}
	eventIgnoreMessage := cmpopts.IgnoreFields(utiltesting.EventRecord{}, "Message")
	cases := map[string]struct {
		nodes           []corev1.Node
		pods            []corev1.Pod
		topologies      []kueuealpha.Topology
		resourceFlavors []kueue.ResourceFlavor
		clusterQueues   []kueue.ClusterQueue
		workloads       []kueue.Workload

		// wantNewAssignments is a summary of all new admissions in the cache after this cycle.
		wantNewAssignments map[string]kueue.Admission
		// wantLeft is the workload keys that are left in the queues after this cycle.
		wantLeft map[string][]string
		// wantInadmissibleLeft is the workload keys that are left in the inadmissible state after this cycle.
		wantInadmissibleLeft map[string][]string
		// wantEvents asserts on the events, the comparison options are passed by eventCmpOpts
		wantEvents []utiltesting.EventRecord
		// eventCmpOpts are the comparison options for the events
		eventCmpOpts []cmp.Option
	}{
		"workload requiring TAS skips the non-TAS flavor": {
			nodes:           defaultSingleNode,
			topologies:      []kueuealpha.Topology{defaultSingleLevelTopology},
			resourceFlavors: []kueue.ResourceFlavor{defaultTASFlavor, defaultFlavor},
			clusterQueues: []kueue.ClusterQueue{
				*utiltesting.MakeClusterQueue("tas-main").
					ResourceGroup(
						*utiltesting.MakeFlavorQuotas("default").
							Resource(corev1.ResourceCPU, "50").Obj(),
						*utiltesting.MakeFlavorQuotas("tas-default").
							Resource(corev1.ResourceCPU, "50").Obj()).
					Obj(),
			},
			workloads: []kueue.Workload{
				*utiltesting.MakeWorkload("foo", "default").
					Queue("tas-main").
					PodSets(*utiltesting.MakePodSet("one", 1).
						RequiredTopologyRequest(corev1.LabelHostname).
						Request(corev1.ResourceCPU, "1").
						Obj()).
					Obj(),
			},
			wantNewAssignments: map[string]kueue.Admission{
				"default/foo": *utiltesting.MakeAdmission("tas-main", "one").
					Assignment(corev1.ResourceCPU, "tas-default", "1000m").
					AssignmentPodCount(1).
					TopologyAssignment(&kueue.TopologyAssignment{
						Levels: utiltas.Levels(&defaultSingleLevelTopology),
						Domains: []kueue.TopologyDomainAssignment{
							{
								Count: 1,
								Values: []string{
									"x1",
								},
							},
						},
					}).Obj(),
			},
			eventCmpOpts: []cmp.Option{eventIgnoreMessage},
			wantEvents: []utiltesting.EventRecord{
				{
					Key:       types.NamespacedName{Namespace: "default", Name: "foo"},
					Reason:    "QuotaReserved",
					EventType: corev1.EventTypeNormal,
				},
				{
					Key:       types.NamespacedName{Namespace: "default", Name: "foo"},
					Reason:    "Admitted",
					EventType: corev1.EventTypeNormal,
				},
			},
		},
		"workload which does not need TAS skips the TAS flavor": {
			nodes:           defaultSingleNode,
			topologies:      []kueuealpha.Topology{defaultSingleLevelTopology},
			resourceFlavors: []kueue.ResourceFlavor{defaultTASFlavor, defaultFlavor},
			clusterQueues: []kueue.ClusterQueue{
				*utiltesting.MakeClusterQueue("tas-main").
					ResourceGroup(
						*utiltesting.MakeFlavorQuotas("tas-default").
							Resource(corev1.ResourceCPU, "50").Obj(),
						*utiltesting.MakeFlavorQuotas("default").
							Resource(corev1.ResourceCPU, "50").Obj()).
					Obj(),
			},
			workloads: []kueue.Workload{
				*utiltesting.MakeWorkload("foo", "default").
					Queue("tas-main").
					PodSets(*utiltesting.MakePodSet("one", 1).
						Request(corev1.ResourceCPU, "1").
						Obj()).
					Obj(),
			},
			wantNewAssignments: map[string]kueue.Admission{
				"default/foo": *utiltesting.MakeAdmission("tas-main", "one").
					Assignment(corev1.ResourceCPU, "default", "1000m").
					AssignmentPodCount(1).
					Obj(),
			},
			eventCmpOpts: []cmp.Option{eventIgnoreMessage},
			wantEvents: []utiltesting.EventRecord{
				{
					Key:       types.NamespacedName{Namespace: "default", Name: "foo"},
					Reason:    "QuotaReserved",
					EventType: corev1.EventTypeNormal,
				},
				{
					Key:       types.NamespacedName{Namespace: "default", Name: "foo"},
					Reason:    "Admitted",
					EventType: corev1.EventTypeNormal,
				},
			},
		},
		"workload with mixed PodSets (requiring TAS and not)": {
			nodes:           defaultSingleNode,
			topologies:      []kueuealpha.Topology{defaultSingleLevelTopology},
			resourceFlavors: []kueue.ResourceFlavor{defaultTASFlavor, defaultFlavor},
			clusterQueues: []kueue.ClusterQueue{
				*utiltesting.MakeClusterQueue("tas-main").
					ResourceGroup(
						*utiltesting.MakeFlavorQuotas("tas-default").
							Resource(corev1.ResourceCPU, "50").Obj(),
						*utiltesting.MakeFlavorQuotas("default").
							Resource(corev1.ResourceCPU, "50").Obj()).
					Obj(),
			},
			workloads: []kueue.Workload{
				*utiltesting.MakeWorkload("foo", "default").
					Queue("tas-main").
					PodSets(
						*utiltesting.MakePodSet("launcher", 1).
							Request(corev1.ResourceCPU, "500m").
							Obj(),
						*utiltesting.MakePodSet("worker", 1).
							RequiredTopologyRequest(corev1.LabelHostname).
							Request(corev1.ResourceCPU, "500m").
							Obj()).
					Obj(),
			},
			wantNewAssignments: map[string]kueue.Admission{
				"default/foo": *utiltesting.MakeAdmission("tas-main", "one").
					PodSets(
						kueue.PodSetAssignment{
							Name: "launcher",
							Flavors: map[corev1.ResourceName]kueue.ResourceFlavorReference{
								corev1.ResourceCPU: "default",
							},
							ResourceUsage: corev1.ResourceList{
								corev1.ResourceCPU: resource.MustParse("500m"),
							},
							Count: ptr.To[int32](1),
						},
						kueue.PodSetAssignment{
							Name: "worker",
							Flavors: map[corev1.ResourceName]kueue.ResourceFlavorReference{
								corev1.ResourceCPU: "tas-default",
							},
							ResourceUsage: corev1.ResourceList{
								corev1.ResourceCPU: resource.MustParse("500m"),
							},
							Count: ptr.To[int32](1),
							TopologyAssignment: &kueue.TopologyAssignment{
								Levels: utiltas.Levels(&defaultSingleLevelTopology),
								Domains: []kueue.TopologyDomainAssignment{
									{
										Count: 1,
										Values: []string{
											"x1",
										},
									},
								},
							},
						},
					).
					Obj(),
			},
			eventCmpOpts: []cmp.Option{eventIgnoreMessage},
			wantEvents: []utiltesting.EventRecord{
				{
					Key:       types.NamespacedName{Namespace: "default", Name: "foo"},
					Reason:    "QuotaReserved",
					EventType: corev1.EventTypeNormal,
				},
				{
					Key:       types.NamespacedName{Namespace: "default", Name: "foo"},
					Reason:    "Admitted",
					EventType: corev1.EventTypeNormal,
				},
			},
		},
		"workload required TAS gets scheduled": {
			nodes:           defaultSingleNode,
			topologies:      []kueuealpha.Topology{defaultSingleLevelTopology},
			resourceFlavors: []kueue.ResourceFlavor{defaultTASFlavor},
			clusterQueues:   []kueue.ClusterQueue{defaultClusterQueue},
			workloads: []kueue.Workload{
				*utiltesting.MakeWorkload("foo", "default").
					Queue("tas-main").
					PodSets(*utiltesting.MakePodSet("one", 1).
						RequiredTopologyRequest(corev1.LabelHostname).
						Request(corev1.ResourceCPU, "1").
						Obj()).
					Obj(),
			},
			wantNewAssignments: map[string]kueue.Admission{
				"default/foo": *utiltesting.MakeAdmission("tas-main", "one").
					Assignment(corev1.ResourceCPU, "tas-default", "1000m").
					AssignmentPodCount(1).
					TopologyAssignment(&kueue.TopologyAssignment{
						Levels: utiltas.Levels(&defaultSingleLevelTopology),
						Domains: []kueue.TopologyDomainAssignment{
							{
								Count: 1,
								Values: []string{
									"x1",
								},
							},
						},
					}).Obj(),
			},
			eventCmpOpts: []cmp.Option{eventIgnoreMessage},
			wantEvents: []utiltesting.EventRecord{
				{
					Key:       types.NamespacedName{Namespace: "default", Name: "foo"},
					Reason:    "QuotaReserved",
					EventType: corev1.EventTypeNormal,
				},
				{
					Key:       types.NamespacedName{Namespace: "default", Name: "foo"},
					Reason:    "Admitted",
					EventType: corev1.EventTypeNormal,
				},
			},
		},
		"workload requests topology level which is not present in topology": {
			nodes:           defaultSingleNode,
			topologies:      []kueuealpha.Topology{defaultSingleLevelTopology},
			resourceFlavors: []kueue.ResourceFlavor{defaultTASFlavor},
			clusterQueues:   []kueue.ClusterQueue{defaultClusterQueue},
			workloads: []kueue.Workload{
				*utiltesting.MakeWorkload("foo", "default").
					Queue("tas-main").
					PodSets(*utiltesting.MakePodSet("one", 1).
						RequiredTopologyRequest("cloud.com/non-existing").
						Request(corev1.ResourceCPU, "1").
						Obj()).
					Obj(),
			},
			wantInadmissibleLeft: map[string][]string{
				"tas-main": {"default/foo"},
			},
			wantEvents: []utiltesting.EventRecord{
				{
					Key:       types.NamespacedName{Namespace: "default", Name: "foo"},
					EventType: "Warning",
					Reason:    "Pending",
					Message:   "failed to assign flavors to pod set one: no flavor assigned",
				},
			},
		},
		"workload requests topology level which is only present in second flavor": {
			nodes: []corev1.Node{
				*testingnode.MakeNode("x1").
					Label("tas-node", "true").
					Label("cloud.com/custom-level", "x1").
					StatusAllocatable(corev1.ResourceList{
						corev1.ResourceCPU: resource.MustParse("1"),
					}).
					Ready().
					Obj(),
			},
			topologies: []kueuealpha.Topology{defaultSingleLevelTopology,
				*utiltesting.MakeTopology("tas-custom-topology").
					Levels("cloud.com/custom-level").
					Obj(),
			},
			resourceFlavors: []kueue.ResourceFlavor{defaultTASFlavor,
				*utiltesting.MakeResourceFlavor("tas-custom-flavor").
					NodeLabel("tas-node", "true").
					TopologyName("tas-custom-topology").
					Obj(),
			},
			clusterQueues: []kueue.ClusterQueue{
				*utiltesting.MakeClusterQueue("tas-main").
					ResourceGroup(
						*utiltesting.MakeFlavorQuotas("tas-default").
							Resource(corev1.ResourceCPU, "50").Obj(),
						*utiltesting.MakeFlavorQuotas("tas-custom-flavor").
							Resource(corev1.ResourceCPU, "50").Obj()).
					Obj(),
			},
			workloads: []kueue.Workload{
				*utiltesting.MakeWorkload("foo", "default").
					Queue("tas-main").
					PodSets(*utiltesting.MakePodSet("one", 1).
						RequiredTopologyRequest("cloud.com/custom-level").
						Request(corev1.ResourceCPU, "1").
						Obj()).
					Obj(),
			},
			wantNewAssignments: map[string]kueue.Admission{
				"default/foo": *utiltesting.MakeAdmission("tas-main", "one").
					Assignment(corev1.ResourceCPU, "tas-custom-flavor", "1").
					AssignmentPodCount(1).
					TopologyAssignment(&kueue.TopologyAssignment{
						Levels: []string{"cloud.com/custom-level"},
						Domains: []kueue.TopologyDomainAssignment{
							{
								Count: 1,
								Values: []string{
									"x1",
								},
							},
						},
					}).Obj(),
			},
			eventCmpOpts: []cmp.Option{eventIgnoreMessage},
			wantEvents: []utiltesting.EventRecord{
				{
					Key:       types.NamespacedName{Namespace: "default", Name: "foo"},
					Reason:    "QuotaReserved",
					EventType: corev1.EventTypeNormal,
				},
				{
					Key:       types.NamespacedName{Namespace: "default", Name: "foo"},
					Reason:    "Admitted",
					EventType: corev1.EventTypeNormal,
				},
			},
		},
		"workload does not get scheduled as it does not fit within the node capacity": {
			nodes:           defaultSingleNode,
			topologies:      []kueuealpha.Topology{defaultSingleLevelTopology},
			resourceFlavors: []kueue.ResourceFlavor{defaultTASFlavor},
			clusterQueues:   []kueue.ClusterQueue{defaultClusterQueue},
			workloads: []kueue.Workload{
				*utiltesting.MakeWorkload("foo", "default").
					Queue("tas-main").
					PodSets(*utiltesting.MakePodSet("one", 2).
						RequiredTopologyRequest(corev1.LabelHostname).
						Request(corev1.ResourceCPU, "1").
						Obj()).
					Obj(),
			},
			wantInadmissibleLeft: map[string][]string{
				"tas-main": {"default/foo"},
			},
			wantEvents: []utiltesting.EventRecord{
				{
					Key:       types.NamespacedName{Namespace: "default", Name: "foo"},
					EventType: "Warning",
					Reason:    "Pending",
					Message:   `couldn't assign flavors to pod set one: topology "tas-single-level" allows to fit only 1 out of 2 pod(s)`,
				},
			},
		},
		"workload does not get scheduled as the node capacity is already used by another TAS workload": {
			nodes:           defaultSingleNode,
			topologies:      []kueuealpha.Topology{defaultSingleLevelTopology},
			resourceFlavors: []kueue.ResourceFlavor{defaultTASFlavor},
			clusterQueues:   []kueue.ClusterQueue{defaultClusterQueue},
			workloads: []kueue.Workload{
				*utiltesting.MakeWorkload("foo", "default").
					Queue("tas-main").
					PodSets(*utiltesting.MakePodSet("one", 1).
						RequiredTopologyRequest(corev1.LabelHostname).
						Request(corev1.ResourceCPU, "1").
						Obj()).
					Obj(),
				*utiltesting.MakeWorkload("bar-admitted", "default").
					Queue("tas-main").
					ReserveQuota(
						utiltesting.MakeAdmission("tas-main", "one").
							Assignment(corev1.ResourceCPU, "tas-default", "1000m").
							AssignmentPodCount(1).
							TopologyAssignment(&kueue.TopologyAssignment{
								Levels: utiltas.Levels(&defaultSingleLevelTopology),
								Domains: []kueue.TopologyDomainAssignment{
									{
										Count: 1,
										Values: []string{
											"x1",
										},
									},
								},
							}).Obj(),
					).
					Admitted(true).
					PodSets(*utiltesting.MakePodSet("one", 1).
						RequiredTopologyRequest(corev1.LabelHostname).
						Request(corev1.ResourceCPU, "1").
						Obj()).
					Obj(),
			},
			wantInadmissibleLeft: map[string][]string{
				"tas-main": {"default/foo"},
			},
			wantEvents: []utiltesting.EventRecord{
				{
					Key:       types.NamespacedName{Namespace: "default", Name: "foo"},
					EventType: "Warning",
					Reason:    "Pending",
					Message:   `couldn't assign flavors to pod set one: topology "tas-single-level" doesn't allow to fit any of 1 pod(s)`,
				},
			},
		},
		"workload does not get scheduled as the node capacity is already used by a non-TAS pod": {
			nodes: defaultSingleNode,
			pods: []corev1.Pod{
				*testingpod.MakePod("test-pending", "test-ns").NodeName("x1").
					StatusPhase(corev1.PodPending).
					Request(corev1.ResourceCPU, "600m").
					Obj(),
			},
			topologies:      []kueuealpha.Topology{defaultSingleLevelTopology},
			resourceFlavors: []kueue.ResourceFlavor{defaultTASFlavor},
			clusterQueues:   []kueue.ClusterQueue{defaultClusterQueue},
			workloads: []kueue.Workload{
				*utiltesting.MakeWorkload("foo", "default").
					Queue("tas-main").
					PodSets(*utiltesting.MakePodSet("one", 1).
						RequiredTopologyRequest(corev1.LabelHostname).
						Request(corev1.ResourceCPU, "1").
						Obj()).
					Obj(),
			},
			wantInadmissibleLeft: map[string][]string{
				"tas-main": {"default/foo"},
			},
			wantEvents: []utiltesting.EventRecord{
				{
					Key:       types.NamespacedName{Namespace: "default", Name: "foo"},
					EventType: "Warning",
					Reason:    "Pending",
					Message:   `couldn't assign flavors to pod set one: topology "tas-single-level" doesn't allow to fit any of 1 pod(s)`,
				},
			},
		},
		"workload gets scheduled as the usage of TAS pods and workloads is not double-counted": {
			nodes: defaultSingleNode,
			pods: []corev1.Pod{
				*testingpod.MakePod("test-running", "test-ns").NodeName("x1").
					StatusPhase(corev1.PodRunning).
					Request(corev1.ResourceCPU, "400m").
					NodeSelector(corev1.LabelHostname, "x1").
					Label(kueuealpha.TASLabel, "true").
					Obj(),
			},
			topologies:      []kueuealpha.Topology{defaultSingleLevelTopology},
			resourceFlavors: []kueue.ResourceFlavor{defaultTASFlavor},
			clusterQueues:   []kueue.ClusterQueue{defaultClusterQueue},
			workloads: []kueue.Workload{
				*utiltesting.MakeWorkload("foo", "default").
					Queue("tas-main").
					PodSets(*utiltesting.MakePodSet("one", 1).
						RequiredTopologyRequest(corev1.LabelHostname).
						Request(corev1.ResourceCPU, "500m").
						Obj()).
					Obj(),
				*utiltesting.MakeWorkload("bar-admitted", "default").
					Queue("tas-main").
					ReserveQuota(
						utiltesting.MakeAdmission("tas-main", "one").
							Assignment(corev1.ResourceCPU, "tas-default", "400m").
							AssignmentPodCount(1).
							TopologyAssignment(&kueue.TopologyAssignment{
								Levels: utiltas.Levels(&defaultSingleLevelTopology),
								Domains: []kueue.TopologyDomainAssignment{
									{
										Count: 1,
										Values: []string{
											"x1",
										},
									},
								},
							}).Obj(),
					).
					Admitted(true).
					PodSets(*utiltesting.MakePodSet("one", 1).
						RequiredTopologyRequest(corev1.LabelHostname).
						Request(corev1.ResourceCPU, "400m").
						Obj()).
					Obj(),
			},
			wantNewAssignments: map[string]kueue.Admission{
				"default/foo": *utiltesting.MakeAdmission("tas-main", "one").
					Assignment(corev1.ResourceCPU, "tas-default", "500m").
					AssignmentPodCount(1).
					TopologyAssignment(&kueue.TopologyAssignment{
						Levels: utiltas.Levels(&defaultSingleLevelTopology),
						Domains: []kueue.TopologyDomainAssignment{
							{
								Count: 1,
								Values: []string{
									"x1",
								},
							},
						},
					}).Obj(),
			},
			eventCmpOpts: []cmp.Option{eventIgnoreMessage},
			wantEvents: []utiltesting.EventRecord{
				{
					Key:       types.NamespacedName{Namespace: "default", Name: "foo"},
					Reason:    "QuotaReserved",
					EventType: corev1.EventTypeNormal,
				},
				{
					Key:       types.NamespacedName{Namespace: "default", Name: "foo"},
					Reason:    "Admitted",
					EventType: corev1.EventTypeNormal,
				},
			},
		},
		"workload gets admitted next to already admitted workload, multiple resources used": {
			nodes:           defaultSingleNode,
			topologies:      []kueuealpha.Topology{defaultSingleLevelTopology},
			resourceFlavors: []kueue.ResourceFlavor{defaultTASFlavor},
			clusterQueues:   []kueue.ClusterQueue{defaultClusterQueue},
			workloads: []kueue.Workload{
				*utiltesting.MakeWorkload("foo", "default").
					Queue("tas-main").
					PodSets(*utiltesting.MakePodSet("one", 1).
						RequiredTopologyRequest(corev1.LabelHostname).
						Request(corev1.ResourceCPU, "500m").
						Request(corev1.ResourceMemory, "500Mi").
						Obj()).
					Obj(),
				*utiltesting.MakeWorkload("bar-admitted", "default").
					Queue("tas-main").
					ReserveQuota(
						utiltesting.MakeAdmission("tas-main", "one").
							Assignment(corev1.ResourceCPU, "tas-default", "500m").
							Assignment(corev1.ResourceMemory, "tas-default", "500Mi").
							AssignmentPodCount(1).
							TopologyAssignment(&kueue.TopologyAssignment{
								Levels: utiltas.Levels(&defaultSingleLevelTopology),
								Domains: []kueue.TopologyDomainAssignment{
									{
										Count: 1,
										Values: []string{
											"x1",
										},
									},
								},
							}).Obj(),
					).
					Admitted(true).
					PodSets(*utiltesting.MakePodSet("one", 1).
						RequiredTopologyRequest(corev1.LabelHostname).
						Request(corev1.ResourceCPU, "500m").
						Request(corev1.ResourceMemory, "500Mi").
						Obj()).
					Obj(),
			},
			wantNewAssignments: map[string]kueue.Admission{
				"default/foo": *utiltesting.MakeAdmission("tas-main", "one").
					Assignment(corev1.ResourceCPU, "tas-default", "500m").
					Assignment(corev1.ResourceMemory, "tas-default", "500Mi").
					AssignmentPodCount(1).
					TopologyAssignment(&kueue.TopologyAssignment{
						Levels: utiltas.Levels(&defaultSingleLevelTopology),
						Domains: []kueue.TopologyDomainAssignment{
							{
								Count: 1,
								Values: []string{
									"x1",
								},
							},
						},
					}).Obj(),
			},
			eventCmpOpts: []cmp.Option{eventIgnoreMessage},
			wantEvents: []utiltesting.EventRecord{
				{
					Key:       types.NamespacedName{Namespace: "default", Name: "foo"},
					Reason:    "QuotaReserved",
					EventType: corev1.EventTypeNormal,
				},
				{
					Key:       types.NamespacedName{Namespace: "default", Name: "foo"},
					Reason:    "Admitted",
					EventType: corev1.EventTypeNormal,
				},
			},
		},
		"workload with multiple PodSets requesting the same TAS flavor; multiple levels": {
			nodes: []corev1.Node{
				*testingnode.MakeNode("x1").
					Label("tas-node", "true").
					Label(tasRackLabel, "r1").
					Label(corev1.LabelHostname, "x1").
					StatusAllocatable(corev1.ResourceList{
						corev1.ResourceCPU: resource.MustParse("3"),
					}).
					Ready().
					Obj(),
				*testingnode.MakeNode("y1").
					Label("tas-node", "true").
					Label(tasRackLabel, "r1").
					Label(corev1.LabelHostname, "y1").
					StatusAllocatable(corev1.ResourceList{
						corev1.ResourceCPU: resource.MustParse("3"),
					}).
					Ready().
					Obj(),
			},
			topologies:      []kueuealpha.Topology{defaultTwoLevelTopology},
			resourceFlavors: []kueue.ResourceFlavor{defaultTASTwoLevelFlavor},
			clusterQueues: []kueue.ClusterQueue{
				*utiltesting.MakeClusterQueue("tas-main").
					ResourceGroup(
						*utiltesting.MakeFlavorQuotas("tas-default").
							Resource(corev1.ResourceCPU, "50").Obj()).
					Obj(),
			},
			workloads: []kueue.Workload{
				*utiltesting.MakeWorkload("foo", "default").
					Queue("tas-main").
					PodSets(
						*utiltesting.MakePodSet("launcher", 1).
							PreferredTopologyRequest(corev1.LabelHostname).
							Request(corev1.ResourceCPU, "1").
							Obj(),
						*utiltesting.MakePodSet("worker", 1).
							PreferredTopologyRequest(corev1.LabelHostname).
							Request(corev1.ResourceCPU, "7").
							Obj()).
					Obj(),
			},
			wantInadmissibleLeft: map[string][]string{
				"tas-main": {"default/foo"},
			},
			wantEvents: []utiltesting.EventRecord{
				{
					Key:       types.NamespacedName{Namespace: "default", Name: "foo"},
					EventType: "Warning",
					Reason:    "Pending",
					Message:   `couldn't assign flavors to pod set worker: topology "tas-two-level" doesn't allow to fit any of 1 pod(s)`,
				},
			},
		},
		"scheduling workload with multiple PodSets requesting TAS flavor and will succeed": {
			nodes: []corev1.Node{
				*testingnode.MakeNode("x1").
					Label("tas-node", "true").
					Label(tasRackLabel, "r1").
					Label(corev1.LabelHostname, "x1").
					StatusAllocatable(corev1.ResourceList{
						corev1.ResourceCPU: resource.MustParse("8"),
					}).
					Ready().
					Obj(),
				*testingnode.MakeNode("y1").
					Label("tas-node", "true").
					Label(tasRackLabel, "r1").
					Label(corev1.LabelHostname, "y1").
					StatusAllocatable(corev1.ResourceList{
						corev1.ResourceCPU: resource.MustParse("8"),
					}).
					Ready().
					Obj(),
			},
			topologies:      []kueuealpha.Topology{defaultTwoLevelTopology},
			resourceFlavors: []kueue.ResourceFlavor{defaultTASTwoLevelFlavor},
			clusterQueues: []kueue.ClusterQueue{
				*utiltesting.MakeClusterQueue("tas-main").
					ResourceGroup(
						*utiltesting.MakeFlavorQuotas("tas-default").
							Resource(corev1.ResourceCPU, "16").Obj()).
					Obj(),
			},
			workloads: []kueue.Workload{
				*utiltesting.MakeWorkload("foo", "default").
					Queue("tas-main").
					PodSets(
						*utiltesting.MakePodSet("launcher", 1).
							RequiredTopologyRequest(corev1.LabelHostname).
							Request(corev1.ResourceCPU, "1").
							Obj(),
						*utiltesting.MakePodSet("worker", 15).
							PreferredTopologyRequest(corev1.LabelHostname).
							Request(corev1.ResourceCPU, "1").
							Obj()).
					Obj(),
			},
			wantNewAssignments: map[string]kueue.Admission{
				"default/foo": *utiltesting.MakeAdmission("tas-main", "launcher", "worker").
					AssignmentWithIndex(0, corev1.ResourceCPU, "tas-default", "1000m").
					AssignmentPodCountWithIndex(0, 1).
					TopologyAssignmentWithIndex(0, &kueue.TopologyAssignment{
						Levels: []string{corev1.LabelHostname},
						Domains: []kueue.TopologyDomainAssignment{
							{
								Count: 1,
								Values: []string{
									"x1",
								},
							},
						},
					}).
					AssignmentWithIndex(1, corev1.ResourceCPU, "tas-default", "15000m").
					AssignmentPodCountWithIndex(1, 15).
					TopologyAssignmentWithIndex(1, &kueue.TopologyAssignment{
						Levels: []string{corev1.LabelHostname},
						Domains: []kueue.TopologyDomainAssignment{
							{
								Count: 7,
								Values: []string{
									"x1",
								},
							},
							{
								Count: 8,
								Values: []string{
									"y1",
								},
							},
						},
					}).
					Obj(),
			},
			eventCmpOpts: []cmp.Option{eventIgnoreMessage},
			wantEvents: []utiltesting.EventRecord{
				{
					Key:       types.NamespacedName{Namespace: "default", Name: "foo"},
					Reason:    "QuotaReserved",
					EventType: corev1.EventTypeNormal,
				},
				{
					Key:       types.NamespacedName{Namespace: "default", Name: "foo"},
					Reason:    "Admitted",
					EventType: corev1.EventTypeNormal,
				},
			},
		},
		"scheduling workload with multiple PodSets requesting higher level topology": {
			nodes: []corev1.Node{
				*testingnode.MakeNode("x1").
					Label("tas-node", "true").
					Label(tasRackLabel, "r1").
					Label(corev1.LabelHostname, "x1").
					StatusAllocatable(corev1.ResourceList{
						corev1.ResourceCPU: resource.MustParse("8"),
					}).
					Ready().
					Obj(),
				*testingnode.MakeNode("y1").
					Label("tas-node", "true").
					Label(tasRackLabel, "r1").
					Label(corev1.LabelHostname, "y1").
					StatusAllocatable(corev1.ResourceList{
						corev1.ResourceCPU: resource.MustParse("8"),
					}).
					Ready().
					Obj(),
			},
			topologies:      []kueuealpha.Topology{defaultTwoLevelTopology},
			resourceFlavors: []kueue.ResourceFlavor{defaultTASTwoLevelFlavor},
			clusterQueues: []kueue.ClusterQueue{
				*utiltesting.MakeClusterQueue("tas-main").
					ResourceGroup(
						*utiltesting.MakeFlavorQuotas("tas-default").
							Resource(corev1.ResourceCPU, "16").Obj()).
					Obj(),
			},
			workloads: []kueue.Workload{
				*utiltesting.MakeWorkload("foo", "default").
					Queue("tas-main").
					PodSets(
						*utiltesting.MakePodSet("launcher", 1).
							RequiredTopologyRequest(tasRackLabel).
							Request(corev1.ResourceCPU, "1").
							Obj(),
						*utiltesting.MakePodSet("worker", 15).
							RequiredTopologyRequest(tasRackLabel).
							Request(corev1.ResourceCPU, "1").
							Obj()).
					Obj(),
			},
			wantNewAssignments: map[string]kueue.Admission{
				"default/foo": *utiltesting.MakeAdmission("tas-main", "launcher", "worker").
					AssignmentWithIndex(0, corev1.ResourceCPU, "tas-default", "1000m").
					AssignmentPodCountWithIndex(0, 1).
					TopologyAssignmentWithIndex(0, &kueue.TopologyAssignment{
						Levels: []string{"kubernetes.io/hostname"},
						Domains: []kueue.TopologyDomainAssignment{
							{
								Count: 1,
								Values: []string{
									"x1",
								},
							},
						},
					}).
					AssignmentWithIndex(1, corev1.ResourceCPU, "tas-default", "15000m").
					AssignmentPodCountWithIndex(1, 15).
					TopologyAssignmentWithIndex(1, &kueue.TopologyAssignment{
						Levels: []string{"kubernetes.io/hostname"},
						Domains: []kueue.TopologyDomainAssignment{
							{
								Count: 7,
								Values: []string{
									"x1",
								},
							},
							{
								Count: 8,
								Values: []string{
									"y1",
								},
							},
						},
					}).
					Obj(),
			},
			eventCmpOpts: []cmp.Option{eventIgnoreMessage},
			wantEvents: []utiltesting.EventRecord{
				{
					Key:       types.NamespacedName{Namespace: "default", Name: "foo"},
					Reason:    "QuotaReserved",
					EventType: corev1.EventTypeNormal,
				},
				{
					Key:       types.NamespacedName{Namespace: "default", Name: "foo"},
					Reason:    "Admitted",
					EventType: corev1.EventTypeNormal,
				},
			},
		},
		"scheduling workload when the node for another admitted workload is deleted": {
			// Here we have the "bar-admitted" workload, which is admitted and
			// is using the "x1" node, which is deleted. Still, we have the y1
			// node which allows to schedule the "foo" workload.
			nodes: []corev1.Node{
				*testingnode.MakeNode("y1").
					Label("tas-node", "true").
					Label(corev1.LabelHostname, "y1").
					StatusAllocatable(corev1.ResourceList{
						corev1.ResourceCPU: resource.MustParse("1"),
					}).
					Ready().
					Obj(),
			},
			topologies:      []kueuealpha.Topology{defaultSingleLevelTopology},
			resourceFlavors: []kueue.ResourceFlavor{defaultTASFlavor},
			clusterQueues: []kueue.ClusterQueue{
				*utiltesting.MakeClusterQueue("tas-main").
					ResourceGroup(
						*utiltesting.MakeFlavorQuotas("tas-default").
							Resource(corev1.ResourceCPU, "50").Obj()).
					Obj(),
			},
			workloads: []kueue.Workload{
				*utiltesting.MakeWorkload("foo", "default").
					Queue("tas-main").
					PodSets(
						*utiltesting.MakePodSet("one", 1).
							PreferredTopologyRequest(corev1.LabelHostname).
							Request(corev1.ResourceCPU, "1").
							Obj(),
					).
					Obj(),
				*utiltesting.MakeWorkload("bar-admitted", "default").
					Queue("tas-main").
					ReserveQuota(
						utiltesting.MakeAdmission("tas-main", "one").
							Assignment(corev1.ResourceCPU, "tas-default", "1000m").
							AssignmentPodCount(1).
							TopologyAssignment(&kueue.TopologyAssignment{
								Levels: utiltas.Levels(&defaultSingleLevelTopology),
								Domains: []kueue.TopologyDomainAssignment{
									{
										Count: 1,
										Values: []string{
											"x1",
										},
									},
								},
							}).Obj(),
					).
					Admitted(true).
					PodSets(*utiltesting.MakePodSet("one", 1).
						RequiredTopologyRequest(corev1.LabelHostname).
						Request(corev1.ResourceCPU, "1").
						Obj()).
					Obj(),
			},
			wantNewAssignments: map[string]kueue.Admission{
				"default/foo": *utiltesting.MakeAdmission("tas-main", "one").
					Assignment(corev1.ResourceCPU, "tas-default", "1000m").
					AssignmentPodCount(1).
					TopologyAssignment(&kueue.TopologyAssignment{
						Levels: utiltas.Levels(&defaultSingleLevelTopology),
						Domains: []kueue.TopologyDomainAssignment{
							{
								Count: 1,
								Values: []string{
									"y1",
								},
							},
						},
					}).Obj(),
			},
			eventCmpOpts: []cmp.Option{eventIgnoreMessage},
			wantEvents: []utiltesting.EventRecord{
				{
					Key:       types.NamespacedName{Namespace: "default", Name: "foo"},
					Reason:    "QuotaReserved",
					EventType: corev1.EventTypeNormal,
				},
				{
					Key:       types.NamespacedName{Namespace: "default", Name: "foo"},
					Reason:    "Admitted",
					EventType: corev1.EventTypeNormal,
				},
			},
		},
		"scheduling workload on a tainted node when the toleration is on ResourceFlavor": {
			nodes: []corev1.Node{
				*testingnode.MakeNode("x1").
					Label("tas-node", "true").
					Label(corev1.LabelHostname, "x1").
					StatusAllocatable(corev1.ResourceList{
						corev1.ResourceCPU: resource.MustParse("1"),
					}).
					Taints(corev1.Taint{
						Key:    "example.com/gpu",
						Value:  "present",
						Effect: corev1.TaintEffectNoSchedule,
					}).
					Ready().
					Obj(),
			},
			topologies: []kueuealpha.Topology{defaultSingleLevelTopology},
			resourceFlavors: []kueue.ResourceFlavor{{
				ObjectMeta: metav1.ObjectMeta{
					Name: "tas-default",
				},
				Spec: kueue.ResourceFlavorSpec{
					NodeLabels: map[string]string{
						"tas-node": "true",
					},
					Tolerations: []corev1.Toleration{
						{
							Key:      "example.com/gpu",
							Operator: corev1.TolerationOpExists,
						},
					},
					TopologyName: ptr.To[kueue.TopologyReference]("tas-single-level"),
				},
			}},
			clusterQueues: []kueue.ClusterQueue{
				*utiltesting.MakeClusterQueue("tas-main").
					ResourceGroup(
						*utiltesting.MakeFlavorQuotas("tas-default").
							Resource(corev1.ResourceCPU, "50").Obj()).
					Obj(),
			},
			workloads: []kueue.Workload{
				*utiltesting.MakeWorkload("foo", "default").
					Queue("tas-main").
					PodSets(
						*utiltesting.MakePodSet("one", 1).
							PreferredTopologyRequest(corev1.LabelHostname).
							Request(corev1.ResourceCPU, "1").
							Obj(),
					).
					Obj(),
			},
			wantNewAssignments: map[string]kueue.Admission{
				"default/foo": *utiltesting.MakeAdmission("tas-main", "one").
					Assignment(corev1.ResourceCPU, "tas-default", "1000m").
					AssignmentPodCount(1).
					TopologyAssignment(&kueue.TopologyAssignment{
						Levels: utiltas.Levels(&defaultSingleLevelTopology),
						Domains: []kueue.TopologyDomainAssignment{
							{
								Count: 1,
								Values: []string{
									"x1",
								},
							},
						},
					}).Obj(),
			},
			eventCmpOpts: []cmp.Option{eventIgnoreMessage},
			wantEvents: []utiltesting.EventRecord{
				{
					Key:       types.NamespacedName{Namespace: "default", Name: "foo"},
					Reason:    "QuotaReserved",
					EventType: corev1.EventTypeNormal,
				},
				{
					Key:       types.NamespacedName{Namespace: "default", Name: "foo"},
					Reason:    "Admitted",
					EventType: corev1.EventTypeNormal,
				},
			},
		},
	}
	for name, tc := range cases {
		t.Run(name, func(t *testing.T) {
			features.SetFeatureGateDuringTest(t, features.TopologyAwareScheduling, true)
			ctx, _ := utiltesting.ContextWithLog(t)

			clientBuilder := utiltesting.NewClientBuilder().
				WithLists(
					&kueue.WorkloadList{Items: tc.workloads},
					&kueuealpha.TopologyList{Items: tc.topologies},
					&corev1.PodList{Items: tc.pods},
					&corev1.NodeList{Items: tc.nodes},
					&kueue.LocalQueueList{Items: queues}).
				WithObjects(
					&corev1.Namespace{ObjectMeta: metav1.ObjectMeta{Name: "default"}},
				)
			_ = tasindexer.SetupIndexes(ctx, utiltesting.AsIndexer(clientBuilder))
			cl := clientBuilder.Build()
			recorder := &utiltesting.EventRecorder{}
			cqCache := cache.New(cl)
			qManager := queue.NewManager(cl, cqCache)
			topologyByName := slices.ToMap(tc.topologies, func(i int) (kueue.TopologyReference, kueuealpha.Topology) {
				return kueue.TopologyReference(tc.topologies[i].Name), tc.topologies[i]
			})
			for _, flavor := range tc.resourceFlavors {
				cqCache.AddOrUpdateResourceFlavor(&flavor)
				if flavor.Spec.TopologyName != nil {
					t := topologyByName[*flavor.Spec.TopologyName]
					tasCache := cqCache.TASCache()
					levels := utiltas.Levels(&t)
					tasFlavorCache := tasCache.NewTASFlavorCache(*flavor.Spec.TopologyName, levels, flavor.Spec.NodeLabels, flavor.Spec.Tolerations)
					tasCache.Set(kueue.ResourceFlavorReference(flavor.Name), tasFlavorCache)
				}
			}
			for _, cq := range tc.clusterQueues {
				if err := cqCache.AddClusterQueue(ctx, &cq); err != nil {
					t.Fatalf("Inserting clusterQueue %s in cache: %v", cq.Name, err)
				}
				if err := qManager.AddClusterQueue(ctx, &cq); err != nil {
					t.Fatalf("Inserting clusterQueue %s in manager: %v", cq.Name, err)
				}
				if err := cl.Create(ctx, &cq); err != nil {
					t.Fatalf("couldn't create the cluster queue: %v", err)
				}
			}
			for _, q := range queues {
				if err := qManager.AddLocalQueue(ctx, &q); err != nil {
					t.Fatalf("Inserting queue %s/%s in manager: %v", q.Namespace, q.Name, err)
				}
			}
			initiallyAdmittedWorkloads := sets.New[string]()
			for _, w := range tc.workloads {
				if workload.IsAdmitted(&w) {
					initiallyAdmittedWorkloads.Insert(workload.Key(&w))
				}
			}
			scheduler := New(qManager, cqCache, cl, recorder)
			gotScheduled := make([]string, 0)
			var mu sync.Mutex
			scheduler.applyAdmission = func(ctx context.Context, w *kueue.Workload) error {
				mu.Lock()
				gotScheduled = append(gotScheduled, workload.Key(w))
				mu.Unlock()
				return nil
			}
			wg := sync.WaitGroup{}
			scheduler.setAdmissionRoutineWrapper(routine.NewWrapper(
				func() { wg.Add(1) },
				func() { wg.Done() },
			))

			ctx, cancel := context.WithTimeout(ctx, queueingTimeout)
			go qManager.CleanUpOnContext(ctx)
			defer cancel()

			scheduler.schedule(ctx)
			wg.Wait()
			snapshot, err := cqCache.Snapshot(ctx)
			if err != nil {
				t.Fatalf("unexpected error while building snapshot: %v", err)
			}
			gotAssignments := make(map[string]kueue.Admission)
			for cqName, c := range snapshot.ClusterQueues {
				for name, w := range c.Workloads {
					if initiallyAdmittedWorkloads.Has(workload.Key(w.Obj)) {
						continue
					}
					switch {
					case !workload.HasQuotaReservation(w.Obj):
						t.Fatalf("Workload %s is not admitted by a clusterQueue, but it is found as member of clusterQueue %s in the cache", name, cqName)
					case string(w.Obj.Status.Admission.ClusterQueue) != cqName:
						t.Fatalf("Workload %s is admitted by clusterQueue %s, but it is found as member of clusterQueue %s in the cache", name, w.Obj.Status.Admission.ClusterQueue, cqName)
					default:
						gotAssignments[name] = *w.Obj.Status.Admission
					}
				}
			}
			if diff := cmp.Diff(tc.wantNewAssignments, gotAssignments, cmpopts.EquateEmpty()); diff != "" {
				t.Errorf("Unexpected assigned clusterQueues in cache (-want,+got):\n%s", diff)
			}
			qDump := qManager.Dump()
			if diff := cmp.Diff(tc.wantLeft, qDump, cmpDump...); diff != "" {
				t.Errorf("Unexpected elements left in the queue (-want,+got):\n%s", diff)
			}
			qDumpInadmissible := qManager.DumpInadmissible()
			if diff := cmp.Diff(tc.wantInadmissibleLeft, qDumpInadmissible, cmpDump...); diff != "" {
				t.Errorf("Unexpected elements left in inadmissible workloads (-want,+got):\n%s", diff)
			}
			if diff := cmp.Diff(tc.wantEvents, recorder.RecordedEvents, tc.eventCmpOpts...); diff != "" {
				t.Errorf("unexpected events (-want/+got):\n%s", diff)
			}
		})
	}
}<|MERGE_RESOLUTION|>--- conflicted
+++ resolved
@@ -36,10 +36,7 @@
 	"k8s.io/apimachinery/pkg/util/sets"
 	"k8s.io/client-go/tools/record"
 	"k8s.io/component-base/metrics/testutil"
-<<<<<<< HEAD
-=======
 	testingclock "k8s.io/utils/clock/testing"
->>>>>>> bb4305d8
 	"k8s.io/utils/ptr"
 	"sigs.k8s.io/controller-runtime/pkg/client"
 	"sigs.k8s.io/controller-runtime/pkg/client/interceptor"
@@ -931,140 +928,6 @@
 			},
 		},
 		"no overadmission while borrowing": {
-<<<<<<< HEAD
-			// we disable this test for MultiplePreemption
-			// logic, as the new logic considers this
-			// unschedulable, while the old logic considers
-			// it skipped. Duplicate test for MultiplePreemptions
-			// directly below.
-			multiplePreemptions: Legacy,
-			workloads: []kueue.Workload{
-				*utiltesting.MakeWorkload("new", "eng-beta").
-					Queue("main").
-					Creation(now.Add(-2 * time.Second)).
-					PodSets(*utiltesting.MakePodSet("one", 50).
-						Request(corev1.ResourceCPU, "1").
-						Obj()).
-					Obj(),
-				*utiltesting.MakeWorkload("new-alpha", "eng-alpha").
-					Queue("main").
-					Creation(now.Add(-time.Second)).
-					PodSets(*utiltesting.MakePodSet("one", 1).
-						Request(corev1.ResourceCPU, "1").
-						Obj()).
-					Obj(),
-				*utiltesting.MakeWorkload("new-gamma", "eng-gamma").
-					Queue("main").
-					Creation(now).
-					PodSets(*utiltesting.MakePodSet("one", 50).
-						Request(corev1.ResourceCPU, "1").
-						Obj()).
-					Obj(),
-				*utiltesting.MakeWorkload("existing", "eng-gamma").
-					PodSets(
-						*utiltesting.MakePodSet("borrow-on-demand", 51).
-							Request(corev1.ResourceCPU, "1").
-							Obj(),
-						*utiltesting.MakePodSet("use-all-spot", 100).
-							Request(corev1.ResourceCPU, "1").
-							Obj(),
-					).
-					ReserveQuota(utiltesting.MakeAdmission("eng-gamma").
-						PodSets(
-							kueue.PodSetAssignment{
-								Name: "borrow-on-demand",
-								Flavors: map[corev1.ResourceName]kueue.ResourceFlavorReference{
-									corev1.ResourceCPU: "on-demand",
-								},
-								ResourceUsage: corev1.ResourceList{
-									corev1.ResourceCPU: resource.MustParse("51"),
-								},
-								Count: ptr.To[int32](51),
-							},
-							kueue.PodSetAssignment{
-								Name: "use-all-spot",
-								Flavors: map[corev1.ResourceName]kueue.ResourceFlavorReference{
-									corev1.ResourceCPU: "spot",
-								},
-								ResourceUsage: corev1.ResourceList{
-									corev1.ResourceCPU: resource.MustParse("100"),
-								},
-								Count: ptr.To[int32](100),
-							},
-						).
-						Obj()).
-					Obj(),
-			},
-			additionalClusterQueues: []kueue.ClusterQueue{
-				*utiltesting.MakeClusterQueue("eng-gamma").
-					Cohort("eng").
-					Preemption(kueue.ClusterQueuePreemption{
-						ReclaimWithinCohort: kueue.PreemptionPolicyAny,
-						WithinClusterQueue:  kueue.PreemptionPolicyLowerPriority,
-					}).
-					ResourceGroup(
-						*utiltesting.MakeFlavorQuotas("on-demand").
-							Resource(corev1.ResourceCPU, "50", "10").Obj(),
-						*utiltesting.MakeFlavorQuotas("spot").
-							Resource(corev1.ResourceCPU, "0", "100").Obj(),
-					).
-					Obj(),
-			},
-			additionalLocalQueues: []kueue.LocalQueue{
-				{
-					ObjectMeta: metav1.ObjectMeta{
-						Namespace: "eng-gamma",
-						Name:      "main",
-					},
-					Spec: kueue.LocalQueueSpec{
-						ClusterQueue: "eng-gamma",
-					},
-				},
-			},
-			wantAssignments: map[string]kueue.Admission{
-				"eng-gamma/existing": *utiltesting.MakeAdmission("eng-gamma").
-					PodSets(
-						kueue.PodSetAssignment{
-							Name: "borrow-on-demand",
-							Flavors: map[corev1.ResourceName]kueue.ResourceFlavorReference{
-								corev1.ResourceCPU: "on-demand",
-							},
-							ResourceUsage: corev1.ResourceList{
-								corev1.ResourceCPU: resource.MustParse("51"),
-							},
-							Count: ptr.To[int32](51),
-						},
-						kueue.PodSetAssignment{
-							Name: "use-all-spot",
-							Flavors: map[corev1.ResourceName]kueue.ResourceFlavorReference{
-								corev1.ResourceCPU: "spot",
-							},
-							ResourceUsage: corev1.ResourceList{
-								corev1.ResourceCPU: resource.MustParse("100"),
-							},
-							Count: ptr.To[int32](100),
-						},
-					).Obj(),
-				"eng-beta/new":        *utiltesting.MakeAdmission("eng-beta", "one").Assignment(corev1.ResourceCPU, "on-demand", "50").AssignmentPodCount(50).Obj(),
-				"eng-alpha/new-alpha": *utiltesting.MakeAdmission("eng-alpha", "one").Assignment(corev1.ResourceCPU, "on-demand", "1").AssignmentPodCount(1).Obj(),
-			},
-			wantScheduled: []string{"eng-beta/new", "eng-alpha/new-alpha"},
-			wantLeft: map[string][]string{
-				"eng-gamma": {"eng-gamma/new-gamma"},
-			},
-			wantSkippedPreemptions: map[string]int{
-				"eng-alpha": 0,
-				"eng-beta":  0,
-				"eng-gamma": 1,
-			},
-		},
-		"no overadmission while borrowing (duplicated from above)": {
-			// duplicate of test case above, as new logic
-			// considers workload unschedulable, while old
-			// logic considers it skipped.
-			multiplePreemptions: MultiplePremptions,
-=======
->>>>>>> bb4305d8
 			workloads: []kueue.Workload{
 				*utiltesting.MakeWorkload("new", "eng-beta").
 					Queue("main").
@@ -2455,159 +2318,6 @@
 				"eng-beta/b1":  *utiltesting.MakeAdmission("other-beta").Assignment("gpu", "spot", "5").Obj(),
 			},
 		},
-<<<<<<< HEAD
-		"prefer reclamation over cq priority based preemption": {
-			// Flavor 1, on-demand, requires preemption of workload in CQ.
-			// Flavor 2, spot, requires preemption of workload in Cohort which
-			// is borrowing from CQ.
-			// Flavor 2 is a better assignment, so we preempt in it.
-=======
-		"prefer first preemption flavor when second flavor also requires cq preemption": {
-			// Flavor 1, on-demand, requires preemption of workload in CQ
-			// Flavor 2, spot, also requires preemption of workload in CQ,
-			// since the borrowing workload in Cohort is too high priority.
-			// Therefore, we choose Flavor 1.
->>>>>>> bb4305d8
-			additionalClusterQueues: []kueue.ClusterQueue{
-				*utiltesting.MakeClusterQueue("other-alpha").
-					Cohort("other").
-					Preemption(kueue.ClusterQueuePreemption{
-						WithinClusterQueue:  kueue.PreemptionPolicyLowerPriority,
-						ReclaimWithinCohort: kueue.PreemptionPolicyLowerPriority,
-					}).
-					ResourceGroup(
-						utiltesting.MakeFlavorQuotas("on-demand").Resource("gpu", "10").FlavorQuotas,
-						utiltesting.MakeFlavorQuotas("spot").Resource("gpu", "10").FlavorQuotas,
-					).
-					Obj(),
-				*utiltesting.MakeClusterQueue("other-beta").
-					Cohort("other").
-<<<<<<< HEAD
-					Preemption(kueue.ClusterQueuePreemption{
-						WithinClusterQueue:  kueue.PreemptionPolicyLowerPriority,
-						ReclaimWithinCohort: kueue.PreemptionPolicyLowerPriority,
-					}).
-=======
->>>>>>> bb4305d8
-					ResourceGroup(
-						utiltesting.MakeFlavorQuotas("on-demand").Resource("gpu", "0").FlavorQuotas,
-						utiltesting.MakeFlavorQuotas("spot").Resource("gpu", "0").FlavorQuotas,
-					).
-					Obj(),
-			},
-			additionalLocalQueues: []kueue.LocalQueue{
-				*utiltesting.MakeLocalQueue("other", "eng-alpha").ClusterQueue("other-alpha").Obj(),
-				*utiltesting.MakeLocalQueue("other", "eng-beta").ClusterQueue("other-beta").Obj(),
-			},
-			workloads: []kueue.Workload{
-				*utiltesting.MakeWorkload("a1", "eng-alpha").
-					Priority(50).
-					Queue("other").
-<<<<<<< HEAD
-					Request("gpu", "5").
-					SimpleReserveQuota("other-alpha", "on-demand", now).
-					Obj(),
-				*utiltesting.MakeWorkload("b1", "eng-beta").
-					Priority(50).
-					Queue("other").
-					Request("gpu", "5").
-					SimpleReserveQuota("other-beta", "spot", now).
-					Obj(),
-				*utiltesting.MakeWorkload("preemptor", "eng-alpha").
-					Priority(100).
-					Queue("other").
-					Request("gpu", "6").
-					Obj(),
-			},
-			wantPreempted: sets.New("eng-beta/b1"),
-			wantLeft: map[string][]string{
-				"other-alpha": {"eng-alpha/preemptor"},
-			},
-			wantAssignments: map[string]kueue.Admission{
-				"eng-alpha/a1": *utiltesting.MakeAdmission("other-alpha").Assignment("gpu", "on-demand", "5").Obj(),
-				"eng-beta/b1":  *utiltesting.MakeAdmission("other-beta").Assignment("gpu", "spot", "5").Obj(),
-			},
-		},
-		"prefer first preemption flavor when second flavor requires both reclaim and cq priority preemption": {
-			// Flavor 1, on-demand, requires preemption of workload in CQ.
-			// Flavor 2, spot, requires preemption of workload in Cohort and CQ
-			// Since Flavor 2 doesn't improve the assignment, we prefer Flavor 1.
-			additionalClusterQueues: []kueue.ClusterQueue{
-				*utiltesting.MakeClusterQueue("other-alpha").
-					Cohort("other").
-					Preemption(kueue.ClusterQueuePreemption{
-						WithinClusterQueue:  kueue.PreemptionPolicyLowerPriority,
-						ReclaimWithinCohort: kueue.PreemptionPolicyLowerPriority,
-					}).
-					ResourceGroup(
-						utiltesting.MakeFlavorQuotas("on-demand").Resource("gpu", "10").FlavorQuotas,
-						utiltesting.MakeFlavorQuotas("spot").Resource("gpu", "10").FlavorQuotas,
-					).
-					Obj(),
-				*utiltesting.MakeClusterQueue("other-beta").
-					Cohort("other").
-					ResourceGroup(
-						utiltesting.MakeFlavorQuotas("on-demand").Resource("gpu", "0").FlavorQuotas,
-						utiltesting.MakeFlavorQuotas("spot").Resource("gpu", "0").FlavorQuotas,
-					).
-					Obj(),
-			},
-			additionalLocalQueues: []kueue.LocalQueue{
-				*utiltesting.MakeLocalQueue("other", "eng-alpha").ClusterQueue("other-alpha").Obj(),
-				*utiltesting.MakeLocalQueue("other", "eng-beta").ClusterQueue("other-beta").Obj(),
-			},
-			workloads: []kueue.Workload{
-				*utiltesting.MakeWorkload("a1", "eng-alpha").
-					Priority(50).
-					Queue("other").
-					Request("gpu", "5").
-=======
-					Request("gpu", "6").
->>>>>>> bb4305d8
-					SimpleReserveQuota("other-alpha", "on-demand", now).
-					Obj(),
-				*utiltesting.MakeWorkload("a2", "eng-alpha").
-					Priority(50).
-					Queue("other").
-					Request("gpu", "5").
-					SimpleReserveQuota("other-alpha", "spot", now).
-					Obj(),
-				*utiltesting.MakeWorkload("b1", "eng-beta").
-<<<<<<< HEAD
-					Priority(50).
-=======
-					// b1 is too high priority for preemptor.
-					Priority(9001).
->>>>>>> bb4305d8
-					Queue("other").
-					Request("gpu", "5").
-					SimpleReserveQuota("other-beta", "spot", now).
-					Obj(),
-				*utiltesting.MakeWorkload("preemptor", "eng-alpha").
-					Priority(100).
-					Queue("other").
-<<<<<<< HEAD
-					Request("gpu", "6").
-=======
-					Request("gpu", "5").
->>>>>>> bb4305d8
-					Obj(),
-			},
-			wantPreempted: sets.New("eng-alpha/a1"),
-			wantLeft: map[string][]string{
-				"other-alpha": {"eng-alpha/preemptor"},
-			},
-			wantAssignments: map[string]kueue.Admission{
-<<<<<<< HEAD
-				"eng-alpha/a1": *utiltesting.MakeAdmission("other-alpha").Assignment("gpu", "on-demand", "5").Obj(),
-=======
-				"eng-alpha/a1": *utiltesting.MakeAdmission("other-alpha").Assignment("gpu", "on-demand", "6").Obj(),
->>>>>>> bb4305d8
-				"eng-alpha/a2": *utiltesting.MakeAdmission("other-alpha").Assignment("gpu", "spot", "5").Obj(),
-				"eng-beta/b1":  *utiltesting.MakeAdmission("other-beta").Assignment("gpu", "spot", "5").Obj(),
-			},
-		},
-<<<<<<< HEAD
 		"prefer first preemption flavor when second flavor also requires cq preemption": {
 			// Flavor 1, on-demand, requires preemption of workload in CQ
 			// Flavor 2, spot, also requires preemption of workload in CQ,
@@ -2630,7 +2340,49 @@
 					ResourceGroup(
 						utiltesting.MakeFlavorQuotas("on-demand").Resource("gpu", "0").FlavorQuotas,
 						utiltesting.MakeFlavorQuotas("spot").Resource("gpu", "0").FlavorQuotas,
-=======
+					).
+					Obj(),
+			},
+			additionalLocalQueues: []kueue.LocalQueue{
+				*utiltesting.MakeLocalQueue("other", "eng-alpha").ClusterQueue("other-alpha").Obj(),
+				*utiltesting.MakeLocalQueue("other", "eng-beta").ClusterQueue("other-beta").Obj(),
+			},
+			workloads: []kueue.Workload{
+				*utiltesting.MakeWorkload("a1", "eng-alpha").
+					Priority(50).
+					Queue("other").
+					Request("gpu", "6").
+					SimpleReserveQuota("other-alpha", "on-demand", now).
+					Obj(),
+				*utiltesting.MakeWorkload("a2", "eng-alpha").
+					Priority(50).
+					Queue("other").
+					Request("gpu", "5").
+					SimpleReserveQuota("other-alpha", "spot", now).
+					Obj(),
+				*utiltesting.MakeWorkload("b1", "eng-beta").
+					// b1 is too high priority for preemptor.
+					Priority(9001).
+					Queue("other").
+					Request("gpu", "5").
+					SimpleReserveQuota("other-beta", "spot", now).
+					Obj(),
+				*utiltesting.MakeWorkload("preemptor", "eng-alpha").
+					Priority(100).
+					Queue("other").
+					Request("gpu", "5").
+					Obj(),
+			},
+			wantPreempted: sets.New("eng-alpha/a1"),
+			wantLeft: map[string][]string{
+				"other-alpha": {"eng-alpha/preemptor"},
+			},
+			wantAssignments: map[string]kueue.Admission{
+				"eng-alpha/a1": *utiltesting.MakeAdmission("other-alpha").Assignment("gpu", "on-demand", "6").Obj(),
+				"eng-alpha/a2": *utiltesting.MakeAdmission("other-alpha").Assignment("gpu", "spot", "5").Obj(),
+				"eng-beta/b1":  *utiltesting.MakeAdmission("other-beta").Assignment("gpu", "spot", "5").Obj(),
+			},
+		},
 		"workload requiring reclaimation prioritized over wl in another full cq": {
 			// Also see #3405.
 			//
@@ -2683,50 +2435,10 @@
 					Cohort("other").
 					ResourceGroup(
 						utiltesting.MakeFlavorQuotas("on-demand").Resource("gpu", "0").FlavorQuotas,
->>>>>>> bb4305d8
 					).
 					Obj(),
 			},
 			additionalLocalQueues: []kueue.LocalQueue{
-<<<<<<< HEAD
-				*utiltesting.MakeLocalQueue("other", "eng-alpha").ClusterQueue("other-alpha").Obj(),
-				*utiltesting.MakeLocalQueue("other", "eng-beta").ClusterQueue("other-beta").Obj(),
-			},
-			workloads: []kueue.Workload{
-				*utiltesting.MakeWorkload("a1", "eng-alpha").
-					Priority(50).
-					Queue("other").
-					Request("gpu", "6").
-					SimpleReserveQuota("other-alpha", "on-demand", now).
-					Obj(),
-				*utiltesting.MakeWorkload("a2", "eng-alpha").
-					Priority(50).
-					Queue("other").
-					Request("gpu", "5").
-					SimpleReserveQuota("other-alpha", "spot", now).
-					Obj(),
-				*utiltesting.MakeWorkload("b1", "eng-beta").
-					// b1 is too high priority for preemptor.
-					Priority(9001).
-					Queue("other").
-					Request("gpu", "5").
-					SimpleReserveQuota("other-beta", "spot", now).
-					Obj(),
-				*utiltesting.MakeWorkload("preemptor", "eng-alpha").
-					Priority(100).
-					Queue("other").
-					Request("gpu", "5").
-					Obj(),
-			},
-			wantPreempted: sets.New("eng-alpha/a1"),
-			wantLeft: map[string][]string{
-				"other-alpha": {"eng-alpha/preemptor"},
-			},
-			wantAssignments: map[string]kueue.Admission{
-				"eng-alpha/a1": *utiltesting.MakeAdmission("other-alpha").Assignment("gpu", "on-demand", "6").Obj(),
-				"eng-alpha/a2": *utiltesting.MakeAdmission("other-alpha").Assignment("gpu", "spot", "5").Obj(),
-				"eng-beta/b1":  *utiltesting.MakeAdmission("other-beta").Assignment("gpu", "spot", "5").Obj(),
-=======
 				*utiltesting.MakeLocalQueue("lq", "eng-alpha").ClusterQueue("CQ1").Obj(),
 				*utiltesting.MakeLocalQueue("lq", "eng-beta").ClusterQueue("CQ2").Obj(),
 				*utiltesting.MakeLocalQueue("lq", "eng-gamma").ClusterQueue("CQ3").Obj(),
@@ -2773,21 +2485,11 @@
 				"eng-alpha/Admitted-Workload-1": *utiltesting.MakeAdmission("CQ1").Assignment("gpu", "on-demand", "5").Obj(),
 				"eng-gamma/Admitted-Workload-2": *utiltesting.MakeAdmission("CQ3").Assignment("gpu", "on-demand", "5").Obj(),
 				"eng-gamma/Admitted-Workload-3": *utiltesting.MakeAdmission("CQ3").Assignment("gpu", "on-demand", "5").Obj(),
->>>>>>> bb4305d8
 			},
 		},
 	}
 
 	for name, tc := range cases {
-<<<<<<< HEAD
-		tc.multiplePreemptions.runTest(name, t, func(t *testing.T) {
-			metrics.AdmissionCyclePreemptionSkips.Reset()
-			if tc.enableLendingLimit {
-				defer features.SetFeatureGateDuringTest(t, features.LendingLimit, true)()
-			}
-			if tc.disablePartialAdmission {
-				defer features.SetFeatureGateDuringTest(t, features.PartialAdmission, false)()
-=======
 		t.Run(name, func(t *testing.T) {
 			metrics.AdmissionCyclePreemptionSkips.Reset()
 			if tc.disableLendingLimit {
@@ -2795,7 +2497,6 @@
 			}
 			if tc.disablePartialAdmission {
 				features.SetFeatureGateDuringTest(t, features.PartialAdmission, false)
->>>>>>> bb4305d8
 			}
 			ctx, _ := utiltesting.ContextWithLog(t)
 
