/*
Copyright 2022 The Kubernetes Authors.

Licensed under the Apache License, Version 2.0 (the "License");
you may not use this file except in compliance with the License.
You may obtain a copy of the License at

    http://www.apache.org/licenses/LICENSE-2.0

Unless required by applicable law or agreed to in writing, software
distributed under the License is distributed on an "AS IS" BASIS,
WITHOUT WARRANTIES OR CONDITIONS OF ANY KIND, either express or implied.
See the License for the specific language governing permissions and
limitations under the License.
*/

package workload

import (
	"context"
	"fmt"
	"maps"
	"slices"
	"strings"
	"time"

	"github.com/go-logr/logr"
	corev1 "k8s.io/api/core/v1"
	apimeta "k8s.io/apimachinery/pkg/api/meta"
	metav1 "k8s.io/apimachinery/pkg/apis/meta/v1"
	"k8s.io/apimachinery/pkg/util/sets"
	"k8s.io/apimachinery/pkg/util/wait"
	"k8s.io/client-go/tools/record"
	"k8s.io/klog/v2"
	"k8s.io/utils/clock"
	"k8s.io/utils/ptr"
	"sigs.k8s.io/controller-runtime/pkg/client"
	"sigs.k8s.io/controller-runtime/pkg/controller/controllerutil"

	config "sigs.k8s.io/kueue/apis/config/v1beta1"
	kueue "sigs.k8s.io/kueue/apis/kueue/v1beta1"
	"sigs.k8s.io/kueue/pkg/constants"
	"sigs.k8s.io/kueue/pkg/features"
	"sigs.k8s.io/kueue/pkg/metrics"
	"sigs.k8s.io/kueue/pkg/resources"
	"sigs.k8s.io/kueue/pkg/util/api"
	"sigs.k8s.io/kueue/pkg/util/limitrange"
	utilmaps "sigs.k8s.io/kueue/pkg/util/maps"
	utilslices "sigs.k8s.io/kueue/pkg/util/slices"
)

const (
	StatusPending       = "pending"
	StatusQuotaReserved = "quotaReserved"
	StatusAdmitted      = "admitted"
	StatusFinished      = "finished"
)

var (
	admissionManagedConditions = []string{
		kueue.WorkloadQuotaReserved,
		kueue.WorkloadEvicted,
		kueue.WorkloadAdmitted,
		kueue.WorkloadPreempted,
		kueue.WorkloadRequeued,
		kueue.WorkloadDeactivationTarget,
	}
)

func Status(w *kueue.Workload) string {
	if apimeta.IsStatusConditionTrue(w.Status.Conditions, kueue.WorkloadFinished) {
		return StatusFinished
	}
	if IsAdmitted(w) {
		return StatusAdmitted
	}
	if HasQuotaReservation(w) {
		return StatusQuotaReserved
	}
	return StatusPending
}

type AssignmentClusterQueueState struct {
	LastTriedFlavorIdx     []map[corev1.ResourceName]int
	ClusterQueueGeneration int64
}

type InfoOptions struct {
	excludedResourcePrefixes []string
	resourceTransformations  map[corev1.ResourceName]*config.ResourceTransformation
}

type InfoOption func(*InfoOptions)

var defaultOptions = InfoOptions{}

// WithExcludedResourcePrefixes adds the prefixes
func WithExcludedResourcePrefixes(n []string) InfoOption {
	return func(o *InfoOptions) {
		o.excludedResourcePrefixes = n
	}
}

// WithResourceTransformations sets the resource transformations.
func WithResourceTransformations(transforms []config.ResourceTransformation) InfoOption {
	return func(o *InfoOptions) {
		o.resourceTransformations = utilslices.ToRefMap(transforms, func(e *config.ResourceTransformation) corev1.ResourceName { return e.Input })
	}
}

func (s *AssignmentClusterQueueState) Clone() *AssignmentClusterQueueState {
	c := AssignmentClusterQueueState{
		LastTriedFlavorIdx:     make([]map[corev1.ResourceName]int, len(s.LastTriedFlavorIdx)),
		ClusterQueueGeneration: s.ClusterQueueGeneration,
	}
	for ps, flavorIdx := range s.LastTriedFlavorIdx {
		c.LastTriedFlavorIdx[ps] = maps.Clone(flavorIdx)
	}
	return &c
}

// PendingFlavors returns whether there are pending flavors to try
// after the last attempt.
func (s *AssignmentClusterQueueState) PendingFlavors() bool {
	if s == nil {
		// This is only reached in unit tests.
		return false
	}
	for _, podSetIdxs := range s.LastTriedFlavorIdx {
		for _, idx := range podSetIdxs {
			if idx != -1 {
				return true
			}
		}
	}
	return false
}

func (s *AssignmentClusterQueueState) NextFlavorToTryForPodSetResource(ps int, res corev1.ResourceName) int {
	if !features.Enabled(features.FlavorFungibility) {
		return 0
	}
	if s == nil || ps >= len(s.LastTriedFlavorIdx) {
		return 0
	}
	idx, ok := s.LastTriedFlavorIdx[ps][res]
	if !ok {
		return 0
	}
	return idx + 1
}

// Info holds a Workload object and some pre-processing.
type Info struct {
	Obj *kueue.Workload
	// list of total resources requested by the podsets.
	TotalRequests []PodSetResources
	// Populated from the queue during admission or from the admission field if
	// already admitted.
	ClusterQueue   string
	LastAssignment *AssignmentClusterQueueState
}

type PodSetResources struct {
	Name string
	// Requests incorporates the requests from all pods in the podset.
	Requests resources.Requests
	// Count indicates how many pods are in the podset.
	Count int32

	// TopologyRequest specifies the requests for TAS
	TopologyRequest *TopologyRequest

	// Flavors are populated when the Workload is assigned.
	Flavors map[corev1.ResourceName]kueue.ResourceFlavorReference
}

type TopologyRequest struct {
	Levels         []string
	DomainRequests []TopologyDomainRequests
}

type TopologyDomainRequests struct {
	Values   []string
	Requests resources.Requests
}

func (psr *PodSetResources) ScaledTo(newCount int32) *PodSetResources {
	if psr.TopologyRequest != nil {
		return psr
	}
	ret := &PodSetResources{
		Name:     psr.Name,
		Requests: maps.Clone(psr.Requests),
		Count:    psr.Count,
		Flavors:  maps.Clone(psr.Flavors),
	}

	if psr.Count != 0 && psr.Count != newCount {
		scaleDown(ret.Requests, int64(ret.Count))
		scaleUp(ret.Requests, int64(newCount))
		ret.Count = newCount
	}
	return ret
}

func NewInfo(w *kueue.Workload, opts ...InfoOption) *Info {
	options := defaultOptions
	for _, opt := range opts {
		opt(&options)
	}
	info := &Info{
		Obj: w,
	}
	if w.Status.Admission != nil {
		info.ClusterQueue = string(w.Status.Admission.ClusterQueue)
		info.TotalRequests = totalRequestsFromAdmission(w)
	} else {
		info.TotalRequests = totalRequestsFromPodSets(w, &options)
	}
	return info
}

func (i *Info) Update(wl *kueue.Workload) {
	i.Obj = wl
}

func (i *Info) CanBePartiallyAdmitted() bool {
	return CanBePartiallyAdmitted(i.Obj)
}

// FlavorResourceUsage returns the total resource usage for the workload,
// per flavor (if assigned, otherwise flavor shows as empty string), per resource.
func (i *Info) FlavorResourceUsage() resources.FlavorResourceQuantities {
	total := make(resources.FlavorResourceQuantities)
	if i == nil {
		return total
	}
	for _, psReqs := range i.TotalRequests {
		for res, q := range psReqs.Requests {
			flv := psReqs.Flavors[res]
			total[resources.FlavorResource{Flavor: flv, Resource: res}] += q
		}
	}
	return total
}

func dropExcludedResources(input corev1.ResourceList, excludedPrefixes []string) corev1.ResourceList {
	res := corev1.ResourceList{}
	for inputName, inputQuantity := range input {
		exclude := false
		for _, excludedPrefix := range excludedPrefixes {
			if strings.HasPrefix(string(inputName), excludedPrefix) {
				exclude = true
				break
			}
		}
		if !exclude {
			res[inputName] = inputQuantity
		}
	}
	return res
}

// IsUsingTAS returns information if the workload is using TAS
func (i *Info) IsUsingTAS() bool {
	return slices.ContainsFunc(i.TotalRequests,
		func(ps PodSetResources) bool {
			return ps.TopologyRequest != nil
		})
}

// TASUsage returns topology usage requested by the Workload
func (i *Info) TASUsage() map[kueue.ResourceFlavorReference][]TopologyDomainRequests {
	result := make(map[kueue.ResourceFlavorReference][]TopologyDomainRequests, 0)
	for _, ps := range i.TotalRequests {
		if ps.TopologyRequest != nil {
			psFlavors := sets.New[kueue.ResourceFlavorReference]()
			for _, psFlavor := range ps.Flavors {
				psFlavors.Insert(psFlavor)
			}
			for psFlavor := range psFlavors {
				result[psFlavor] = append(result[psFlavor], ps.TopologyRequest.DomainRequests...)
			}
		}
	}
	return result
}

func applyResourceTransformations(input corev1.ResourceList, transforms map[corev1.ResourceName]*config.ResourceTransformation) corev1.ResourceList {
	match := false
	for resourceName := range input {
		if _, ok := transforms[resourceName]; ok {
			match = true
			break
		}
	}
	if !match {
		return input
	}
	output := make(corev1.ResourceList)
	for inputName, inputQuantity := range input {
		if mapping, ok := transforms[inputName]; ok {
			for outputName, baseFactor := range mapping.Outputs {
				outputQuantity := baseFactor.DeepCopy()
				outputQuantity.Mul(inputQuantity.Value())
				if accumulated, ok := output[outputName]; ok {
					outputQuantity.Add(accumulated)
				}
				output[outputName] = outputQuantity
			}
			if ptr.Deref(mapping.Strategy, config.Retain) == config.Retain {
				output[inputName] = inputQuantity
			}
		} else {
			output[inputName] = inputQuantity
		}
	}
	return output
}

func CanBePartiallyAdmitted(wl *kueue.Workload) bool {
	ps := wl.Spec.PodSets
	for psi := range ps {
		if ps[psi].Count > ptr.Deref(ps[psi].MinCount, ps[psi].Count) {
			return true
		}
	}
	return false
}

func Key(w *kueue.Workload) string {
	return fmt.Sprintf("%s/%s", w.Namespace, w.Name)
}

func QueueKey(w *kueue.Workload) string {
	return fmt.Sprintf("%s/%s", w.Namespace, w.Spec.QueueName)
}

func reclaimableCounts(wl *kueue.Workload) map[string]int32 {
	return utilslices.ToMap(wl.Status.ReclaimablePods, func(i int) (string, int32) {
		return wl.Status.ReclaimablePods[i].Name, wl.Status.ReclaimablePods[i].Count
	})
}

func podSetsCounts(wl *kueue.Workload) map[string]int32 {
	return utilslices.ToMap(wl.Spec.PodSets, func(i int) (string, int32) {
		return wl.Spec.PodSets[i].Name, wl.Spec.PodSets[i].Count
	})
}

func podSetsCountsAfterReclaim(wl *kueue.Workload) map[string]int32 {
	totalCounts := podSetsCounts(wl)
	reclaimCounts := reclaimableCounts(wl)
	for podSetName := range totalCounts {
		if rc, found := reclaimCounts[podSetName]; found {
			totalCounts[podSetName] -= rc
		}
	}
	return totalCounts
}

func PodSetNameToTopologyRequest(wl *kueue.Workload) map[string]*kueue.PodSetTopologyRequest {
	return utilslices.ToMap(wl.Spec.PodSets, func(i int) (string, *kueue.PodSetTopologyRequest) {
		return wl.Spec.PodSets[i].Name, wl.Spec.PodSets[i].TopologyRequest
	})
}

func totalRequestsFromPodSets(wl *kueue.Workload, info *InfoOptions) []PodSetResources {
	if len(wl.Spec.PodSets) == 0 {
		return nil
	}
	res := make([]PodSetResources, 0, len(wl.Spec.PodSets))
	currentCounts := podSetsCountsAfterReclaim(wl)
	for _, ps := range wl.Spec.PodSets {
		count := currentCounts[ps.Name]
		setRes := PodSetResources{
			Name:  ps.Name,
			Count: count,
		}
		specRequests := limitrange.TotalRequests(&ps.Template.Spec)
		effectiveRequests := dropExcludedResources(specRequests, info.excludedResourcePrefixes)
		if features.Enabled(features.ConfigurableResourceTransformations) {
			effectiveRequests = applyResourceTransformations(effectiveRequests, info.resourceTransformations)
		}
		setRes.Requests = resources.NewRequests(effectiveRequests)
		scaleUp(setRes.Requests, int64(count))
		res = append(res, setRes)
	}
	return res
}

func totalRequestsFromAdmission(wl *kueue.Workload) []PodSetResources {
	if wl.Status.Admission == nil {
		return nil
	}
	res := make([]PodSetResources, 0, len(wl.Spec.PodSets))
	currentCounts := podSetsCountsAfterReclaim(wl)
	totalCounts := podSetsCounts(wl)
	for _, psa := range wl.Status.Admission.PodSetAssignments {
		setRes := PodSetResources{
			Name:     psa.Name,
			Flavors:  psa.Flavors,
			Count:    ptr.Deref(psa.Count, totalCounts[psa.Name]),
			Requests: resources.NewRequests(psa.ResourceUsage),
		}
		if features.Enabled(features.TopologyAwareScheduling) && psa.TopologyAssignment != nil {
			setRes.TopologyRequest = &TopologyRequest{
				Levels: psa.TopologyAssignment.Levels,
			}
			for _, domain := range psa.TopologyAssignment.Domains {
				domainRequests := setRes.Requests.Clone()
				scaleDown(domainRequests, int64(setRes.Count))
				scaleUp(domainRequests, int64(domain.Count))
				setRes.TopologyRequest.DomainRequests = append(setRes.TopologyRequest.DomainRequests, TopologyDomainRequests{
					Values:   domain.Values,
					Requests: domainRequests,
				})
			}
		}

		// If countAfterReclaim is lower then the admission count indicates that
		// additional pods are marked as reclaimable, and the consumption should be scaled down.
		if countAfterReclaim := currentCounts[psa.Name]; countAfterReclaim < setRes.Count {
			scaleDown(setRes.Requests, int64(setRes.Count))
			scaleUp(setRes.Requests, int64(countAfterReclaim))
			setRes.Count = countAfterReclaim
		}
		// Otherwise if countAfterReclaim is higher it means that the podSet was partially admitted
		// and the count should be preserved.
		res = append(res, setRes)
	}
	return res
}

func scaleUp(r resources.Requests, f int64) {
	for name := range r {
		r[name] *= f
	}
}

func scaleDown(r resources.Requests, f int64) {
	for name := range r {
		r[name] /= f
	}
}

// UpdateStatus updates the condition of a workload with ssa,
// fieldManager being set to managerPrefix + "-" + conditionType
func UpdateStatus(ctx context.Context,
	c client.Client,
	wl *kueue.Workload,
	conditionType string,
	conditionStatus metav1.ConditionStatus,
	reason, message string,
	managerPrefix string) error {
	now := metav1.Now()
	condition := metav1.Condition{
		Type:               conditionType,
		Status:             conditionStatus,
		LastTransitionTime: now,
		Reason:             reason,
		Message:            api.TruncateConditionMessage(message),
		ObservedGeneration: wl.Generation,
	}

	newWl := BaseSSAWorkload(wl)
	newWl.Status.Conditions = []metav1.Condition{condition}
	return c.Status().Patch(ctx, newWl, client.Apply, client.FieldOwner(managerPrefix+"-"+condition.Type))
}

// UnsetQuotaReservationWithCondition sets the QuotaReserved condition to false, clears
// the admission and set the WorkloadRequeued status.
// Returns whether any change was done.
func UnsetQuotaReservationWithCondition(wl *kueue.Workload, reason, message string, now time.Time) bool {
	condition := metav1.Condition{
		Type:               kueue.WorkloadQuotaReserved,
		Status:             metav1.ConditionFalse,
		Reason:             reason,
		Message:            api.TruncateConditionMessage(message),
		ObservedGeneration: wl.Generation,
	}
	changed := apimeta.SetStatusCondition(&wl.Status.Conditions, condition)
	if wl.Status.Admission != nil {
		wl.Status.Admission = nil
		changed = true
	}

	// Reset the admitted condition if necessary.
	if SyncAdmittedCondition(wl, now) {
		changed = true
	}
	return changed
}

// UpdateRequeueState calculate requeueAt time and update requeuingCount
func UpdateRequeueState(wl *kueue.Workload, backoffBaseSeconds int32, backoffMaxSeconds int32, clock clock.Clock) {
	if wl.Status.RequeueState == nil {
		wl.Status.RequeueState = &kueue.RequeueState{}
	}
	requeuingCount := ptr.Deref(wl.Status.RequeueState.Count, 0) + 1

	// Every backoff duration is about "60s*2^(n-1)+Rand" where:
	// - "n" represents the "requeuingCount",
	// - "Rand" represents the random jitter.
	// During this time, the workload is taken as an inadmissible and other
	// workloads will have a chance to be admitted.
	backoff := &wait.Backoff{
		Duration: time.Duration(backoffBaseSeconds) * time.Second,
		Factor:   2,
		Jitter:   0.0001,
		Steps:    int(requeuingCount),
	}
	var waitDuration time.Duration
	for backoff.Steps > 0 {
		waitDuration = min(backoff.Step(), time.Duration(backoffMaxSeconds)*time.Second)
	}

	wl.Status.RequeueState.RequeueAt = ptr.To(metav1.NewTime(clock.Now().Add(waitDuration)))
	wl.Status.RequeueState.Count = &requeuingCount
}

// SetRequeuedCondition sets the WorkloadRequeued condition to true
func SetRequeuedCondition(wl *kueue.Workload, reason, message string, status bool) {
	condition := metav1.Condition{
		Type:               kueue.WorkloadRequeued,
		Reason:             reason,
		Message:            api.TruncateConditionMessage(message),
		ObservedGeneration: wl.Generation,
	}
	if status {
		condition.Status = metav1.ConditionTrue
	} else {
		condition.Status = metav1.ConditionFalse
	}
	apimeta.SetStatusCondition(&wl.Status.Conditions, condition)
}

func QueuedWaitTime(wl *kueue.Workload) time.Duration {
	queuedTime := wl.CreationTimestamp.Time
	if c := apimeta.FindStatusCondition(wl.Status.Conditions, kueue.WorkloadRequeued); c != nil {
		queuedTime = c.LastTransitionTime.Time
	}
	return time.Since(queuedTime)
}

// BaseSSAWorkload creates a new object based on the input workload that
// only contains the fields necessary to identify the original object.
// The object can be used in as a base for Server-Side-Apply.
func BaseSSAWorkload(w *kueue.Workload) *kueue.Workload {
	wlCopy := &kueue.Workload{
		ObjectMeta: metav1.ObjectMeta{
			UID:        w.UID,
			Name:       w.Name,
			Namespace:  w.Namespace,
			Generation: w.Generation, // Produce a conflict if there was a change in the spec.
		},
		TypeMeta: w.TypeMeta,
	}
	if wlCopy.APIVersion == "" {
		wlCopy.APIVersion = kueue.GroupVersion.String()
	}
	if wlCopy.Kind == "" {
		wlCopy.Kind = "Workload"
	}
	return wlCopy
}

// SetQuotaReservation applies the provided admission to the workload.
// The WorkloadAdmitted and WorkloadEvicted are added or updated if necessary.
func SetQuotaReservation(w *kueue.Workload, admission *kueue.Admission) {
	w.Status.Admission = admission
	message := fmt.Sprintf("Quota reserved in ClusterQueue %s", w.Status.Admission.ClusterQueue)
	admittedCond := metav1.Condition{
		Type:               kueue.WorkloadQuotaReserved,
		Status:             metav1.ConditionTrue,
		Reason:             "QuotaReserved",
		Message:            api.TruncateConditionMessage(message),
		ObservedGeneration: w.Generation,
	}
	apimeta.SetStatusCondition(&w.Status.Conditions, admittedCond)

	// reset Evicted condition if present.
	if evictedCond := apimeta.FindStatusCondition(w.Status.Conditions, kueue.WorkloadEvicted); evictedCond != nil {
		evictedCond.Status = metav1.ConditionFalse
		evictedCond.Reason = "QuotaReserved"
		evictedCond.Message = api.TruncateConditionMessage("Previously: " + evictedCond.Message)
		evictedCond.LastTransitionTime = metav1.Now()
	}
	// reset Preempted condition if present.
	if preemptedCond := apimeta.FindStatusCondition(w.Status.Conditions, kueue.WorkloadPreempted); preemptedCond != nil {
		preemptedCond.Status = metav1.ConditionFalse
		preemptedCond.Reason = "QuotaReserved"
		preemptedCond.Message = api.TruncateConditionMessage("Previously: " + preemptedCond.Message)
		preemptedCond.LastTransitionTime = metav1.Now()
	}
}

func SetPreemptedCondition(w *kueue.Workload, reason string, message string) {
	condition := metav1.Condition{
		Type:    kueue.WorkloadPreempted,
		Status:  metav1.ConditionTrue,
		Reason:  reason,
		Message: api.TruncateConditionMessage(message),
	}
	apimeta.SetStatusCondition(&w.Status.Conditions, condition)
}

func SetDeactivationTarget(w *kueue.Workload, reason string, message string) {
	condition := metav1.Condition{
		Type:               kueue.WorkloadDeactivationTarget,
		Status:             metav1.ConditionTrue,
		Reason:             reason,
		Message:            message,
		ObservedGeneration: w.Generation,
	}
	apimeta.SetStatusCondition(&w.Status.Conditions, condition)
}

func SetEvictedCondition(w *kueue.Workload, reason string, message string) {
	condition := metav1.Condition{
		Type:               kueue.WorkloadEvicted,
		Status:             metav1.ConditionTrue,
		Reason:             reason,
		Message:            api.TruncateConditionMessage(message),
		ObservedGeneration: w.Generation,
	}
	apimeta.SetStatusCondition(&w.Status.Conditions, condition)
}

// PropagateResourceRequests synchronizes w.Status.ResourceRequests to
// with info.TotalRequests if the feature gate is enabled and returns true if w was updated
func PropagateResourceRequests(w *kueue.Workload, info *Info) bool {
	if !features.Enabled(features.WorkloadResourceRequestsSummary) {
		return false
	}
	if len(w.Status.ResourceRequests) == len(info.TotalRequests) {
		match := true
		for idx := range w.Status.ResourceRequests {
			if w.Status.ResourceRequests[idx].Name != info.TotalRequests[idx].Name ||
				!maps.Equal(w.Status.ResourceRequests[idx].Resources, info.TotalRequests[idx].Requests.ToResourceList()) {
				match = false
				break
			}
		}
		if match {
			return false
		}
	}

	res := make([]kueue.PodSetRequest, len(info.TotalRequests))
	for idx := range info.TotalRequests {
		res[idx].Name = info.TotalRequests[idx].Name
		res[idx].Resources = info.TotalRequests[idx].Requests.ToResourceList()
	}
	w.Status.ResourceRequests = res
	return true
}

// AdmissionStatusPatch creates a new object based on the input workload that contains
// the admission and related conditions. The object can be used in Server-Side-Apply.
// If strict is true, resourceVersion will be part of the patch.
func AdmissionStatusPatch(w *kueue.Workload, wlCopy *kueue.Workload, strict bool) {
	wlCopy.Status.Admission = w.Status.Admission.DeepCopy()
	wlCopy.Status.RequeueState = w.Status.RequeueState.DeepCopy()
	if wlCopy.Status.Admission != nil {
		// Clear ResourceRequests; Assignment.PodSetAssignment[].ResourceUsage supercedes it
		wlCopy.Status.ResourceRequests = []kueue.PodSetRequest{}
	} else {
		for _, rr := range w.Status.ResourceRequests {
			wlCopy.Status.ResourceRequests = append(wlCopy.Status.ResourceRequests, *rr.DeepCopy())
		}
	}
	for _, conditionName := range admissionManagedConditions {
		if existing := apimeta.FindStatusCondition(w.Status.Conditions, conditionName); existing != nil {
			wlCopy.Status.Conditions = append(wlCopy.Status.Conditions, *existing.DeepCopy())
		}
	}
	if strict {
		wlCopy.ResourceVersion = w.ResourceVersion
	}
	wlCopy.Status.AccumulatedPastExexcutionTimeSeconds = w.Status.AccumulatedPastExexcutionTimeSeconds
}

func AdmissionChecksStatusPatch(w *kueue.Workload, wlCopy *kueue.Workload) {
	if wlCopy.Status.AdmissionChecks == nil && w.Status.AdmissionChecks != nil {
		wlCopy.Status.AdmissionChecks = make([]kueue.AdmissionCheckState, 0)
	}
	for _, ac := range w.Status.AdmissionChecks {
		SetAdmissionCheckState(&wlCopy.Status.AdmissionChecks, ac)
	}
}

// ApplyAdmissionStatus updated all the admission related status fields of a workload with SSA.
// If strict is true, resourceVersion will be part of the patch, make this call fail if Workload
// was changed.
func ApplyAdmissionStatus(ctx context.Context, c client.Client, w *kueue.Workload, strict bool) error {
	wlCopy := BaseSSAWorkload(w)
	AdmissionStatusPatch(w, wlCopy, strict)
	AdmissionChecksStatusPatch(w, wlCopy)
	return ApplyAdmissionStatusPatch(ctx, c, wlCopy)
}

// ApplyAdmissionStatusPatch applies the patch of admission related status fields of a workload with SSA.
func ApplyAdmissionStatusPatch(ctx context.Context, c client.Client, patch *kueue.Workload) error {
	return c.Status().Patch(ctx, patch, client.Apply, client.FieldOwner(constants.AdmissionName), client.ForceOwnership)
}

type Ordering struct {
	PodsReadyRequeuingTimestamp config.RequeuingTimestamp
}

// GetQueueOrderTimestamp return the timestamp to be used by the scheduler. It could
// be the workload creation time or the last time a PodsReady timeout has occurred.
func (o Ordering) GetQueueOrderTimestamp(w *kueue.Workload) *metav1.Time {
	if o.PodsReadyRequeuingTimestamp == config.EvictionTimestamp {
		if evictedCond, evictedByTimeout := IsEvictedByPodsReadyTimeout(w); evictedByTimeout {
			return &evictedCond.LastTransitionTime
		}
	}
<<<<<<< HEAD
=======
	if evictedCond, evictedByCheck := IsEvictedByAdmissionCheck(w); evictedByCheck {
		return &evictedCond.LastTransitionTime
	}
>>>>>>> bb4305d8
	if !features.Enabled(features.PrioritySortingWithinCohort) {
		if preemptedCond := apimeta.FindStatusCondition(w.Status.Conditions, kueue.WorkloadPreempted); preemptedCond != nil &&
			preemptedCond.Status == metav1.ConditionTrue &&
			preemptedCond.Reason == kueue.InCohortReclaimWhileBorrowingReason {
			// We add an epsilon to make sure the timestamp of the preempted
			// workload is strictly greater that the preemptor's
			return &metav1.Time{Time: preemptedCond.LastTransitionTime.Add(time.Millisecond)}
		}
	}
	return &w.CreationTimestamp
}

// HasQuotaReservation checks if workload is admitted based on conditions
func HasQuotaReservation(w *kueue.Workload) bool {
	return apimeta.IsStatusConditionTrue(w.Status.Conditions, kueue.WorkloadQuotaReserved)
}

// UpdateReclaimablePods updates the ReclaimablePods list for the workload with SSA.
func UpdateReclaimablePods(ctx context.Context, c client.Client, w *kueue.Workload, reclaimablePods []kueue.ReclaimablePod) error {
	patch := BaseSSAWorkload(w)
	patch.Status.ReclaimablePods = reclaimablePods
	return c.Status().Patch(ctx, patch, client.Apply, client.FieldOwner(constants.ReclaimablePodsMgr))
}

// ReclaimablePodsAreEqual checks if two Reclaimable pods are semantically equal
// having the same length and all keys have the same value.
func ReclaimablePodsAreEqual(a, b []kueue.ReclaimablePod) bool {
	if len(a) != len(b) {
		return false
	}
	ma := utilslices.ToMap(a, func(i int) (string, int32) { return a[i].Name, a[i].Count })
	mb := utilslices.ToMap(b, func(i int) (string, int32) { return b[i].Name, b[i].Count })
	return maps.Equal(ma, mb)
}

// IsAdmitted returns true if the workload is admitted.
func IsAdmitted(w *kueue.Workload) bool {
	return apimeta.IsStatusConditionTrue(w.Status.Conditions, kueue.WorkloadAdmitted)
}

// IsFinished returns true if the workload is finished.
func IsFinished(w *kueue.Workload) bool {
	return apimeta.IsStatusConditionTrue(w.Status.Conditions, kueue.WorkloadFinished)
}

// IsActive returns true if the workload is active.
func IsActive(w *kueue.Workload) bool {
	return ptr.Deref(w.Spec.Active, true)
}

// IsEvictedByDeactivation returns true if the workload is evicted by deactivation.
func IsEvictedByDeactivation(w *kueue.Workload) bool {
	cond := apimeta.FindStatusCondition(w.Status.Conditions, kueue.WorkloadEvicted)
	return cond != nil && cond.Status == metav1.ConditionTrue &&
		(strings.HasPrefix(cond.Reason, kueue.WorkloadDeactivated) || strings.HasPrefix(cond.Reason, kueue.WorkloadEvictedByDeactivation))
}

func IsEvictedByPodsReadyTimeout(w *kueue.Workload) (*metav1.Condition, bool) {
	cond := apimeta.FindStatusCondition(w.Status.Conditions, kueue.WorkloadEvicted)
	if cond == nil || cond.Status != metav1.ConditionTrue || cond.Reason != kueue.WorkloadEvictedByPodsReadyTimeout {
		return nil, false
	}
	return cond, true
}

func IsEvictedByAdmissionCheck(w *kueue.Workload) (*metav1.Condition, bool) {
	cond := apimeta.FindStatusCondition(w.Status.Conditions, kueue.WorkloadEvicted)
	if cond == nil || cond.Status != metav1.ConditionTrue || cond.Reason != kueue.WorkloadEvictedByAdmissionCheck {
		return nil, false
	}
	return cond, true
}

func IsEvicted(w *kueue.Workload) bool {
	return apimeta.IsStatusConditionPresentAndEqual(w.Status.Conditions, kueue.WorkloadEvicted, metav1.ConditionTrue)
}

func RemoveFinalizer(ctx context.Context, c client.Client, wl *kueue.Workload) error {
	if controllerutil.RemoveFinalizer(wl, kueue.ResourceInUseFinalizerName) {
		return c.Update(ctx, wl)
	}
	return nil
}

// AdmissionChecksForWorkload returns AdmissionChecks that should be assigned to a specific Workload based on
// ClusterQueue configuration and ResourceFlavors
func AdmissionChecksForWorkload(log logr.Logger, wl *kueue.Workload, admissionChecks map[string]sets.Set[kueue.ResourceFlavorReference]) sets.Set[string] {
	// If all admissionChecks should be run for all flavors we don't need to wait for Workload's Admission to be set.
	// This is also the case if admissionChecks are specified with ClusterQueue.Spec.AdmissionChecks instead of
	// ClusterQueue.Spec.AdmissionCheckStrategy
	allFlavors := true
	for _, flavors := range admissionChecks {
		if len(flavors) != 0 {
			allFlavors = false
		}
	}
	if allFlavors {
		return sets.New(utilmaps.Keys(admissionChecks)...)
	}

	// Kueue sets AdmissionChecks first based on ClusterQueue configuration and at this point Workload has no
	// ResourceFlavors assigned, so we cannot match AdmissionChecks to ResourceFlavor.
	// After Quota is reserved, another reconciliation happens and we can match AdmissionChecks to ResourceFlavors
	if wl.Status.Admission == nil {
		log.V(2).Info("Workload has no Admission", "Workload", klog.KObj(wl))
		return nil
	}

	var assignedFlavors []kueue.ResourceFlavorReference
	for _, podSet := range wl.Status.Admission.PodSetAssignments {
		for _, flavor := range podSet.Flavors {
			assignedFlavors = append(assignedFlavors, flavor)
		}
	}

	acNames := sets.New[string]()
	for acName, flavors := range admissionChecks {
		if len(flavors) == 0 {
			acNames.Insert(acName)
			continue
		}
		for _, fName := range assignedFlavors {
			if flavors.Has(fName) {
				acNames.Insert(acName)
			}
		}
	}
	return acNames
}

func ReportEvictedWorkload(recorder record.EventRecorder, wl *kueue.Workload, cqName, reason, message string) {
	metrics.ReportEvictedWorkloads(cqName, reason)
	if features.Enabled(features.LocalQueueMetrics) {
		metrics.ReportLocalQueueEvictedWorkloads(metrics.LQRefFromWorkload(wl), reason)
	}
	recorder.Event(wl, corev1.EventTypeNormal, fmt.Sprintf("%sDueTo%s", kueue.WorkloadEvicted, reason), message)
}

func References(wls []*Info) []klog.ObjectRef {
	if len(wls) == 0 {
		return nil
	}
	keys := make([]klog.ObjectRef, len(wls))
	for i, wl := range wls {
		keys[i] = klog.KObj(wl.Obj)
	}
	return keys
}<|MERGE_RESOLUTION|>--- conflicted
+++ resolved
@@ -718,12 +718,9 @@
 			return &evictedCond.LastTransitionTime
 		}
 	}
-<<<<<<< HEAD
-=======
 	if evictedCond, evictedByCheck := IsEvictedByAdmissionCheck(w); evictedByCheck {
 		return &evictedCond.LastTransitionTime
 	}
->>>>>>> bb4305d8
 	if !features.Enabled(features.PrioritySortingWithinCohort) {
 		if preemptedCond := apimeta.FindStatusCondition(w.Status.Conditions, kueue.WorkloadPreempted); preemptedCond != nil &&
 			preemptedCond.Status == metav1.ConditionTrue &&
