--- conflicted
+++ resolved
@@ -108,23 +108,8 @@
 	return c.resourceNode
 }
 
-<<<<<<< HEAD
-func (rg *ResourceGroup) Clone() ResourceGroup {
-	return ResourceGroup{
-		CoveredResources: rg.CoveredResources.Clone(),
-		Flavors:          rg.Flavors,
-		LabelKeys:        rg.LabelKeys.Clone(),
-	}
-}
-
-type ResourceQuota struct {
-	Nominal        int64
-	BorrowingLimit *int64
-	LendingLimit   *int64
-=======
 func (c *clusterQueue) parentHRN() hierarchicalResourceNode {
 	return c.Parent()
->>>>>>> bb4305d8
 }
 
 type queue struct {
@@ -136,41 +121,6 @@
 	admittedUsage resources.FlavorResourceQuantities
 }
 
-<<<<<<< HEAD
-func newCohort(name string, size int) *cohort {
-	return &cohort{
-		Name:    name,
-		Members: make(sets.Set[*clusterQueue], size),
-	}
-}
-
-func (c *cohort) CalculateLendable() map[corev1.ResourceName]int64 {
-	lendable := make(map[corev1.ResourceName]int64)
-	for member := range c.Members {
-		for _, fr := range flavorResources(member) {
-			quota := member.QuotaFor(fr)
-			if features.Enabled(features.LendingLimit) && quota.LendingLimit != nil {
-				lendable[fr.Resource] += *quota.LendingLimit
-			} else {
-				lendable[fr.Resource] += quota.Nominal
-			}
-		}
-	}
-	return lendable
-}
-
-func (c *ClusterQueueSnapshot) FitInCohort(q resources.FlavorResourceQuantities) bool {
-	for fr, value := range q {
-		available := c.RequestableCohortQuota(fr) - c.UsedCohortQuota(fr)
-		if available < value {
-			return false
-		}
-	}
-	return true
-}
-
-=======
->>>>>>> bb4305d8
 func (c *clusterQueue) Active() bool {
 	return c.Status == active
 }
@@ -210,12 +160,6 @@
 
 	c.AdmissionChecks = utilac.NewAdmissionChecks(in)
 
-<<<<<<< HEAD
-	c.UpdateWithFlavors(resourceFlavors)
-	c.updateWithAdmissionChecks(admissionChecks)
-
-=======
->>>>>>> bb4305d8
 	if in.Spec.Preemption != nil {
 		c.Preemption = *in.Spec.Preemption
 	} else {
@@ -242,27 +186,6 @@
 		c.FairWeight = *fs.Weight
 	}
 
-<<<<<<< HEAD
-	if features.Enabled(features.LendingLimit) {
-		c.GuaranteedQuota = make(resources.FlavorResourceQuantities)
-		for _, rg := range c.ResourceGroups {
-			for _, fName := range rg.Flavors {
-				for rName := range rg.CoveredResources {
-					fr := resources.FlavorResource{Flavor: fName, Resource: rName}
-					rQuota := c.QuotaFor(fr)
-					if rQuota.LendingLimit != nil {
-						c.GuaranteedQuota[fr] += rQuota.Nominal - *rQuota.LendingLimit
-					}
-				}
-			}
-		}
-	}
-
-	return nil
-}
-
-func (c *clusterQueue) updateResourceGroups(in []kueue.ResourceGroup) {
-=======
 	return nil
 }
 
@@ -283,7 +206,6 @@
 // updateQuotasAndResourceGroups updates Quotas and ResourceGroups.
 // It returns true if any changes were made.
 func (c *clusterQueue) updateQuotasAndResourceGroups(in []kueue.ResourceGroup) bool {
->>>>>>> bb4305d8
 	oldRG := c.ResourceGroups
 	oldQuotas := c.resourceNode.Quotas
 	c.ResourceGroups = createdResourceGroups(in)
@@ -641,40 +563,19 @@
 	}
 }
 
-<<<<<<< HEAD
+func (c *clusterQueue) tasFlavorCache(flvName kueue.ResourceFlavorReference) *TASFlavorCache {
+	if !features.Enabled(features.TopologyAwareScheduling) {
+		return nil
+	}
+	if c.tasCache == nil {
+		return nil
+	}
+	return c.tasCache.Get(flvName)
+}
+
 func updateFlavorUsage(newUsage resources.FlavorResourceQuantities, oldUsage resources.FlavorResourceQuantities, m int64) {
 	for fr, q := range newUsage {
 		oldUsage[fr] += q * m
-=======
-func (c *clusterQueue) tasFlavorCache(flvName kueue.ResourceFlavorReference) *TASFlavorCache {
-	if !features.Enabled(features.TopologyAwareScheduling) {
-		return nil
-	}
-	if c.tasCache == nil {
-		return nil
->>>>>>> bb4305d8
-	}
-	return c.tasCache.Get(flvName)
-}
-
-<<<<<<< HEAD
-func updateCohortUsage(newUsage resources.FlavorResourceQuantities, cq *ClusterQueueSnapshot, m int64) {
-	for fr, v := range newUsage {
-		after := cq.Usage[fr] - cq.guaranteedQuota(fr)
-		// rollback update cq.Usage
-		before := after - v*m
-		if before > 0 {
-			cq.Cohort.Usage[fr] -= before
-		}
-		// simulate updating cq.Usage
-		if after > 0 {
-			cq.Cohort.Usage[fr] += after
-		}
-=======
-func updateFlavorUsage(newUsage resources.FlavorResourceQuantities, oldUsage resources.FlavorResourceQuantities, m int64) {
-	for fr, q := range newUsage {
-		oldUsage[fr] += q * m
->>>>>>> bb4305d8
 	}
 }
 
@@ -746,61 +647,6 @@
 	return wl.Namespace == q.Namespace && wl.Spec.QueueName == q.Name
 }
 
-<<<<<<< HEAD
-// RequestableCohortQuota returns the total available quota by the flavor and resource name in the cohort.
-// LendingLimit will also be counted here if feature LendingLimit enabled.
-// Please note that for different clusterQueues, the requestable quota is different,
-// they should be calculated dynamically.
-func (c *ClusterQueueSnapshot) RequestableCohortQuota(fr resources.FlavorResource) (val int64) {
-	if _, ok := c.Cohort.RequestableResources[fr]; !ok {
-		return 0
-	}
-	requestableCohortQuota := c.Cohort.RequestableResources[fr]
-
-	// When feature LendingLimit enabled, cohort.requestableResource accumulated the lendingLimit if not null
-	// rather than the flavor's quota, then the total available quota should include its own guaranteed resources.
-	requestableCohortQuota += c.guaranteedQuota(fr)
-
-	return requestableCohortQuota
-}
-
-func (c *ClusterQueueSnapshot) guaranteedQuota(fr resources.FlavorResource) (val int64) {
-	if !features.Enabled(features.LendingLimit) {
-		return 0
-	}
-	if _, ok := c.GuaranteedQuota[fr]; !ok {
-		return 0
-	}
-	return c.GuaranteedQuota[fr]
-}
-
-// UsedCohortQuota returns the used quota by the flavor and resource name in the cohort.
-// Note that when LendingLimit enabled, the usage is not equal to the total used quota but the one
-// minus the guaranteed resources, this is only for judging whether workloads fit in the cohort.
-func (c *ClusterQueueSnapshot) UsedCohortQuota(fr resources.FlavorResource) (val int64) {
-	if _, ok := c.Cohort.Usage[fr]; !ok {
-		return 0
-	}
-
-	cohortUsage := c.Cohort.Usage[fr]
-
-	// When feature LendingLimit enabled, cohortUsage is the sum of usage in LendingLimit.
-	// If cqUsage < c.guaranteedQuota, it means the cq is not using all its guaranteedQuota,
-	// need to count the cqUsage in, otherwise need to count the guaranteedQuota in.
-	if features.Enabled(features.LendingLimit) {
-		cqUsage := c.Usage[fr]
-		if cqUsage < c.guaranteedQuota(fr) {
-			cohortUsage += cqUsage
-		} else {
-			cohortUsage += c.guaranteedQuota(fr)
-		}
-	}
-
-	return cohortUsage
-}
-
-=======
->>>>>>> bb4305d8
 // The methods below implement several interfaces. See
 // dominantResourceShareNode, resourceGroupNode, and netQuotaNode.
 
@@ -809,11 +655,7 @@
 }
 
 func (c *clusterQueue) usageFor(fr resources.FlavorResource) int64 {
-<<<<<<< HEAD
-	return c.Usage[fr]
-=======
 	return c.resourceNode.Usage[fr]
->>>>>>> bb4305d8
 }
 
 func (c *clusterQueue) QuotaFor(fr resources.FlavorResource) ResourceQuota {
@@ -851,11 +693,7 @@
 }
 
 func dominantResourceShare(node dominantResourceShareNode, wlReq resources.FlavorResourceQuantities, m int64) (int, corev1.ResourceName) {
-<<<<<<< HEAD
-	if !node.hasCohort() {
-=======
 	if !node.HasParent() {
->>>>>>> bb4305d8
 		return 0, ""
 	}
 	if node.fairWeight().IsZero() {
