/*
Copyright 2022 The Kubernetes Authors.

Licensed under the Apache License, Version 2.0 (the "License");
you may not use this file except in compliance with the License.
You may obtain a copy of the License at

    http://www.apache.org/licenses/LICENSE-2.0

Unless required by applicable law or agreed to in writing, software
distributed under the License is distributed on an "AS IS" BASIS,
WITHOUT WARRANTIES OR CONDITIONS OF ANY KIND, either express or implied.
See the License for the specific language governing permissions and
limitations under the License.
*/

package cache

import (
	"context"
	"errors"
	"fmt"
	"testing"

	"github.com/google/go-cmp/cmp"
	"github.com/google/go-cmp/cmp/cmpopts"
	corev1 "k8s.io/api/core/v1"
	apimeta "k8s.io/apimachinery/pkg/api/meta"
	"k8s.io/apimachinery/pkg/api/resource"
	metav1 "k8s.io/apimachinery/pkg/apis/meta/v1"
	"k8s.io/apimachinery/pkg/labels"
	"k8s.io/apimachinery/pkg/util/sets"
	"k8s.io/utils/ptr"
	ctrl "sigs.k8s.io/controller-runtime"
	"sigs.k8s.io/controller-runtime/pkg/client"
	"sigs.k8s.io/controller-runtime/pkg/client/interceptor"

	kueue "sigs.k8s.io/kueue/apis/kueue/v1beta1"
	"sigs.k8s.io/kueue/pkg/features"
	"sigs.k8s.io/kueue/pkg/hierarchy"
	"sigs.k8s.io/kueue/pkg/resources"
	utiltesting "sigs.k8s.io/kueue/pkg/util/testing"
	"sigs.k8s.io/kueue/pkg/workload"
)

func TestCacheClusterQueueOperations(t *testing.T) {
	initialClusterQueues := []kueue.ClusterQueue{
		*utiltesting.MakeClusterQueue("a").
			ResourceGroup(
				*utiltesting.MakeFlavorQuotas("default").
					Resource(corev1.ResourceCPU, "10", "10").Obj()).
			Cohort("one").
			NamespaceSelector(nil).
			Obj(),
		*utiltesting.MakeClusterQueue("b").
			ResourceGroup(
				*utiltesting.MakeFlavorQuotas("default").
					Resource(corev1.ResourceCPU, "15").Obj()).
			Cohort("one").
			NamespaceSelector(nil).
			Obj(),
		*utiltesting.MakeClusterQueue("c").
			Cohort("two").
			NamespaceSelector(nil).
			Obj(),
		*utiltesting.MakeClusterQueue("d").
			NamespaceSelector(nil).
			Obj(),
		*utiltesting.MakeClusterQueue("e").
			ResourceGroup(
				*utiltesting.MakeFlavorQuotas("nonexistent-flavor").
					Resource(corev1.ResourceCPU, "15").Obj()).
			Cohort("two").
			NamespaceSelector(nil).
			Obj(),
		*utiltesting.MakeClusterQueue("f").
			Cohort("two").
			NamespaceSelector(nil).
			FlavorFungibility(kueue.FlavorFungibility{
				WhenCanBorrow: kueue.TryNextFlavor,
			}).
			Obj(),
	}
	setup := func(cache *Cache) error {
		cache.AddOrUpdateResourceFlavor(
			utiltesting.MakeResourceFlavor("default").
				NodeLabel("cpuType", "default").
				Obj())
		for _, c := range initialClusterQueues {
			if err := cache.AddClusterQueue(context.Background(), &c); err != nil {
				return fmt.Errorf("failed adding ClusterQueue: %w", err)
			}
		}
		return nil
	}
	cases := []struct {
		name                string
		operation           func(*Cache) error
		clientObjects       []client.Object
		wantClusterQueues   map[string]*clusterQueue
		wantCohorts         map[string]sets.Set[string]
		disableLendingLimit bool
	}{
		{
			name: "add",
			operation: func(cache *Cache) error {
				return setup(cache)
			},
			wantClusterQueues: map[string]*clusterQueue{
				"a": {
					Name:                          "a",
					AllocatableResourceGeneration: 2,
					NamespaceSelector:             labels.Nothing(),
					FlavorFungibility:             defaultFlavorFungibility,
					Status:                        active,
					Preemption:                    defaultPreemption,
					FairWeight:                    oneQuantity,
				},
				"b": {
					Name:                          "b",
					AllocatableResourceGeneration: 1,
					NamespaceSelector:             labels.Nothing(),
					FlavorFungibility:             defaultFlavorFungibility,
					Status:                        active,
					Preemption:                    defaultPreemption,
					FairWeight:                    oneQuantity,
				},
				"c": {
					Name:                          "c",
					AllocatableResourceGeneration: 3,
					NamespaceSelector:             labels.Nothing(),
					FlavorFungibility:             defaultFlavorFungibility,
					Status:                        active,
					Preemption:                    defaultPreemption,
					FairWeight:                    oneQuantity,
				},
				"d": {
					Name:                          "d",
					AllocatableResourceGeneration: 1,
					NamespaceSelector:             labels.Nothing(),
					FlavorFungibility:             defaultFlavorFungibility,
					Status:                        active,
					Preemption:                    defaultPreemption,
					FairWeight:                    oneQuantity,
				},
				"e": {
					Name:                          "e",
					AllocatableResourceGeneration: 2,
					NamespaceSelector:             labels.Nothing(),
					FlavorFungibility:             defaultFlavorFungibility,
					Status:                        pending,
					Preemption:                    defaultPreemption,
					FairWeight:                    oneQuantity,
				},
				"f": {
					Name:                          "f",
					AllocatableResourceGeneration: 1,
					NamespaceSelector:             labels.Nothing(),
					Status:                        active,
					Preemption:                    defaultPreemption,
					FlavorFungibility: kueue.FlavorFungibility{
						WhenCanBorrow:  kueue.TryNextFlavor,
						WhenCanPreempt: kueue.TryNextFlavor,
					},
					FairWeight: oneQuantity,
				},
			},
			wantCohorts: map[string]sets.Set[string]{
				"one": sets.New("a", "b"),
				"two": sets.New("c", "e", "f"),
			},
		},
		{
			name: "add ClusterQueue with preemption policies",
			operation: func(cache *Cache) error {
				cq := utiltesting.MakeClusterQueue("foo").Preemption(kueue.ClusterQueuePreemption{
					ReclaimWithinCohort: kueue.PreemptionPolicyLowerPriority,
					WithinClusterQueue:  kueue.PreemptionPolicyLowerPriority,
				}).Obj()
				if err := cache.AddClusterQueue(context.Background(), cq); err != nil {
					return fmt.Errorf("failed to add ClusterQueue: %w", err)
				}
				return nil
			},
			wantClusterQueues: map[string]*clusterQueue{
				"foo": {
					Name:                          "foo",
					AllocatableResourceGeneration: 1,
					NamespaceSelector:             labels.Everything(),
					Status:                        active,
					FlavorFungibility:             defaultFlavorFungibility,
					Preemption: kueue.ClusterQueuePreemption{
						ReclaimWithinCohort: kueue.PreemptionPolicyLowerPriority,
						WithinClusterQueue:  kueue.PreemptionPolicyLowerPriority,
					},
					FairWeight: oneQuantity,
				},
			},
		},
		{
			name: "add ClusterQueue with fair sharing weight",
			operation: func(cache *Cache) error {
				cq := utiltesting.MakeClusterQueue("foo").FairWeight(resource.MustParse("2")).Obj()
				if err := cache.AddClusterQueue(context.Background(), cq); err != nil {
					return fmt.Errorf("failed to add ClusterQueue: %w", err)
				}
				return nil
			},
			wantClusterQueues: map[string]*clusterQueue{
				"foo": {
					Name:                          "foo",
					AllocatableResourceGeneration: 1,
					NamespaceSelector:             labels.Everything(),
					Status:                        active,
					FlavorFungibility:             defaultFlavorFungibility,
					Preemption:                    defaultPreemption,
					FairWeight:                    resource.MustParse("2"),
				},
			},
		},
		{
			name: "add flavors after queue capacities",
			operation: func(cache *Cache) error {
				for _, c := range initialClusterQueues {
					if err := cache.AddClusterQueue(context.Background(), &c); err != nil {
						return fmt.Errorf("failed adding ClusterQueue: %w", err)
					}
				}
				cache.AddOrUpdateResourceFlavor(
					utiltesting.MakeResourceFlavor("default").
						NodeLabel("cpuType", "default").
						Obj())
				return nil
			},
			wantClusterQueues: map[string]*clusterQueue{
				"a": {
					Name:                          "a",
					AllocatableResourceGeneration: 2,
					FlavorFungibility:             defaultFlavorFungibility,
					NamespaceSelector:             labels.Nothing(),
					Status:                        active,
					Preemption:                    defaultPreemption,
					FairWeight:                    oneQuantity,
				},
				"b": {
					Name:                          "b",
					AllocatableResourceGeneration: 1,
					FlavorFungibility:             defaultFlavorFungibility,
					NamespaceSelector:             labels.Nothing(),
					Status:                        active,
					Preemption:                    defaultPreemption,
					FairWeight:                    oneQuantity,
				},
				"c": {
					Name:                          "c",
					AllocatableResourceGeneration: 3,
					NamespaceSelector:             labels.Nothing(),
					FlavorFungibility:             defaultFlavorFungibility,
					Status:                        active,
					Preemption:                    defaultPreemption,
					FairWeight:                    oneQuantity,
				},
				"d": {
					Name:                          "d",
					AllocatableResourceGeneration: 1,
					NamespaceSelector:             labels.Nothing(),
					FlavorFungibility:             defaultFlavorFungibility,
					Status:                        active,
					Preemption:                    defaultPreemption,
					FairWeight:                    oneQuantity,
				},
				"e": {
					Name:                          "e",
					AllocatableResourceGeneration: 2,
					NamespaceSelector:             labels.Nothing(),
					FlavorFungibility:             defaultFlavorFungibility,
					Status:                        pending,
					Preemption:                    defaultPreemption,
					FairWeight:                    oneQuantity,
				},
				"f": {
					Name:                          "f",
					AllocatableResourceGeneration: 1,
					NamespaceSelector:             labels.Nothing(),
					Status:                        active,
					Preemption:                    defaultPreemption,
					FlavorFungibility: kueue.FlavorFungibility{
						WhenCanBorrow:  kueue.TryNextFlavor,
						WhenCanPreempt: kueue.TryNextFlavor,
					},
					FairWeight: oneQuantity,
				},
			},
			wantCohorts: map[string]sets.Set[string]{
				"one": sets.New("a", "b"),
				"two": sets.New("c", "e", "f"),
			},
		},
		{
			name: "update",
			operation: func(cache *Cache) error {
				err := setup(cache)
				if err != nil {
					return err
				}
				clusterQueues := []kueue.ClusterQueue{
					*utiltesting.MakeClusterQueue("a").
						ResourceGroup(
							*utiltesting.MakeFlavorQuotas("default").
								Resource(corev1.ResourceCPU, "5", "5").Obj()).
						Cohort("two").
						NamespaceSelector(nil).
						Obj(),
					*utiltesting.MakeClusterQueue("b").Cohort("one").Obj(), // remove the only resource group and set a namespace selector.
					*utiltesting.MakeClusterQueue("e").
						ResourceGroup(
							*utiltesting.MakeFlavorQuotas("default").
								Resource(corev1.ResourceCPU, "5", "5", "4").
								Obj()).
						Cohort("two").
						NamespaceSelector(nil).
						Obj(),
				}
				for _, c := range clusterQueues {
					if err := cache.UpdateClusterQueue(&c); err != nil {
						return fmt.Errorf("failed updating ClusterQueue: %w", err)
					}
				}
				cache.AddOrUpdateResourceFlavor(
					utiltesting.MakeResourceFlavor("default").
						NodeLabel("cpuType", "default").
						NodeLabel("region", "central").
						Obj())
				return nil
			},
			wantClusterQueues: map[string]*clusterQueue{
				"a": {
					Name:                          "a",
					AllocatableResourceGeneration: 4,
					NamespaceSelector:             labels.Nothing(),
					FlavorFungibility:             defaultFlavorFungibility,
					Status:                        active,
					Preemption:                    defaultPreemption,
					FairWeight:                    oneQuantity,
				},
				"b": {
					Name:                          "b",
					AllocatableResourceGeneration: 3,
					NamespaceSelector:             labels.Everything(),
					FlavorFungibility:             defaultFlavorFungibility,
					Status:                        active,
					Preemption:                    defaultPreemption,
					FairWeight:                    oneQuantity,
				},
				"c": {
					Name:                          "c",
					AllocatableResourceGeneration: 5,
					NamespaceSelector:             labels.Nothing(),
					FlavorFungibility:             defaultFlavorFungibility,
					Status:                        active,
					Preemption:                    defaultPreemption,
					FairWeight:                    oneQuantity,
				},
				"d": {
					Name:                          "d",
					AllocatableResourceGeneration: 1,
					NamespaceSelector:             labels.Nothing(),
					FlavorFungibility:             defaultFlavorFungibility,
					Status:                        active,
					Preemption:                    defaultPreemption,
					FairWeight:                    oneQuantity,
				},
				"e": {
					Name:                          "e",
<<<<<<< HEAD
					AllocatableResourceGeneration: 2,
					GuaranteedQuota: resources.FlavorResourceQuantities{
						{Flavor: "default", Resource: "cpu"}: 1_000,
					},
					NamespaceSelector: labels.Nothing(),
					FlavorFungibility: defaultFlavorFungibility,
					Status:            active,
					Preemption:        defaultPreemption,
					FairWeight:        oneQuantity,
=======
					AllocatableResourceGeneration: 4,
					NamespaceSelector:             labels.Nothing(),
					FlavorFungibility:             defaultFlavorFungibility,
					Status:                        active,
					Preemption:                    defaultPreemption,
					FairWeight:                    oneQuantity,
>>>>>>> bb4305d8
				},
				"f": {
					Name:                          "f",
					AllocatableResourceGeneration: 3,
					NamespaceSelector:             labels.Nothing(),
					Status:                        active,
					Preemption:                    defaultPreemption,
					FlavorFungibility: kueue.FlavorFungibility{
						WhenCanBorrow:  kueue.TryNextFlavor,
						WhenCanPreempt: kueue.TryNextFlavor,
					},
					FairWeight: oneQuantity,
				},
			},
			wantCohorts: map[string]sets.Set[string]{
				"one": sets.New("b"),
				"two": sets.New("a", "c", "e", "f"),
			},
		},
		{
			name: "shouldn't delete usage resources on update ClusterQueue",
			operation: func(cache *Cache) error {
				cache.AddOrUpdateResourceFlavor(
					utiltesting.MakeResourceFlavor("default").
						NodeLabel("cpuType", "default").
						Obj())

				cq := utiltesting.MakeClusterQueue("a").
					ResourceGroup(
						*utiltesting.MakeFlavorQuotas("default").
							Resource(corev1.ResourceCPU, "10", "10").Obj()).
					Cohort("one").
					NamespaceSelector(nil).
					Obj()

				if err := cache.AddClusterQueue(context.Background(), cq); err != nil {
					return fmt.Errorf("failed adding ClusterQueue: %w", err)
				}

				wl := utiltesting.MakeWorkload("one", "").
					Request(corev1.ResourceCPU, "5").
					ReserveQuota(utiltesting.MakeAdmission("a").
						Assignment(corev1.ResourceCPU, "default", "5000m").
						Obj()).
					Condition(metav1.Condition{Type: kueue.WorkloadAdmitted, Status: metav1.ConditionTrue}).
					Obj()

				cache.AddOrUpdateWorkload(wl)

				cq = utiltesting.MakeClusterQueue("a").
					ResourceGroup(*utiltesting.MakeFlavorQuotas("default").Obj()).
					Cohort("one").
					NamespaceSelector(nil).
					Obj()

				if err := cache.UpdateClusterQueue(cq); err != nil {
					return fmt.Errorf("failed updating ClusterQueue: %w", err)
				}

				return nil
			},
			wantClusterQueues: map[string]*clusterQueue{
				"a": {
					Name:                          "a",
					AllocatableResourceGeneration: 2,
					NamespaceSelector:             labels.Nothing(),
					FlavorFungibility:             defaultFlavorFungibility,
					resourceNode: ResourceNode{
						Usage: resources.FlavorResourceQuantities{
							{Flavor: "default", Resource: corev1.ResourceCPU}: 5000,
						},
					},
					AdmittedUsage: resources.FlavorResourceQuantities{
						{Flavor: "default", Resource: corev1.ResourceCPU}: 5000,
					},
					Status:     active,
					Preemption: defaultPreemption,
					FairWeight: oneQuantity,
					Workloads: map[string]*workload.Info{
						"/one": {
							Obj: utiltesting.MakeWorkload("one", "").
								Request(corev1.ResourceCPU, "5").
								ReserveQuota(utiltesting.MakeAdmission("a").
									Assignment(corev1.ResourceCPU, "default", "5000m").
									Obj()).
								Condition(metav1.Condition{Type: kueue.WorkloadAdmitted, Status: metav1.ConditionTrue}).
								Obj(),
							TotalRequests: []workload.PodSetResources{
								{
									Name:     "main",
									Requests: resources.Requests{corev1.ResourceCPU: 5000},
									Count:    1,
									Flavors:  map[corev1.ResourceName]kueue.ResourceFlavorReference{corev1.ResourceCPU: "default"},
								},
							},
							ClusterQueue: "a",
						},
					},
				},
			},
			wantCohorts: map[string]sets.Set[string]{
				"one": sets.New("a"),
			},
		},
		{
			// Cohort one is deleted, as its members move
			// to another Cohort (or no Cohort). Cohort two
			// is deleted as all of its members are deleted.
			name: "implicit Cohorts created and deleted",
			operation: func(cache *Cache) error {
				_ = setup(cache)
				updateCqs := []kueue.ClusterQueue{
					utiltesting.MakeClusterQueue("a").NamespaceSelector(nil).Cohort("three").ClusterQueue,
					utiltesting.MakeClusterQueue("b").NamespaceSelector(nil).ClusterQueue,
					utiltesting.MakeClusterQueue("c").NamespaceSelector(nil).Cohort("three").ClusterQueue,
				}
				for _, c := range updateCqs {
					_ = cache.UpdateClusterQueue(&c)
				}
				deleteCqs := []kueue.ClusterQueue{
					utiltesting.MakeClusterQueue("d").Cohort("two").ClusterQueue,
					utiltesting.MakeClusterQueue("e").Cohort("two").ClusterQueue,
					utiltesting.MakeClusterQueue("f").Cohort("two").ClusterQueue,
				}
				for _, c := range deleteCqs {
					cache.DeleteClusterQueue(&c)
				}
				return nil
			},
			wantClusterQueues: map[string]*clusterQueue{
				"a": {
					Name:                          "a",
					AllocatableResourceGeneration: 4,
					FlavorFungibility:             defaultFlavorFungibility,
					Status:                        active,
					Preemption:                    defaultPreemption,
					FairWeight:                    oneQuantity,
					NamespaceSelector:             labels.Nothing(),
				},
				"b": {
					Name:                          "b",
					AllocatableResourceGeneration: 3,
					FlavorFungibility:             defaultFlavorFungibility,
					Status:                        active,
					Preemption:                    defaultPreemption,
					FairWeight:                    oneQuantity,
					NamespaceSelector:             labels.Nothing(),
				},
				"c": {
					Name:                          "c",
					AllocatableResourceGeneration: 4,
					FlavorFungibility:             defaultFlavorFungibility,
					Status:                        active,
					Preemption:                    defaultPreemption,
					FairWeight:                    oneQuantity,
					NamespaceSelector:             labels.Nothing(),
				},
			},
			wantCohorts: map[string]sets.Set[string]{
				"three": sets.New("a", "c"),
			},
		},
		{
			name: "shouldn't delete usage resources on update ClusterQueue",
			operation: func(cache *Cache) error {
				cache.AddOrUpdateResourceFlavor(
					utiltesting.MakeResourceFlavor("default").
						NodeLabel("cpuType", "default").
						Obj())

				cq := utiltesting.MakeClusterQueue("a").
					ResourceGroup(
						*utiltesting.MakeFlavorQuotas("default").
							Resource(corev1.ResourceCPU, "10", "10").Obj()).
					Cohort("one").
					NamespaceSelector(nil).
					Obj()

				if err := cache.AddClusterQueue(context.Background(), cq); err != nil {
					return fmt.Errorf("failed adding ClusterQueue: %w", err)
				}

				wl := utiltesting.MakeWorkload("one", "").
					Request(corev1.ResourceCPU, "5").
					ReserveQuota(utiltesting.MakeAdmission("a").
						Assignment(corev1.ResourceCPU, "default", "5000m").
						Obj()).
					Condition(metav1.Condition{Type: kueue.WorkloadAdmitted, Status: metav1.ConditionTrue}).
					Obj()

				cache.AddOrUpdateWorkload(wl)

				cq = utiltesting.MakeClusterQueue("a").
					ResourceGroup(*utiltesting.MakeFlavorQuotas("default").Obj()).
					Cohort("one").
					NamespaceSelector(nil).
					Obj()

				if err := cache.UpdateClusterQueue(cq); err != nil {
					return fmt.Errorf("failed updating ClusterQueue: %w", err)
				}

				return nil
			},
			wantClusterQueues: map[string]*clusterQueue{
				"a": {
					Name:                          "a",
					AllocatableResourceGeneration: 2,
					NamespaceSelector:             labels.Nothing(),
					FlavorFungibility:             defaultFlavorFungibility,
					Usage: resources.FlavorResourceQuantities{
						{Flavor: "default", Resource: corev1.ResourceCPU}: 5000,
					},
					AdmittedUsage: resources.FlavorResourceQuantities{
						{Flavor: "default", Resource: corev1.ResourceCPU}: 5000,
					},
					Status:     active,
					Preemption: defaultPreemption,
					FairWeight: oneQuantity,
					Workloads: map[string]*workload.Info{
						"/one": {
							Obj: utiltesting.MakeWorkload("one", "").
								Request(corev1.ResourceCPU, "5").
								ReserveQuota(utiltesting.MakeAdmission("a").
									Assignment(corev1.ResourceCPU, "default", "5000m").
									Obj()).
								Condition(metav1.Condition{Type: kueue.WorkloadAdmitted, Status: metav1.ConditionTrue}).
								Obj(),
							TotalRequests: []workload.PodSetResources{
								{
									Name:     "main",
									Requests: resources.Requests{corev1.ResourceCPU: 5000},
									Count:    1,
									Flavors:  map[corev1.ResourceName]kueue.ResourceFlavorReference{corev1.ResourceCPU: "default"},
								},
							},
							ClusterQueue: "a",
						},
					},
				},
			},
			wantCohorts: map[string]sets.Set[string]{
				"one": sets.New("a"),
			},
			enableLendingLimit: true,
		},
		{
			name: "delete",
			operation: func(cache *Cache) error {
				err := setup(cache)
				if err != nil {
					return err
				}
				clusterQueues := []kueue.ClusterQueue{
					{ObjectMeta: metav1.ObjectMeta{Name: "a"}},
					{ObjectMeta: metav1.ObjectMeta{Name: "d"}},
				}
				for _, c := range clusterQueues {
					cache.DeleteClusterQueue(&c)
				}
				return nil
			},
			wantClusterQueues: map[string]*clusterQueue{
				"b": {
					Name:                          "b",
					AllocatableResourceGeneration: 1,
					NamespaceSelector:             labels.Nothing(),
					FlavorFungibility:             defaultFlavorFungibility,
					Status:                        active,
					Preemption:                    defaultPreemption,
					FairWeight:                    oneQuantity,
				},
				"c": {
					Name:                          "c",
					AllocatableResourceGeneration: 3,
					NamespaceSelector:             labels.Nothing(),
					FlavorFungibility:             defaultFlavorFungibility,
					Status:                        active,
					Preemption:                    defaultPreemption,
					FairWeight:                    oneQuantity,
				},
				"e": {
					Name:                          "e",
					AllocatableResourceGeneration: 2,
					NamespaceSelector:             labels.Nothing(),
					FlavorFungibility:             defaultFlavorFungibility,
					Status:                        pending,
					Preemption:                    defaultPreemption,
					FairWeight:                    oneQuantity,
				},
				"f": {
					Name:                          "f",
					AllocatableResourceGeneration: 1,
					NamespaceSelector:             labels.Nothing(),
					Status:                        active,
					Preemption:                    defaultPreemption,
					FlavorFungibility: kueue.FlavorFungibility{
						WhenCanBorrow:  kueue.TryNextFlavor,
						WhenCanPreempt: kueue.TryNextFlavor,
					},
					FairWeight: oneQuantity,
				},
			},
			wantCohorts: map[string]sets.Set[string]{
				"one": sets.New("b"),
				"two": sets.New("c", "e", "f"),
			},
		},
		{
			name: "add resource flavors",
			operation: func(cache *Cache) error {
				err := setup(cache)
				if err != nil {
					return err
				}
				cache.AddOrUpdateResourceFlavor(utiltesting.MakeResourceFlavor("nonexistent-flavor").Obj())
				return nil
			},
			wantClusterQueues: map[string]*clusterQueue{
				"a": {
					Name:                          "a",
					AllocatableResourceGeneration: 2,
					NamespaceSelector:             labels.Nothing(),
					FlavorFungibility:             defaultFlavorFungibility,
					Status:                        active,
					Preemption:                    defaultPreemption,
					FairWeight:                    oneQuantity,
				},
				"b": {
					Name:                          "b",
					AllocatableResourceGeneration: 1,
					NamespaceSelector:             labels.Nothing(),
					FlavorFungibility:             defaultFlavorFungibility,
					Status:                        active,
					Preemption:                    defaultPreemption,
					FairWeight:                    oneQuantity,
				},
				"c": {
					Name:                          "c",
					AllocatableResourceGeneration: 3,
					NamespaceSelector:             labels.Nothing(),
					FlavorFungibility:             defaultFlavorFungibility,
					Status:                        active,
					Preemption:                    defaultPreemption,
					FairWeight:                    oneQuantity,
				},
				"d": {
					Name:                          "d",
					AllocatableResourceGeneration: 1,
					NamespaceSelector:             labels.Nothing(),
					FlavorFungibility:             defaultFlavorFungibility,
					Status:                        active,
					Preemption:                    defaultPreemption,
					FairWeight:                    oneQuantity,
				},
				"e": {
					Name:                          "e",
					AllocatableResourceGeneration: 2,
					NamespaceSelector:             labels.Nothing(),
					FlavorFungibility:             defaultFlavorFungibility,
					Status:                        active,
					Preemption:                    defaultPreemption,
					FairWeight:                    oneQuantity,
				},
				"f": {
					Name:                          "f",
					AllocatableResourceGeneration: 1,
					NamespaceSelector:             labels.Nothing(),
					Status:                        active,
					Preemption:                    defaultPreemption,
					FlavorFungibility: kueue.FlavorFungibility{
						WhenCanBorrow:  kueue.TryNextFlavor,
						WhenCanPreempt: kueue.TryNextFlavor,
					},
					FairWeight: oneQuantity,
				},
			},
			wantCohorts: map[string]sets.Set[string]{
				"one": sets.New("a", "b"),
				"two": sets.New("c", "e", "f"),
			},
		},
		{
			name: "Add ClusterQueue with multiple resource groups",
			operation: func(cache *Cache) error {
				err := cache.AddClusterQueue(context.Background(),
					utiltesting.MakeClusterQueue("foo").
						ResourceGroup(
							*utiltesting.MakeFlavorQuotas("foo").
								Resource("cpu").
								Resource("memory").
								Obj(),
							*utiltesting.MakeFlavorQuotas("bar").
								Resource("cpu").
								Resource("memory").
								Obj(),
						).
						ResourceGroup(
							*utiltesting.MakeFlavorQuotas("theta").Resource("example.com/gpu").Obj(),
							*utiltesting.MakeFlavorQuotas("gamma").Resource("example.com/gpu").Obj(),
						).
						Obj())
				if err != nil {
					return fmt.Errorf("adding ClusterQueue: %w", err)
				}
				return nil
			},
			wantClusterQueues: map[string]*clusterQueue{
				"foo": {
					Name:                          "foo",
					NamespaceSelector:             labels.Everything(),
					AllocatableResourceGeneration: 1,
					FlavorFungibility:             defaultFlavorFungibility,
					Status:                        pending,
					Preemption:                    defaultPreemption,
					FairWeight:                    oneQuantity,
				},
			},
		},
		{
			name: "add cluster queue with missing check",
			operation: func(cache *Cache) error {
				err := cache.AddClusterQueue(context.Background(),
					utiltesting.MakeClusterQueue("foo").
						AdmissionChecks("check1", "check2").
						Obj())
				if err != nil {
					return fmt.Errorf("adding ClusterQueue: %w", err)
				}
				return nil
			},
			wantClusterQueues: map[string]*clusterQueue{
				"foo": {
					Name:                          "foo",
					NamespaceSelector:             labels.Everything(),
					Status:                        pending,
					Preemption:                    defaultPreemption,
					AllocatableResourceGeneration: 1,
					FlavorFungibility:             defaultFlavorFungibility,
					AdmissionChecks: map[string]sets.Set[kueue.ResourceFlavorReference]{
						"check1": sets.New[kueue.ResourceFlavorReference](),
						"check2": sets.New[kueue.ResourceFlavorReference](),
					},
					FairWeight: oneQuantity,
				},
			},
			wantCohorts: map[string]sets.Set[string]{},
		},
		{
			name: "add check after queue creation",
			operation: func(cache *Cache) error {
				err := cache.AddClusterQueue(context.Background(),
					utiltesting.MakeClusterQueue("foo").
						AdmissionChecks("check1", "check2").
						Obj())
				if err != nil {
					return fmt.Errorf("adding ClusterQueue: %w", err)
				}

				cache.AddOrUpdateAdmissionCheck(utiltesting.MakeAdmissionCheck("check1").Active(metav1.ConditionTrue).Obj())
				cache.AddOrUpdateAdmissionCheck(utiltesting.MakeAdmissionCheck("check2").Active(metav1.ConditionTrue).Obj())
				return nil
			},
			wantClusterQueues: map[string]*clusterQueue{
				"foo": {
					Name:                          "foo",
					NamespaceSelector:             labels.Everything(),
					Status:                        active,
					Preemption:                    defaultPreemption,
					AllocatableResourceGeneration: 1,
					FlavorFungibility:             defaultFlavorFungibility,
					AdmissionChecks: map[string]sets.Set[kueue.ResourceFlavorReference]{
						"check1": sets.New[kueue.ResourceFlavorReference](),
						"check2": sets.New[kueue.ResourceFlavorReference](),
					},
					FairWeight: oneQuantity,
				},
			},
			wantCohorts: map[string]sets.Set[string]{},
		},
		{
			name: "remove check after queue creation",
			operation: func(cache *Cache) error {
				cache.AddOrUpdateAdmissionCheck(utiltesting.MakeAdmissionCheck("check1").Active(metav1.ConditionTrue).Obj())
				cache.AddOrUpdateAdmissionCheck(utiltesting.MakeAdmissionCheck("check2").Active(metav1.ConditionTrue).Obj())
				err := cache.AddClusterQueue(context.Background(),
					utiltesting.MakeClusterQueue("foo").
						AdmissionChecks("check1", "check2").
						Obj())
				if err != nil {
					return fmt.Errorf("adding ClusterQueue: %w", err)
				}

				cache.DeleteAdmissionCheck(utiltesting.MakeAdmissionCheck("check2").Obj())
				return nil
			},
			wantClusterQueues: map[string]*clusterQueue{
				"foo": {
					Name:                          "foo",
					NamespaceSelector:             labels.Everything(),
					Status:                        pending,
					Preemption:                    defaultPreemption,
					AllocatableResourceGeneration: 1,
					FlavorFungibility:             defaultFlavorFungibility,
					AdmissionChecks: map[string]sets.Set[kueue.ResourceFlavorReference]{
						"check1": sets.New[kueue.ResourceFlavorReference](),
						"check2": sets.New[kueue.ResourceFlavorReference](),
					},
					FairWeight: oneQuantity,
				},
			},
			wantCohorts: map[string]sets.Set[string]{},
		},
		{
			name: "inactivate check after queue creation",
			operation: func(cache *Cache) error {
				cache.AddOrUpdateAdmissionCheck(utiltesting.MakeAdmissionCheck("check1").Active(metav1.ConditionTrue).Obj())
				cache.AddOrUpdateAdmissionCheck(utiltesting.MakeAdmissionCheck("check2").Active(metav1.ConditionTrue).Obj())
				err := cache.AddClusterQueue(context.Background(),
					utiltesting.MakeClusterQueue("foo").
						AdmissionChecks("check1", "check2").
						Obj())
				if err != nil {
					return fmt.Errorf("adding ClusterQueue: %w", err)
				}

				cache.AddOrUpdateAdmissionCheck(utiltesting.MakeAdmissionCheck("check2").Active(metav1.ConditionFalse).Obj())
				return nil
			},
			wantClusterQueues: map[string]*clusterQueue{
				"foo": {
					Name:                          "foo",
					NamespaceSelector:             labels.Everything(),
					Status:                        pending,
					Preemption:                    defaultPreemption,
					AllocatableResourceGeneration: 1,
					FlavorFungibility:             defaultFlavorFungibility,
					AdmissionChecks: map[string]sets.Set[kueue.ResourceFlavorReference]{
						"check1": sets.New[kueue.ResourceFlavorReference](),
						"check2": sets.New[kueue.ResourceFlavorReference](),
					},
					FairWeight: oneQuantity,
				},
			},
			wantCohorts: map[string]sets.Set[string]{},
		},
		{
			name: "add cluster queue after finished workloads",
			clientObjects: []client.Object{
				utiltesting.MakeLocalQueue("lq1", "ns").ClusterQueue("cq1").Obj(),
				utiltesting.MakeWorkload("pending", "ns").Obj(),
				utiltesting.MakeWorkload("reserving", "ns").ReserveQuota(
					utiltesting.MakeAdmission("cq1").Assignment(corev1.ResourceCPU, "f1", "1").Obj(),
				).Obj(),
				utiltesting.MakeWorkload("admitted", "ns").ReserveQuota(
					utiltesting.MakeAdmission("cq1").Assignment(corev1.ResourceCPU, "f1", "1").Obj(),
				).Admitted(true).Obj(),
				utiltesting.MakeWorkload("finished", "ns").ReserveQuota(
					utiltesting.MakeAdmission("cq1").Assignment(corev1.ResourceCPU, "f1", "1").Obj(),
				).Admitted(true).Finished().Obj(),
			},
			operation: func(cache *Cache) error {
				cache.AddOrUpdateResourceFlavor(utiltesting.MakeResourceFlavor("f1").Obj())
				err := cache.AddClusterQueue(context.Background(),
					utiltesting.MakeClusterQueue("cq1").
						ResourceGroup(kueue.FlavorQuotas{
							Name: "f1",
							Resources: []kueue.ResourceQuota{
								{
									Name:         corev1.ResourceCPU,
									NominalQuota: resource.MustParse("10"),
								},
							},
						}).
						Obj())
				if err != nil {
					return fmt.Errorf("adding ClusterQueue: %w", err)
				}
				return nil
			},
			wantClusterQueues: map[string]*clusterQueue{
				"cq1": {
					Name:                          "cq1",
					NamespaceSelector:             labels.Everything(),
					Status:                        active,
					Preemption:                    defaultPreemption,
					AllocatableResourceGeneration: 1,
					FlavorFungibility:             defaultFlavorFungibility,
<<<<<<< HEAD
					Usage: resources.FlavorResourceQuantities{
						{Flavor: "f1", Resource: corev1.ResourceCPU}: 2000,
					},
=======
>>>>>>> bb4305d8
					AdmittedUsage: resources.FlavorResourceQuantities{
						{Flavor: "f1", Resource: corev1.ResourceCPU}: 1000,
					},
					FairWeight: oneQuantity,
					resourceNode: ResourceNode{
						Usage: resources.FlavorResourceQuantities{
							{Flavor: "f1", Resource: corev1.ResourceCPU}: 2000,
						},
					},
					Workloads: map[string]*workload.Info{
						"ns/reserving": {
							ClusterQueue: "cq1",
							TotalRequests: []workload.PodSetResources{
								{
									Name:     "main",
									Requests: resources.Requests{corev1.ResourceCPU: 1000},
									Count:    1,
									Flavors: map[corev1.ResourceName]kueue.ResourceFlavorReference{
										corev1.ResourceCPU: "f1",
									},
								},
							},
						},
						"ns/admitted": {
							ClusterQueue: "cq1",
							TotalRequests: []workload.PodSetResources{
								{
									Name:     "main",
									Requests: resources.Requests{corev1.ResourceCPU: 1000},
									Count:    1,
									Flavors: map[corev1.ResourceName]kueue.ResourceFlavorReference{
										corev1.ResourceCPU: "f1",
									},
								},
							},
						},
					},
				},
			},
			wantCohorts: map[string]sets.Set[string]{},
		},
		{
			name: "add CQ with multiple resource groups and flavors",
			operation: func(cache *Cache) error {
				cq := utiltesting.MakeClusterQueue("foo").
					ResourceGroup(
						kueue.FlavorQuotas{
							Name: "on-demand",
							Resources: []kueue.ResourceQuota{
								{
									Name:         corev1.ResourceCPU,
									NominalQuota: resource.MustParse("10"),
									LendingLimit: ptr.To(resource.MustParse("8")),
								},
								{
									Name:         corev1.ResourceMemory,
									NominalQuota: resource.MustParse("10Gi"),
									LendingLimit: ptr.To(resource.MustParse("8Gi")),
								},
							},
						},
						kueue.FlavorQuotas{
							Name: "spot",
							Resources: []kueue.ResourceQuota{
								{
									Name:         corev1.ResourceCPU,
									NominalQuota: resource.MustParse("20"),
									LendingLimit: ptr.To(resource.MustParse("20")),
								},
								{
									Name:         corev1.ResourceMemory,
									NominalQuota: resource.MustParse("20Gi"),
									LendingLimit: ptr.To(resource.MustParse("20Gi")),
								},
							},
						},
					).
					ResourceGroup(
						kueue.FlavorQuotas{
							Name: "license",
							Resources: []kueue.ResourceQuota{
								{
									Name:         "license",
									NominalQuota: resource.MustParse("8"),
									LendingLimit: ptr.To(resource.MustParse("4")),
								},
							},
						},
					).
					Obj()
				return cache.AddClusterQueue(context.Background(), cq)
			},
			wantClusterQueues: map[string]*clusterQueue{
				"foo": {
					Name:                          "foo",
					NamespaceSelector:             labels.Everything(),
					Status:                        pending,
					Preemption:                    defaultPreemption,
					AllocatableResourceGeneration: 1,
					FlavorFungibility:             defaultFlavorFungibility,
					FairWeight:                    oneQuantity,
<<<<<<< HEAD
					GuaranteedQuota: resources.FlavorResourceQuantities{
						{Flavor: "on-demand", Resource: corev1.ResourceCPU}:    2_000,
						{Flavor: "on-demand", Resource: corev1.ResourceMemory}: 2 * utiltesting.Gi,
						{Flavor: "spot", Resource: corev1.ResourceCPU}:         0,
						{Flavor: "spot", Resource: corev1.ResourceMemory}:      0,
						{Flavor: "license", Resource: "license"}:               4,
					},
=======
>>>>>>> bb4305d8
				},
			},
		},
		{
			name:                "should not populate the fields with lendingLimit when feature disabled",
			disableLendingLimit: true,
			operation: func(cache *Cache) error {
				cq := utiltesting.MakeClusterQueue("foo").
					ResourceGroup(
						kueue.FlavorQuotas{
							Name: "on-demand",
							Resources: []kueue.ResourceQuota{
								{
									Name:         corev1.ResourceCPU,
									NominalQuota: resource.MustParse("10"),
									LendingLimit: ptr.To(resource.MustParse("8")),
								},
								{
									Name:         corev1.ResourceMemory,
									NominalQuota: resource.MustParse("10Gi"),
									LendingLimit: ptr.To(resource.MustParse("8Gi")),
								},
							},
						},
						kueue.FlavorQuotas{
							Name: "spot",
							Resources: []kueue.ResourceQuota{
								{
									Name:         corev1.ResourceCPU,
									NominalQuota: resource.MustParse("20"),
									LendingLimit: ptr.To(resource.MustParse("20")),
								},
								{
									Name:         corev1.ResourceMemory,
									NominalQuota: resource.MustParse("20Gi"),
									LendingLimit: ptr.To(resource.MustParse("20Gi")),
								},
							},
						},
					).
					ResourceGroup(
						kueue.FlavorQuotas{
							Name: "license",
							Resources: []kueue.ResourceQuota{
								{
									Name:         "license",
									NominalQuota: resource.MustParse("8"),
									LendingLimit: ptr.To(resource.MustParse("4")),
								},
							},
						},
					).
					Obj()
				return cache.AddClusterQueue(context.Background(), cq)
			},
			wantClusterQueues: map[string]*clusterQueue{
				"foo": {
					Name:                          "foo",
					NamespaceSelector:             labels.Everything(),
					Status:                        pending,
					Preemption:                    defaultPreemption,
					AllocatableResourceGeneration: 1,
					FlavorFungibility:             defaultFlavorFungibility,
					FairWeight:                    oneQuantity,
				},
			},
		},
		{
			name: "create cohort",
			operation: func(cache *Cache) error {
				cohort := utiltesting.MakeCohort("cohort").Obj()
				return cache.AddOrUpdateCohort(cohort)
			},
			wantCohorts: map[string]sets.Set[string]{
				"cohort": nil,
			},
		},
		{
			name: "create and delete cohort",
			operation: func(cache *Cache) error {
				cohort := utiltesting.MakeCohort("cohort").Obj()
				_ = cache.AddOrUpdateCohort(cohort)
				cache.DeleteCohort(cohort.Name)
				return nil
			},
			wantCohorts: nil,
		},
		{
			name: "cohort remains after deletion when child exists",
			operation: func(cache *Cache) error {
				cohort := utiltesting.MakeCohort("cohort").Obj()
				_ = cache.AddOrUpdateCohort(cohort)

				_ = cache.AddClusterQueue(context.Background(),
					utiltesting.MakeClusterQueue("cq").Cohort("cohort").Obj())
				cache.DeleteCohort(cohort.Name)
				return nil
			},
			wantClusterQueues: map[string]*clusterQueue{
				"cq": {
					Name:                          "cq",
					NamespaceSelector:             labels.Everything(),
					Status:                        active,
					Preemption:                    defaultPreemption,
					AllocatableResourceGeneration: 2,
					FlavorFungibility:             defaultFlavorFungibility,
					FairWeight:                    oneQuantity,
				},
			},
			wantCohorts: map[string]sets.Set[string]{
				"cohort": sets.New("cq"),
			},
		},
	}

	for _, tc := range cases {
		t.Run(tc.name, func(t *testing.T) {
			if tc.disableLendingLimit {
				features.SetFeatureGateDuringTest(t, features.LendingLimit, false)
			}
			cache := New(utiltesting.NewFakeClient(tc.clientObjects...))
			if err := tc.operation(cache); err != nil {
				t.Errorf("Unexpected error during test operation: %s", err)
			}
			if diff := cmp.Diff(tc.wantClusterQueues, cache.hm.ClusterQueues,
				cmpopts.IgnoreFields(clusterQueue{}, "ResourceGroups"),
				cmpopts.IgnoreFields(workload.Info{}, "Obj", "LastAssignment"),
				cmpopts.IgnoreUnexported(clusterQueue{}, hierarchy.ClusterQueue[*cohort]{}),
				cmpopts.EquateEmpty()); diff != "" {
				t.Errorf("Unexpected clusterQueues (-want,+got):\n%s", diff)
			}

			gotCohorts := make(map[string]sets.Set[string], len(cache.hm.Cohorts))
			for name, cohort := range cache.hm.Cohorts {
				gotCohort := sets.New[string]()
				for _, cq := range cohort.ChildCQs() {
					gotCohort.Insert(cq.Name)
				}
				gotCohorts[name] = gotCohort
			}
			if diff := cmp.Diff(tc.wantCohorts, gotCohorts, cmpopts.EquateEmpty()); diff != "" {
				t.Errorf("Unexpected cohorts (-want,+got):\n%s", diff)
			}
		})
	}
}

func TestCacheWorkloadOperations(t *testing.T) {
	clusterQueues := []kueue.ClusterQueue{
		*utiltesting.MakeClusterQueue("one").
			ResourceGroup(
				*utiltesting.MakeFlavorQuotas("on-demand").Resource("cpu").Obj(),
				*utiltesting.MakeFlavorQuotas("spot").Resource("cpu").Obj(),
			).
			NamespaceSelector(nil).
			Obj(),
		*utiltesting.MakeClusterQueue("two").
			ResourceGroup(
				*utiltesting.MakeFlavorQuotas("on-demand").Resource("cpu").Obj(),
				*utiltesting.MakeFlavorQuotas("spot").Resource("cpu").Obj(),
			).
			NamespaceSelector(nil).
			Obj(),
	}
	podSets := []kueue.PodSet{
		*utiltesting.MakePodSet("driver", 1).
			Request(corev1.ResourceCPU, "10m").
			Request(corev1.ResourceMemory, "512Ki").
			Obj(),
		*utiltesting.MakePodSet("workers", 3).
			Request(corev1.ResourceCPU, "5m").
			Obj(),
	}
	podSetFlavors := []kueue.PodSetAssignment{
		{
			Name: "driver",
			Flavors: map[corev1.ResourceName]kueue.ResourceFlavorReference{
				corev1.ResourceCPU: "on-demand",
			},
			ResourceUsage: corev1.ResourceList{
				corev1.ResourceCPU: resource.MustParse("10m"),
			},
		},
		{
			Name: "workers",
			Flavors: map[corev1.ResourceName]kueue.ResourceFlavorReference{
				corev1.ResourceCPU: "spot",
			},
			ResourceUsage: corev1.ResourceList{
				corev1.ResourceCPU: resource.MustParse("15m"),
			},
		},
	}
	cl := utiltesting.NewFakeClient(
		utiltesting.MakeWorkload("a", "").PodSets(podSets...).ReserveQuota(&kueue.Admission{
			ClusterQueue:      "one",
			PodSetAssignments: podSetFlavors,
		}).Obj(),
		utiltesting.MakeWorkload("b", "").ReserveQuota(&kueue.Admission{
			ClusterQueue: "one",
		}).Obj(),
		utiltesting.MakeWorkload("c", "").PodSets(podSets...).ReserveQuota(&kueue.Admission{
			ClusterQueue: "two",
		}).Obj())

	type result struct {
		Workloads     sets.Set[string]
		UsedResources resources.FlavorResourceQuantities
	}

	steps := []struct {
		name                 string
		operation            func(cache *Cache) error
		wantResults          map[string]result
		wantAssumedWorkloads map[string]string
		wantError            string
	}{
		{
			name: "add",
			operation: func(cache *Cache) error {
				workloads := []*kueue.Workload{
					utiltesting.MakeWorkload("a", "").PodSets(podSets...).ReserveQuota(&kueue.Admission{
						ClusterQueue:      "one",
						PodSetAssignments: podSetFlavors,
					}).Obj(),
					utiltesting.MakeWorkload("d", "").ReserveQuota(&kueue.Admission{
						ClusterQueue: "two",
					}).Obj(),
					utiltesting.MakeWorkload("pending", "").Obj(),
				}
				for i := range workloads {
					cache.AddOrUpdateWorkload(workloads[i])
				}
				return nil
			},
			wantResults: map[string]result{
				"one": {
					Workloads: sets.New("/a", "/b"),
					UsedResources: resources.FlavorResourceQuantities{
						{Flavor: "on-demand", Resource: corev1.ResourceCPU}: 10,
						{Flavor: "spot", Resource: corev1.ResourceCPU}:      15,
					},
				},
				"two": {
					Workloads: sets.New("/c", "/d"),
				},
			},
		},
		{
			name: "add error clusterQueue doesn't exist",
			operation: func(cache *Cache) error {
				w := utiltesting.MakeWorkload("d", "").ReserveQuota(&kueue.Admission{
					ClusterQueue: "three",
				}).Obj()
				if !cache.AddOrUpdateWorkload(w) {
					return errors.New("failed to add workload")
				}
				return nil
			},
			wantError: "failed to add workload",
			wantResults: map[string]result{
				"one": {
					Workloads: sets.New("/a", "/b"),
					UsedResources: resources.FlavorResourceQuantities{
						{Flavor: "on-demand", Resource: corev1.ResourceCPU}: 10,
						{Flavor: "spot", Resource: corev1.ResourceCPU}:      15,
					},
				},
				"two": {
					Workloads: sets.New("/c"),
				},
			},
		},
		{
			name: "add already exists",
			operation: func(cache *Cache) error {
				w := utiltesting.MakeWorkload("b", "").ReserveQuota(&kueue.Admission{
					ClusterQueue: "one",
				}).Obj()
				if !cache.AddOrUpdateWorkload(w) {
					return errors.New("failed to add workload")
				}
				return nil
			},
			wantResults: map[string]result{
				"one": {
					Workloads: sets.New("/a", "/b"),
					UsedResources: resources.FlavorResourceQuantities{
						{Flavor: "on-demand", Resource: corev1.ResourceCPU}: 10,
						{Flavor: "spot", Resource: corev1.ResourceCPU}:      15,
					},
				},
				"two": {
					Workloads: sets.New("/c"),
				},
			},
		},
		{
			name: "update cluster queue for a workload",
			operation: func(cache *Cache) error {
				old := utiltesting.MakeWorkload("a", "").ReserveQuota(&kueue.Admission{
					ClusterQueue: "one",
				}).Obj()
				latest := utiltesting.MakeWorkload("a", "").PodSets(podSets...).ReserveQuota(&kueue.Admission{
					ClusterQueue:      "two",
					PodSetAssignments: podSetFlavors,
				}).Obj()
				return cache.UpdateWorkload(old, latest)
			},
			wantResults: map[string]result{
				"one": {
					Workloads: sets.New("/b"),
					UsedResources: resources.FlavorResourceQuantities{
						{Flavor: "on-demand", Resource: corev1.ResourceCPU}: 0,
						{Flavor: "spot", Resource: corev1.ResourceCPU}:      0,
					},
				},
				"two": {
					Workloads: sets.New("/a", "/c"),
					UsedResources: resources.FlavorResourceQuantities{
						{Flavor: "on-demand", Resource: corev1.ResourceCPU}: 10,
						{Flavor: "spot", Resource: corev1.ResourceCPU}:      15,
					},
				},
			},
		},
		{
			name: "update error old clusterQueue doesn't exist",
			operation: func(cache *Cache) error {
				old := utiltesting.MakeWorkload("d", "").ReserveQuota(&kueue.Admission{
					ClusterQueue: "three",
				}).Obj()
				latest := utiltesting.MakeWorkload("d", "").ReserveQuota(&kueue.Admission{
					ClusterQueue: "one",
				}).Obj()
				return cache.UpdateWorkload(old, latest)
			},
			wantError: "old ClusterQueue doesn't exist",
			wantResults: map[string]result{
				"one": {
					Workloads: sets.New("/a", "/b"),
					UsedResources: resources.FlavorResourceQuantities{
						{Flavor: "on-demand", Resource: corev1.ResourceCPU}: 10,
						{Flavor: "spot", Resource: corev1.ResourceCPU}:      15,
					},
				},
				"two": {
					Workloads: sets.New("/c"),
				},
			},
		},
		{
			name: "update error new clusterQueue doesn't exist",
			operation: func(cache *Cache) error {
				old := utiltesting.MakeWorkload("d", "").ReserveQuota(&kueue.Admission{
					ClusterQueue: "one",
				}).Obj()
				latest := utiltesting.MakeWorkload("d", "").ReserveQuota(&kueue.Admission{
					ClusterQueue: "three",
				}).Obj()
				return cache.UpdateWorkload(old, latest)
			},
			wantError: "new ClusterQueue doesn't exist",
			wantResults: map[string]result{
				"one": {
					Workloads: sets.New("/a", "/b"),
					UsedResources: resources.FlavorResourceQuantities{
						{Flavor: "on-demand", Resource: corev1.ResourceCPU}: 10,
						{Flavor: "spot", Resource: corev1.ResourceCPU}:      15,
					},
				},
				"two": {
					Workloads: sets.New("/c"),
				},
			},
		},
		{
			name: "update workload which doesn't exist.",
			operation: func(cache *Cache) error {
				old := utiltesting.MakeWorkload("d", "").ReserveQuota(&kueue.Admission{
					ClusterQueue: "one",
				}).Obj()
				latest := utiltesting.MakeWorkload("d", "").ReserveQuota(&kueue.Admission{
					ClusterQueue: "two",
				}).Obj()
				return cache.UpdateWorkload(old, latest)
			},
			wantResults: map[string]result{
				"one": {
					Workloads: sets.New("/a", "/b"),
					UsedResources: resources.FlavorResourceQuantities{
						{Flavor: "on-demand", Resource: corev1.ResourceCPU}: 10,
						{Flavor: "spot", Resource: corev1.ResourceCPU}:      15,
					},
				},
				"two": {
					Workloads: sets.New("/c", "/d"),
				},
			},
		},
		{
			name: "delete",
			operation: func(cache *Cache) error {
				w := utiltesting.MakeWorkload("a", "").ReserveQuota(&kueue.Admission{
					ClusterQueue: "one",
				}).Obj()
				return cache.DeleteWorkload(w)
			},
			wantResults: map[string]result{
				"one": {
					Workloads: sets.New("/b"),
					UsedResources: resources.FlavorResourceQuantities{
						{Flavor: "on-demand", Resource: corev1.ResourceCPU}: 0,
						{Flavor: "spot", Resource: corev1.ResourceCPU}:      0,
					},
				},
				"two": {
					Workloads: sets.New("/c"),
				},
			},
		},
		{
			name: "delete workload with cancelled admission",
			operation: func(cache *Cache) error {
				w := utiltesting.MakeWorkload("a", "").Obj()
				return cache.DeleteWorkload(w)
			},
			wantResults: map[string]result{
				"one": {
					Workloads: sets.New("/b"),
					UsedResources: resources.FlavorResourceQuantities{
						{Flavor: "on-demand", Resource: corev1.ResourceCPU}: 0,
						{Flavor: "spot", Resource: corev1.ResourceCPU}:      0,
					},
				},
				"two": {
					Workloads: sets.New("/c"),
				},
			},
		},
		{
			name: "attempt deleting non-existing workload with cancelled admission",
			operation: func(cache *Cache) error {
				w := utiltesting.MakeWorkload("d", "").Obj()
				return cache.DeleteWorkload(w)
			},
			wantError: "cluster queue not found",
			wantResults: map[string]result{
				"one": {
					Workloads: sets.New("/a", "/b"),
					UsedResources: resources.FlavorResourceQuantities{
						{Flavor: "on-demand", Resource: corev1.ResourceCPU}: 10,
						{Flavor: "spot", Resource: corev1.ResourceCPU}:      15,
					},
				},
				"two": {
					Workloads: sets.New("/c"),
				},
			},
		},
		{
			name: "delete error clusterQueue doesn't exist",
			operation: func(cache *Cache) error {
				w := utiltesting.MakeWorkload("a", "").ReserveQuota(&kueue.Admission{
					ClusterQueue: "three",
				}).Obj()
				return cache.DeleteWorkload(w)
			},
			wantError: "cluster queue not found",
			wantResults: map[string]result{
				"one": {
					Workloads: sets.New("/a", "/b"),
					UsedResources: resources.FlavorResourceQuantities{
						{Flavor: "on-demand", Resource: corev1.ResourceCPU}: 10,
						{Flavor: "spot", Resource: corev1.ResourceCPU}:      15,
					},
				},
				"two": {
					Workloads: sets.New("/c"),
				},
			},
		},
		{
			name: "delete workload which doesn't exist",
			operation: func(cache *Cache) error {
				w := utiltesting.MakeWorkload("d", "").ReserveQuota(&kueue.Admission{
					ClusterQueue: "one",
				}).Obj()
				return cache.DeleteWorkload(w)
			},
			wantResults: map[string]result{
				"one": {
					Workloads: sets.New("/a", "/b"),
					UsedResources: resources.FlavorResourceQuantities{
						{Flavor: "on-demand", Resource: corev1.ResourceCPU}: 10,
						{Flavor: "spot", Resource: corev1.ResourceCPU}:      15,
					},
				},
				"two": {
					Workloads: sets.New("/c"),
				},
			},
		},
		{
			name: "assume",
			operation: func(cache *Cache) error {
				workloads := []*kueue.Workload{
					utiltesting.MakeWorkload("d", "").PodSets(podSets...).ReserveQuota(&kueue.Admission{
						ClusterQueue:      "one",
						PodSetAssignments: podSetFlavors,
					}).Obj(),
					utiltesting.MakeWorkload("e", "").PodSets(podSets...).ReserveQuota(&kueue.Admission{
						ClusterQueue:      "two",
						PodSetAssignments: podSetFlavors,
					}).Obj(),
				}
				for i := range workloads {
					if err := cache.AssumeWorkload(workloads[i]); err != nil {
						return err
					}
				}
				return nil
			},
			wantResults: map[string]result{
				"one": {
					Workloads: sets.New("/a", "/b", "/d"),
					UsedResources: resources.FlavorResourceQuantities{
						{Flavor: "on-demand", Resource: corev1.ResourceCPU}: 20,
						{Flavor: "spot", Resource: corev1.ResourceCPU}:      30,
					},
				},
				"two": {
					Workloads: sets.New("/c", "/e"),
					UsedResources: resources.FlavorResourceQuantities{
						{Flavor: "on-demand", Resource: corev1.ResourceCPU}: 10,
						{Flavor: "spot", Resource: corev1.ResourceCPU}:      15,
					},
				},
			},
			wantAssumedWorkloads: map[string]string{
				"/d": "one",
				"/e": "two",
			},
		},
		{
			name: "assume error clusterQueue doesn't exist",
			operation: func(cache *Cache) error {
				w := utiltesting.MakeWorkload("d", "").PodSets(podSets...).ReserveQuota(&kueue.Admission{
					ClusterQueue: "three",
				}).Obj()
				if err := cache.AssumeWorkload(w); err != nil {
					return err
				}
				return nil
			},
			wantError: "cluster queue not found",
			wantResults: map[string]result{
				"one": {
					Workloads: sets.New("/a", "/b"),
					UsedResources: resources.FlavorResourceQuantities{
						{Flavor: "on-demand", Resource: corev1.ResourceCPU}: 10,
						{Flavor: "spot", Resource: corev1.ResourceCPU}:      15,
					},
				},
				"two": {
					Workloads: sets.New("/c"),
				},
			},
			wantAssumedWorkloads: map[string]string{},
		},
		{
			name: "forget",
			operation: func(cache *Cache) error {
				workloads := []*kueue.Workload{
					utiltesting.MakeWorkload("d", "").PodSets(podSets...).ReserveQuota(&kueue.Admission{
						ClusterQueue:      "one",
						PodSetAssignments: podSetFlavors,
					}).Obj(),
					utiltesting.MakeWorkload("e", "").PodSets(podSets...).ReserveQuota(&kueue.Admission{
						ClusterQueue:      "two",
						PodSetAssignments: podSetFlavors,
					}).Obj(),
				}
				for i := range workloads {
					if err := cache.AssumeWorkload(workloads[i]); err != nil {
						return err
					}
				}

				w := workloads[0]
				return cache.ForgetWorkload(w)
			},
			wantResults: map[string]result{
				"one": {
					Workloads: sets.New("/a", "/b"),
					UsedResources: resources.FlavorResourceQuantities{
						{Flavor: "on-demand", Resource: corev1.ResourceCPU}: 10,
						{Flavor: "spot", Resource: corev1.ResourceCPU}:      15,
					},
				},
				"two": {
					Workloads: sets.New("/c", "/e"),
					UsedResources: resources.FlavorResourceQuantities{
						{Flavor: "on-demand", Resource: corev1.ResourceCPU}: 10,
						{Flavor: "spot", Resource: corev1.ResourceCPU}:      15,
					},
				},
			},
			wantAssumedWorkloads: map[string]string{
				"/e": "two",
			},
		},
		{
			name: "forget error workload is not assumed",
			operation: func(cache *Cache) error {
				w := utiltesting.MakeWorkload("b", "").ReserveQuota(&kueue.Admission{
					ClusterQueue: "one",
				}).Obj()
				if err := cache.ForgetWorkload(w); err != nil {
					return err
				}
				return nil
			},
			wantError: "the workload is not assumed",
			wantResults: map[string]result{
				"one": {
					Workloads: sets.New("/a", "/b"),
					UsedResources: resources.FlavorResourceQuantities{
						{Flavor: "on-demand", Resource: corev1.ResourceCPU}: 10,
						{Flavor: "spot", Resource: corev1.ResourceCPU}:      15,
					},
				},
				"two": {
					Workloads: sets.New("/c"),
				},
			},
		},
		{
			name: "add assumed workload",
			operation: func(cache *Cache) error {
				workloads := []*kueue.Workload{
					utiltesting.MakeWorkload("d", "").PodSets(podSets...).ReserveQuota(&kueue.Admission{
						ClusterQueue:      "one",
						PodSetAssignments: podSetFlavors,
					}).Obj(),
					utiltesting.MakeWorkload("e", "").PodSets(podSets...).ReserveQuota(&kueue.Admission{
						ClusterQueue:      "two",
						PodSetAssignments: podSetFlavors,
					}).Obj(),
				}
				for i := range workloads {
					if err := cache.AssumeWorkload(workloads[i]); err != nil {
						return err
					}
				}

				w := workloads[0]
				if !cache.AddOrUpdateWorkload(w) {
					return errors.New("failed to add workload")
				}
				return nil
			},
			wantResults: map[string]result{
				"one": {
					Workloads: sets.New("/a", "/b", "/d"),
					UsedResources: resources.FlavorResourceQuantities{
						{Flavor: "on-demand", Resource: corev1.ResourceCPU}: 20,
						{Flavor: "spot", Resource: corev1.ResourceCPU}:      30,
					},
				},
				"two": {
					Workloads: sets.New("/c", "/e"),
					UsedResources: resources.FlavorResourceQuantities{
						{Flavor: "on-demand", Resource: corev1.ResourceCPU}: 10,
						{Flavor: "spot", Resource: corev1.ResourceCPU}:      15,
					},
				},
			},
			wantAssumedWorkloads: map[string]string{
				"/e": "two",
			},
		},
	}
	for _, step := range steps {
		t.Run(step.name, func(t *testing.T) {
			cache := New(cl)

			for _, c := range clusterQueues {
				if err := cache.AddClusterQueue(context.Background(), &c); err != nil {
					t.Fatalf("Failed adding clusterQueue: %v", err)
				}
			}

			gotError := step.operation(cache)
			if diff := cmp.Diff(step.wantError, messageOrEmpty(gotError)); diff != "" {
				t.Errorf("Unexpected error (-want,+got):\n%s", diff)
			}
			gotResult := make(map[string]result)
			for name, cq := range cache.hm.ClusterQueues {
				gotResult[name] = result{
					Workloads:     sets.KeySet(cq.Workloads),
					UsedResources: cq.resourceNode.Usage,
				}
			}
			if diff := cmp.Diff(step.wantResults, gotResult, cmpopts.EquateEmpty()); diff != "" {
				t.Errorf("Unexpected clusterQueues (-want,+got):\n%s", diff)
			}
			if step.wantAssumedWorkloads == nil {
				step.wantAssumedWorkloads = map[string]string{}
			}
			if diff := cmp.Diff(step.wantAssumedWorkloads, cache.assumedWorkloads); diff != "" {
				t.Errorf("Unexpected assumed workloads (-want,+got):\n%s", diff)
			}
		})
	}
}

func TestClusterQueueUsage(t *testing.T) {
	cq := utiltesting.MakeClusterQueue("foo").
		ResourceGroup(
			*utiltesting.MakeFlavorQuotas("default").
				Resource(corev1.ResourceCPU, "10", "10").
				Obj(),
		).
		ResourceGroup(
			*utiltesting.MakeFlavorQuotas("model_a").
				Resource("example.com/gpu", "5", "5").
				Obj(),
			*utiltesting.MakeFlavorQuotas("model_b").
				Resource("example.com/gpu", "5").
				Obj(),
		).
		ResourceGroup(
			*utiltesting.MakeFlavorQuotas("interconnect_a").
				Resource("example.com/vf-0", "5", "5").
				Resource("example.com/vf-1", "5", "5").
				Resource("example.com/vf-2", "5", "5").
				Obj(),
		).
		Cohort("one").Obj()
	cqWithOutCohort := cq.DeepCopy()
	cqWithOutCohort.Spec.Cohort = ""
	workloads := []kueue.Workload{
		*utiltesting.MakeWorkload("one", "").
			Request(corev1.ResourceCPU, "8").
			Request("example.com/gpu", "5").
			ReserveQuota(utiltesting.MakeAdmission("foo").Assignment(corev1.ResourceCPU, "default", "8000m").Assignment("example.com/gpu", "model_a", "5").Obj()).
			Condition(metav1.Condition{Type: kueue.WorkloadAdmitted, Status: metav1.ConditionTrue}).
			Obj(),
		*utiltesting.MakeWorkload("two", "").
			Request(corev1.ResourceCPU, "5").
			Request("example.com/gpu", "6").
			ReserveQuota(utiltesting.MakeAdmission("foo").Assignment(corev1.ResourceCPU, "default", "5000m").Assignment("example.com/gpu", "model_b", "6").Obj()).
			Obj(),
	}
	cases := map[string]struct {
		clusterQueue           *kueue.ClusterQueue
		workloads              []kueue.Workload
		wantReservedResources  []kueue.FlavorUsage
		wantReservingWorkloads int
		wantUsedResources      []kueue.FlavorUsage
		wantAdmittedWorkloads  int
	}{
		"clusterQueue without cohort; single, admitted no borrowing": {
			clusterQueue: cqWithOutCohort,
			workloads:    workloads[:1],
			wantReservedResources: []kueue.FlavorUsage{
				{
					Name: "default",
					Resources: []kueue.ResourceUsage{{
						Name:  corev1.ResourceCPU,
						Total: resource.MustParse("8"),
					}},
				},
				{
					Name: "model_a",
					Resources: []kueue.ResourceUsage{{
						Name:  "example.com/gpu",
						Total: resource.MustParse("5"),
					}},
				},
				{
					Name: "model_b",
					Resources: []kueue.ResourceUsage{{
						Name: "example.com/gpu",
					}},
				},
				{
					Name: "interconnect_a",
					Resources: []kueue.ResourceUsage{
						{Name: "example.com/vf-0"},
						{Name: "example.com/vf-1"},
						{Name: "example.com/vf-2"},
					},
				},
			},
			wantReservingWorkloads: 1,
			wantUsedResources: []kueue.FlavorUsage{
				{
					Name: "default",
					Resources: []kueue.ResourceUsage{{
						Name:  corev1.ResourceCPU,
						Total: resource.MustParse("8"),
					}},
				},
				{
					Name: "model_a",
					Resources: []kueue.ResourceUsage{{
						Name:  "example.com/gpu",
						Total: resource.MustParse("5"),
					}},
				},
				{
					Name: "model_b",
					Resources: []kueue.ResourceUsage{{
						Name: "example.com/gpu",
					}},
				},
				{
					Name: "interconnect_a",
					Resources: []kueue.ResourceUsage{
						{Name: "example.com/vf-0"},
						{Name: "example.com/vf-1"},
						{Name: "example.com/vf-2"},
					},
				},
			},
			wantAdmittedWorkloads: 1,
		},
		"clusterQueue with cohort; multiple borrowing": {
			clusterQueue: cq,
			workloads:    workloads,
			wantReservedResources: []kueue.FlavorUsage{
				{
					Name: "default",
					Resources: []kueue.ResourceUsage{{
						Name:     corev1.ResourceCPU,
						Total:    resource.MustParse("13"),
						Borrowed: resource.MustParse("3"),
					}},
				},
				{
					Name: "model_a",
					Resources: []kueue.ResourceUsage{{
						Name:  "example.com/gpu",
						Total: resource.MustParse("5"),
					}},
				},
				{
					Name: "model_b",
					Resources: []kueue.ResourceUsage{{
						Name:     "example.com/gpu",
						Total:    resource.MustParse("6"),
						Borrowed: resource.MustParse("1"),
					}},
				},
				{
					Name: "interconnect_a",
					Resources: []kueue.ResourceUsage{
						{Name: "example.com/vf-0"},
						{Name: "example.com/vf-1"},
						{Name: "example.com/vf-2"},
					},
				},
			},
			wantReservingWorkloads: 2,
			wantUsedResources: []kueue.FlavorUsage{
				{
					Name: "default",
					Resources: []kueue.ResourceUsage{{
						Name:  corev1.ResourceCPU,
						Total: resource.MustParse("8"),
					}},
				},
				{
					Name: "model_a",
					Resources: []kueue.ResourceUsage{{
						Name:  "example.com/gpu",
						Total: resource.MustParse("5"),
					}},
				},
				{
					Name: "model_b",
					Resources: []kueue.ResourceUsage{{
						Name: "example.com/gpu",
					}},
				},
				{
					Name: "interconnect_a",
					Resources: []kueue.ResourceUsage{
						{Name: "example.com/vf-0"},
						{Name: "example.com/vf-1"},
						{Name: "example.com/vf-2"},
					},
				},
			},
			wantAdmittedWorkloads: 1,
		},
		"clusterQueue without cohort; multiple borrowing": {
			clusterQueue: cqWithOutCohort,
			workloads:    workloads,
			wantReservedResources: []kueue.FlavorUsage{
				{
					Name: "default",
					Resources: []kueue.ResourceUsage{{
						Name:     corev1.ResourceCPU,
						Total:    resource.MustParse("13"),
						Borrowed: resource.MustParse("0"),
					}},
				},
				{
					Name: "model_a",
					Resources: []kueue.ResourceUsage{{
						Name:  "example.com/gpu",
						Total: resource.MustParse("5"),
					}},
				},
				{
					Name: "model_b",
					Resources: []kueue.ResourceUsage{{
						Name:     "example.com/gpu",
						Total:    resource.MustParse("6"),
						Borrowed: resource.MustParse("0"),
					}},
				},
				{
					Name: "interconnect_a",
					Resources: []kueue.ResourceUsage{
						{Name: "example.com/vf-0"},
						{Name: "example.com/vf-1"},
						{Name: "example.com/vf-2"},
					},
				},
			},
			wantReservingWorkloads: 2,
			wantUsedResources: []kueue.FlavorUsage{
				{
					Name: "default",
					Resources: []kueue.ResourceUsage{{
						Name:  corev1.ResourceCPU,
						Total: resource.MustParse("8"),
					}},
				},
				{
					Name: "model_a",
					Resources: []kueue.ResourceUsage{{
						Name:  "example.com/gpu",
						Total: resource.MustParse("5"),
					}},
				},
				{
					Name: "model_b",
					Resources: []kueue.ResourceUsage{{
						Name: "example.com/gpu",
					}},
				},
				{
					Name: "interconnect_a",
					Resources: []kueue.ResourceUsage{
						{Name: "example.com/vf-0"},
						{Name: "example.com/vf-1"},
						{Name: "example.com/vf-2"},
					},
				},
			},
			wantAdmittedWorkloads: 1,
		},
		"clusterQueue with cohort; partial admission": {
			clusterQueue: cq,
			workloads: []kueue.Workload{
				*utiltesting.MakeWorkload("partial-one", "").
					PodSets(*utiltesting.MakePodSet("main", 5).Request(corev1.ResourceCPU, "2").Obj()).
					ReserveQuota(utiltesting.MakeAdmission("foo").Assignment(corev1.ResourceCPU, "default", "4000m").AssignmentPodCount(2).Obj()).
					Admitted(true).
					Obj(),
				*utiltesting.MakeWorkload("partial-two", "").
					PodSets(*utiltesting.MakePodSet("main", 5).Request(corev1.ResourceCPU, "2").Obj()).
					ReserveQuota(utiltesting.MakeAdmission("foo").Assignment(corev1.ResourceCPU, "default", "4000m").AssignmentPodCount(2).Obj()).
					Obj(),
			},
			wantReservedResources: []kueue.FlavorUsage{
				{
					Name: "default",
					Resources: []kueue.ResourceUsage{{
						Name:  corev1.ResourceCPU,
						Total: resource.MustParse("8"),
					}},
				},
				{
					Name: "model_a",
					Resources: []kueue.ResourceUsage{{
						Name: "example.com/gpu",
					}},
				},
				{
					Name: "model_b",
					Resources: []kueue.ResourceUsage{{
						Name: "example.com/gpu",
					}},
				},
				{
					Name: "interconnect_a",
					Resources: []kueue.ResourceUsage{
						{Name: "example.com/vf-0"},
						{Name: "example.com/vf-1"},
						{Name: "example.com/vf-2"},
					},
				},
			},
			wantReservingWorkloads: 2,
			wantUsedResources: []kueue.FlavorUsage{
				{
					Name: "default",
					Resources: []kueue.ResourceUsage{{
						Name:  corev1.ResourceCPU,
						Total: resource.MustParse("4"),
					}},
				},
				{
					Name: "model_a",
					Resources: []kueue.ResourceUsage{{
						Name: "example.com/gpu",
					}},
				},
				{
					Name: "model_b",
					Resources: []kueue.ResourceUsage{{
						Name: "example.com/gpu",
					}},
				},
				{
					Name: "interconnect_a",
					Resources: []kueue.ResourceUsage{
						{Name: "example.com/vf-0"},
						{Name: "example.com/vf-1"},
						{Name: "example.com/vf-2"},
					},
				},
			},
			wantAdmittedWorkloads: 1,
		},
	}
	for name, tc := range cases {
		t.Run(name, func(t *testing.T) {
			cache := New(utiltesting.NewFakeClient())
			ctx := context.Background()
			err := cache.AddClusterQueue(ctx, tc.clusterQueue)
			if err != nil {
				t.Fatalf("Adding ClusterQueue: %v", err)
			}
			for i := range tc.workloads {
				w := &tc.workloads[i]
				if added := cache.AddOrUpdateWorkload(w); !added {
					t.Fatalf("Workload %s was not added", workload.Key(w))
				}
			}
			stats, err := cache.Usage(tc.clusterQueue)
			if err != nil {
				t.Fatalf("Couldn't get usage: %v", err)
			}

			if diff := cmp.Diff(tc.wantReservedResources, stats.ReservedResources); diff != "" {
				t.Errorf("Unexpected used reserved resources (-want,+got):\n%s", diff)
			}
			if stats.ReservingWorkloads != tc.wantReservingWorkloads {
				t.Errorf("Got %d reserving workloads, want %d", stats.ReservingWorkloads, tc.wantReservingWorkloads)
			}

			if diff := cmp.Diff(tc.wantUsedResources, stats.AdmittedResources); diff != "" {
				t.Errorf("Unexpected used resources (-want,+got):\n%s", diff)
			}
			if stats.AdmittedWorkloads != tc.wantAdmittedWorkloads {
				t.Errorf("Got %d admitted workloads, want %d", stats.AdmittedWorkloads, tc.wantAdmittedWorkloads)
			}
		})
	}
}

func TestLocalQueueUsage(t *testing.T) {
	cq := *utiltesting.MakeClusterQueue("foo").
		ResourceGroup(
			*utiltesting.MakeFlavorQuotas("default").
				Resource(corev1.ResourceCPU, "10", "10").Obj(),
		).
		ResourceGroup(
			*utiltesting.MakeFlavorQuotas("model-a").
				Resource("example.com/gpu", "5").Obj(),
			*utiltesting.MakeFlavorQuotas("model-b").
				Resource("example.com/gpu", "5").Obj(),
		).
		ResourceGroup(
			*utiltesting.MakeFlavorQuotas("interconnect-a").
				Resource("example.com/vf-0", "5", "5").
				Resource("example.com/vf-1", "5", "5").
				Resource("example.com/vf-2", "5", "5").
				Obj(),
		).
		Obj()
	localQueue := *utiltesting.MakeLocalQueue("test", "ns1").
		ClusterQueue("foo").Obj()
	cases := map[string]struct {
		cq             *kueue.ClusterQueue
		wls            []kueue.Workload
		wantUsage      []kueue.LocalQueueFlavorUsage
		inAdmissibleWl sets.Set[string]
	}{
		"clusterQueue is missing": {
			wls: []kueue.Workload{
				*utiltesting.MakeWorkload("one", "ns1").
					Queue("test").
					Request(corev1.ResourceCPU, "5").Obj(),
			},
			inAdmissibleWl: sets.New("one"),
		},
		"workloads is nothing": {
			cq: &cq,
			wantUsage: []kueue.LocalQueueFlavorUsage{
				{
					Name: "default",
					Resources: []kueue.LocalQueueResourceUsage{
						{
							Name:  corev1.ResourceCPU,
							Total: resource.MustParse("0"),
						},
					},
				},
				{
					Name: "model-a",
					Resources: []kueue.LocalQueueResourceUsage{
						{
							Name:  "example.com/gpu",
							Total: resource.MustParse("0"),
						},
					},
				},
				{
					Name: "model-b",
					Resources: []kueue.LocalQueueResourceUsage{
						{
							Name:  "example.com/gpu",
							Total: resource.MustParse("0"),
						},
					},
				},
				{
					Name: "interconnect-a",
					Resources: []kueue.LocalQueueResourceUsage{
						{Name: "example.com/vf-0"},
						{Name: "example.com/vf-1"},
						{Name: "example.com/vf-2"},
					},
				},
			},
		},
		"all workloads are admitted": {
			cq: &cq,
			wls: []kueue.Workload{
				*utiltesting.MakeWorkload("one", "ns1").
					Queue("test").
					Request(corev1.ResourceCPU, "5").
					Request("example.com/gpu", "5").
					ReserveQuota(
						utiltesting.MakeAdmission("foo").
							Assignment(corev1.ResourceCPU, "default", "5000m").
							Assignment("example.com/gpu", "model-a", "5").Obj(),
					).
					Obj(),
				*utiltesting.MakeWorkload("two", "ns1").
					Queue("test").
					Request(corev1.ResourceCPU, "3").
					Request("example.com/gpu", "3").
					ReserveQuota(
						utiltesting.MakeAdmission("foo").
							Assignment(corev1.ResourceCPU, "default", "3000m").
							Assignment("example.com/gpu", "model-b", "3").Obj(),
					).
					Obj(),
			},
			wantUsage: []kueue.LocalQueueFlavorUsage{
				{
					Name: "default",
					Resources: []kueue.LocalQueueResourceUsage{
						{
							Name:  corev1.ResourceCPU,
							Total: resource.MustParse("8"),
						},
					},
				},
				{
					Name: "model-a",
					Resources: []kueue.LocalQueueResourceUsage{
						{
							Name:  "example.com/gpu",
							Total: resource.MustParse("5"),
						},
					},
				},
				{
					Name: "model-b",
					Resources: []kueue.LocalQueueResourceUsage{
						{
							Name:  "example.com/gpu",
							Total: resource.MustParse("3"),
						},
					},
				},
				{
					Name: "interconnect-a",
					Resources: []kueue.LocalQueueResourceUsage{
						{Name: "example.com/vf-0"},
						{Name: "example.com/vf-1"},
						{Name: "example.com/vf-2"},
					},
				},
			},
		},
		"some workloads are inadmissible": {
			cq: &cq,
			wls: []kueue.Workload{
				*utiltesting.MakeWorkload("one", "ns1").
					Queue("test").
					Request(corev1.ResourceCPU, "5").
					Request("example.com/gpu", "5").
					ReserveQuota(
						utiltesting.MakeAdmission("foo").
							Assignment(corev1.ResourceCPU, "default", "5000m").
							Assignment("example.com/gpu", "model-a", "5").Obj(),
					).Obj(),
				*utiltesting.MakeWorkload("two", "ns1").
					Queue("test").
					Request(corev1.ResourceCPU, "100000").
					Request("example.com/gpu", "3").Obj(),
			},
			inAdmissibleWl: sets.New("two"),
			wantUsage: []kueue.LocalQueueFlavorUsage{
				{
					Name: "default",
					Resources: []kueue.LocalQueueResourceUsage{
						{
							Name:  corev1.ResourceCPU,
							Total: resource.MustParse("5"),
						},
					},
				},
				{
					Name: "model-a",
					Resources: []kueue.LocalQueueResourceUsage{
						{
							Name:  "example.com/gpu",
							Total: resource.MustParse("5"),
						},
					},
				},
				{
					Name: "model-b",
					Resources: []kueue.LocalQueueResourceUsage{
						{
							Name:  "example.com/gpu",
							Total: resource.MustParse("0"),
						},
					},
				},
				{
					Name: "interconnect-a",
					Resources: []kueue.LocalQueueResourceUsage{
						{Name: "example.com/vf-0"},
						{Name: "example.com/vf-1"},
						{Name: "example.com/vf-2"},
					},
				},
			},
		},
	}
	for name, tc := range cases {
		t.Run(name, func(t *testing.T) {
			cache := New(utiltesting.NewFakeClient())
			ctx := context.Background()
			if tc.cq != nil {
				if err := cache.AddClusterQueue(ctx, tc.cq); err != nil {
					t.Fatalf("Adding ClusterQueue: %v", err)
				}
			}
			if err := cache.AddLocalQueue(&localQueue); err != nil {
				t.Fatalf("Adding LocalQueue: %v", err)
			}
			for _, w := range tc.wls {
				if added := cache.AddOrUpdateWorkload(&w); !added && !tc.inAdmissibleWl.Has(w.Name) {
					t.Fatalf("Workload %s was not added", workload.Key(&w))
				}
			}
			gotUsage, err := cache.LocalQueueUsage(&localQueue)
			if err != nil {
				t.Fatalf("Couldn't get usage for the queue: %v", err)
			}
			if diff := cmp.Diff(tc.wantUsage, gotUsage.ReservedResources); diff != "" {
				t.Errorf("Unexpected used resources for the queue (-want,+got):\n%s", diff)
			}
		})
	}
}

func TestCacheQueueOperations(t *testing.T) {
	cqs := []*kueue.ClusterQueue{
		utiltesting.MakeClusterQueue("foo").
			ResourceGroup(
				*utiltesting.MakeFlavorQuotas("spot").
					Resource("cpu", "10", "10").
					Resource("memory", "64Gi", "64Gi").Obj(),
			).ResourceGroup(
			*utiltesting.MakeFlavorQuotas("model-a").
				Resource("example.com/gpu", "10", "10").Obj(),
		).Obj(),
		utiltesting.MakeClusterQueue("bar").
			ResourceGroup(
				*utiltesting.MakeFlavorQuotas("ondemand").
					Resource("cpu", "5", "5").
					Resource("memory", "32Gi", "32Gi").Obj(),
			).ResourceGroup(
			*utiltesting.MakeFlavorQuotas("model-b").
				Resource("example.com/gpu", "5", "5").Obj(),
		).Obj(),
	}
	queues := []*kueue.LocalQueue{
		utiltesting.MakeLocalQueue("alpha", "ns1").ClusterQueue("foo").Obj(),
		utiltesting.MakeLocalQueue("beta", "ns2").ClusterQueue("foo").Obj(),
		utiltesting.MakeLocalQueue("gamma", "ns1").ClusterQueue("bar").Obj(),
	}
	workloads := []*kueue.Workload{
		utiltesting.MakeWorkload("job1", "ns1").
			Queue("alpha").
			Request("cpu", "2").
			Request("memory", "8Gi").
			ReserveQuota(
				utiltesting.MakeAdmission("foo").
					Assignment("cpu", "spot", "2").
					Assignment("memory", "spot", "8Gi").Obj(),
			).
			Condition(metav1.Condition{Type: kueue.WorkloadAdmitted, Status: metav1.ConditionTrue}).
			Obj(),
		utiltesting.MakeWorkload("job2", "ns2").
			Queue("beta").
			Request("example.com/gpu", "2").
			ReserveQuota(
				utiltesting.MakeAdmission("foo").
					Assignment("example.com/gpu", "model-a", "2").Obj(),
			).
			Condition(metav1.Condition{Type: kueue.WorkloadAdmitted, Status: metav1.ConditionTrue}).
			Obj(),
		utiltesting.MakeWorkload("job3", "ns1").
			Queue("gamma").
			Request("cpu", "5").
			Request("memory", "16Gi").
			ReserveQuota(
				utiltesting.MakeAdmission("bar").
					Assignment("cpu", "ondemand", "5").
					Assignment("memory", "ondemand", "16Gi").Obj(),
			).Obj(),
		utiltesting.MakeWorkload("job4", "ns2").
			Queue("beta").
			Request("example.com/gpu", "5").
			ReserveQuota(
				utiltesting.MakeAdmission("foo").
					Assignment("example.com/gpu", "model-a", "5").Obj(),
			).Obj(),
	}
	insertAllClusterQueues := func(ctx context.Context, cl client.Client, cache *Cache) error {
		for _, cq := range cqs {
			cq := cq.DeepCopy()
			if err := cl.Create(ctx, cq); err != nil {
				return err
			}
			if err := cache.AddClusterQueue(ctx, cq); err != nil {
				return err
			}
		}
		return nil
	}
	insertAllQueues := func(ctx context.Context, cl client.Client, cache *Cache) error {
		for _, q := range queues {
			q := q.DeepCopy()
			if err := cl.Create(ctx, q.DeepCopy()); err != nil {
				return err
			}
			if err := cache.AddLocalQueue(q); err != nil {
				return err
			}
		}
		return nil
	}
	insertAllWorkloads := func(ctx context.Context, cl client.Client, cache *Cache) error {
		for _, wl := range workloads {
			wl := wl.DeepCopy()
			if err := cl.Create(ctx, wl); err != nil {
				return err
			}
			cache.AddOrUpdateWorkload(wl)
		}
		return nil
	}
	cases := map[string]struct {
		ops             []func(context.Context, client.Client, *Cache) error
		wantLocalQueues map[string]*queue
	}{
		"insert cqs, queues, workloads": {
			ops: []func(ctx context.Context, cl client.Client, cache *Cache) error{
				insertAllClusterQueues,
				insertAllQueues,
				insertAllWorkloads,
			},
			wantLocalQueues: map[string]*queue{
				"ns1/alpha": {
					key:                "ns1/alpha",
					reservingWorkloads: 1,
					admittedWorkloads:  1,
					usage: resources.FlavorResourceQuantities{
						{Flavor: "spot", Resource: corev1.ResourceCPU}:    resources.ResourceValue(corev1.ResourceCPU, resource.MustParse("2")),
						{Flavor: "spot", Resource: corev1.ResourceMemory}: resources.ResourceValue(corev1.ResourceMemory, resource.MustParse("8Gi")),
					},
					admittedUsage: resources.FlavorResourceQuantities{
						{Flavor: "spot", Resource: corev1.ResourceCPU}:    resources.ResourceValue(corev1.ResourceCPU, resource.MustParse("2")),
						{Flavor: "spot", Resource: corev1.ResourceMemory}: resources.ResourceValue(corev1.ResourceMemory, resource.MustParse("8Gi")),
					},
				},
				"ns2/beta": {
					key:                "ns2/beta",
					reservingWorkloads: 2,
					admittedWorkloads:  1,
					usage: resources.FlavorResourceQuantities{
						{Flavor: "model-a", Resource: "example.com/gpu"}: resources.ResourceValue("example.com/gpu", resource.MustParse("7")),
					},
					admittedUsage: resources.FlavorResourceQuantities{
						{Flavor: "model-a", Resource: "example.com/gpu"}: resources.ResourceValue("example.com/gpu", resource.MustParse("2")),
					},
				},
				"ns1/gamma": {
					key:                "ns1/gamma",
					reservingWorkloads: 1,
					admittedWorkloads:  0,
					usage: resources.FlavorResourceQuantities{
						{Flavor: "ondemand", Resource: corev1.ResourceCPU}:    resources.ResourceValue(corev1.ResourceCPU, resource.MustParse("5")),
						{Flavor: "ondemand", Resource: corev1.ResourceMemory}: resources.ResourceValue(corev1.ResourceMemory, resource.MustParse("16Gi")),
					},
				},
			},
		},
		"insert cqs, workloads but no queues": {
			ops: []func(context.Context, client.Client, *Cache) error{
				insertAllClusterQueues,
				insertAllWorkloads,
			},
			wantLocalQueues: map[string]*queue{},
		},
		"insert queues, workloads but no cqs": {
			ops: []func(context.Context, client.Client, *Cache) error{
				insertAllQueues,
				insertAllWorkloads,
			},
			wantLocalQueues: map[string]*queue{},
		},
		"insert queues last": {
			ops: []func(context.Context, client.Client, *Cache) error{
				insertAllClusterQueues,
				insertAllWorkloads,
				insertAllQueues,
			},
			wantLocalQueues: map[string]*queue{
				"ns1/alpha": {
					key:                "ns1/alpha",
					reservingWorkloads: 1,
					admittedWorkloads:  1,
					usage: resources.FlavorResourceQuantities{
						{Flavor: "spot", Resource: corev1.ResourceCPU}:    resources.ResourceValue(corev1.ResourceCPU, resource.MustParse("2")),
						{Flavor: "spot", Resource: corev1.ResourceMemory}: resources.ResourceValue(corev1.ResourceMemory, resource.MustParse("8Gi")),
						{Flavor: "model-a", Resource: "example.com/gpu"}:  resources.ResourceValue("example.com/gpu", resource.MustParse("0")),
					},
					admittedUsage: resources.FlavorResourceQuantities{
						{Flavor: "spot", Resource: corev1.ResourceCPU}:    resources.ResourceValue(corev1.ResourceCPU, resource.MustParse("2")),
						{Flavor: "spot", Resource: corev1.ResourceMemory}: resources.ResourceValue(corev1.ResourceMemory, resource.MustParse("8Gi")),
						{Flavor: "model-a", Resource: "example.com/gpu"}:  resources.ResourceValue("example.com/gpu", resource.MustParse("0")),
					},
				},
				"ns2/beta": {
					key:                "ns2/beta",
					reservingWorkloads: 2,
					admittedWorkloads:  1,
					usage: resources.FlavorResourceQuantities{
						{Flavor: "spot", Resource: corev1.ResourceCPU}:    resources.ResourceValue(corev1.ResourceCPU, resource.MustParse("0")),
						{Flavor: "spot", Resource: corev1.ResourceMemory}: resources.ResourceValue(corev1.ResourceMemory, resource.MustParse("0")),
						{Flavor: "model-a", Resource: "example.com/gpu"}:  resources.ResourceValue("example.com/gpu", resource.MustParse("7")),
					},
					admittedUsage: resources.FlavorResourceQuantities{
						{Flavor: "spot", Resource: corev1.ResourceCPU}:    resources.ResourceValue(corev1.ResourceCPU, resource.MustParse("0")),
						{Flavor: "spot", Resource: corev1.ResourceMemory}: resources.ResourceValue(corev1.ResourceMemory, resource.MustParse("0")),
						{Flavor: "model-a", Resource: "example.com/gpu"}:  resources.ResourceValue("example.com/gpu", resource.MustParse("2")),
					},
				},
				"ns1/gamma": {
					key:                "ns1/gamma",
					reservingWorkloads: 1,
					admittedWorkloads:  0,
					usage: resources.FlavorResourceQuantities{
						{Flavor: "ondemand", Resource: corev1.ResourceCPU}:    resources.ResourceValue(corev1.ResourceCPU, resource.MustParse("5")),
						{Flavor: "ondemand", Resource: corev1.ResourceMemory}: resources.ResourceValue(corev1.ResourceMemory, resource.MustParse("16Gi")),
					},
				},
			},
		},
		"insert cqs last": {
			ops: []func(context.Context, client.Client, *Cache) error{
				insertAllQueues,
				insertAllWorkloads,
				insertAllClusterQueues,
			},
			wantLocalQueues: map[string]*queue{
				"ns1/alpha": {
					key:                "ns1/alpha",
					reservingWorkloads: 1,
					admittedWorkloads:  1,
					usage: resources.FlavorResourceQuantities{
						{Flavor: "spot", Resource: corev1.ResourceCPU}:    resources.ResourceValue(corev1.ResourceCPU, resource.MustParse("2")),
						{Flavor: "spot", Resource: corev1.ResourceMemory}: resources.ResourceValue(corev1.ResourceMemory, resource.MustParse("8Gi")),
					},
					admittedUsage: resources.FlavorResourceQuantities{
						{Flavor: "spot", Resource: corev1.ResourceCPU}:    resources.ResourceValue(corev1.ResourceCPU, resource.MustParse("2")),
						{Flavor: "spot", Resource: corev1.ResourceMemory}: resources.ResourceValue(corev1.ResourceMemory, resource.MustParse("8Gi")),
					},
				},
				"ns2/beta": {
					key:                "ns2/beta",
					reservingWorkloads: 2,
					admittedWorkloads:  1,
					usage: resources.FlavorResourceQuantities{
						{Flavor: "model-a", Resource: "example.com/gpu"}: resources.ResourceValue("example.com/gpu", resource.MustParse("7")),
					},
					admittedUsage: resources.FlavorResourceQuantities{
						{Flavor: "model-a", Resource: "example.com/gpu"}: resources.ResourceValue("example.com/gpu", resource.MustParse("2")),
					},
				},
				"ns1/gamma": {
					key:                "ns1/gamma",
					reservingWorkloads: 1,
					admittedWorkloads:  0,
					usage: resources.FlavorResourceQuantities{
						{Flavor: "ondemand", Resource: corev1.ResourceCPU}:    resources.ResourceValue(corev1.ResourceCPU, resource.MustParse("5")),
						{Flavor: "ondemand", Resource: corev1.ResourceMemory}: resources.ResourceValue(corev1.ResourceMemory, resource.MustParse("16Gi")),
					},
				},
			},
		},
		"assume": {
			ops: []func(context.Context, client.Client, *Cache) error{
				insertAllClusterQueues,
				insertAllQueues,
				func(ctx context.Context, cl client.Client, cache *Cache) error {
					wl := workloads[0].DeepCopy()
					if err := cl.Create(ctx, wl); err != nil {
						return err
					}
					return cache.AssumeWorkload(wl)
				},
			},
			wantLocalQueues: map[string]*queue{
				"ns1/alpha": {
					key:                "ns1/alpha",
					reservingWorkloads: 1,
					admittedWorkloads:  1,
					usage: resources.FlavorResourceQuantities{
						{Flavor: "spot", Resource: corev1.ResourceCPU}:    resources.ResourceValue(corev1.ResourceCPU, resource.MustParse("2")),
						{Flavor: "spot", Resource: corev1.ResourceMemory}: resources.ResourceValue(corev1.ResourceMemory, resource.MustParse("8Gi")),
					},
					admittedUsage: resources.FlavorResourceQuantities{
						{Flavor: "spot", Resource: corev1.ResourceCPU}:    resources.ResourceValue(corev1.ResourceCPU, resource.MustParse("2")),
						{Flavor: "spot", Resource: corev1.ResourceMemory}: resources.ResourceValue(corev1.ResourceMemory, resource.MustParse("8Gi")),
					},
				},
				"ns2/beta": {
					key:                "ns2/beta",
					reservingWorkloads: 0,
					admittedWorkloads:  0,
				},
				"ns1/gamma": {
					key:                "ns1/gamma",
					reservingWorkloads: 0,
					admittedWorkloads:  0,
				},
			},
		},
		"assume and forget": {
			ops: []func(context.Context, client.Client, *Cache) error{
				insertAllClusterQueues,
				insertAllQueues,
				func(ctx context.Context, cl client.Client, cache *Cache) error {
					wl := workloads[0].DeepCopy()
					if err := cl.Create(ctx, wl); err != nil {
						return err
					}
					if err := cache.AssumeWorkload(wl); err != nil {
						return err
					}
					return cache.ForgetWorkload(wl)
				},
			},
			wantLocalQueues: map[string]*queue{
				"ns1/alpha": {
					key:                "ns1/alpha",
					reservingWorkloads: 0,
					admittedWorkloads:  0,
					usage: resources.FlavorResourceQuantities{
						{Flavor: "spot", Resource: corev1.ResourceCPU}:    resources.ResourceValue(corev1.ResourceCPU, resource.MustParse("0")),
						{Flavor: "spot", Resource: corev1.ResourceMemory}: resources.ResourceValue(corev1.ResourceMemory, resource.MustParse("0")),
					},
					admittedUsage: resources.FlavorResourceQuantities{
						{Flavor: "spot", Resource: corev1.ResourceCPU}:    resources.ResourceValue(corev1.ResourceCPU, resource.MustParse("0")),
						{Flavor: "spot", Resource: corev1.ResourceMemory}: resources.ResourceValue(corev1.ResourceMemory, resource.MustParse("0")),
					},
				},
				"ns2/beta": {
					key:                "ns2/beta",
					reservingWorkloads: 0,
					admittedWorkloads:  0,
				},
				"ns1/gamma": {
					key:                "ns1/gamma",
					reservingWorkloads: 0,
					admittedWorkloads:  0,
				},
			},
		},
		"delete workload": {
			ops: []func(ctx context.Context, cl client.Client, cache *Cache) error{
				insertAllClusterQueues,
				insertAllQueues,
				insertAllWorkloads,
				func(ctx context.Context, cl client.Client, cache *Cache) error {
					return cache.DeleteWorkload(workloads[0])
				},
			},
			wantLocalQueues: map[string]*queue{
				"ns1/alpha": {
					key:                "ns1/alpha",
					reservingWorkloads: 0,
					admittedWorkloads:  0,
					usage: resources.FlavorResourceQuantities{
						{Flavor: "spot", Resource: corev1.ResourceCPU}:    resources.ResourceValue(corev1.ResourceCPU, resource.MustParse("0")),
						{Flavor: "spot", Resource: corev1.ResourceMemory}: resources.ResourceValue(corev1.ResourceMemory, resource.MustParse("0")),
					},
					admittedUsage: resources.FlavorResourceQuantities{
						{Flavor: "spot", Resource: corev1.ResourceCPU}:    resources.ResourceValue(corev1.ResourceCPU, resource.MustParse("0")),
						{Flavor: "spot", Resource: corev1.ResourceMemory}: resources.ResourceValue(corev1.ResourceMemory, resource.MustParse("0")),
					},
				},
				"ns2/beta": {
					key:                "ns2/beta",
					reservingWorkloads: 2,
					admittedWorkloads:  1,
					usage: resources.FlavorResourceQuantities{
						{Flavor: "model-a", Resource: "example.com/gpu"}: resources.ResourceValue("example.com/gpu", resource.MustParse("7")),
					},
					admittedUsage: resources.FlavorResourceQuantities{
						{Flavor: "model-a", Resource: "example.com/gpu"}: resources.ResourceValue("example.com/gpu", resource.MustParse("2")),
					},
				},
				"ns1/gamma": {
					key:                "ns1/gamma",
					reservingWorkloads: 1,
					admittedWorkloads:  0,
					usage: resources.FlavorResourceQuantities{
						{Flavor: "ondemand", Resource: corev1.ResourceCPU}:    resources.ResourceValue(corev1.ResourceCPU, resource.MustParse("5")),
						{Flavor: "ondemand", Resource: corev1.ResourceMemory}: resources.ResourceValue(corev1.ResourceMemory, resource.MustParse("16Gi")),
					},
				},
			},
		},
		"delete cq": {
			ops: []func(ctx context.Context, cl client.Client, cache *Cache) error{
				insertAllClusterQueues,
				insertAllQueues,
				insertAllWorkloads,
				func(ctx context.Context, cl client.Client, cache *Cache) error {
					cache.DeleteClusterQueue(cqs[0])
					return nil
				},
			},
			wantLocalQueues: map[string]*queue{
				"ns1/gamma": {
					key:                "ns1/gamma",
					reservingWorkloads: 1,
					admittedWorkloads:  0,
					usage: resources.FlavorResourceQuantities{
						{Flavor: "ondemand", Resource: corev1.ResourceCPU}:    resources.ResourceValue(corev1.ResourceCPU, resource.MustParse("5")),
						{Flavor: "ondemand", Resource: corev1.ResourceMemory}: resources.ResourceValue(corev1.ResourceMemory, resource.MustParse("16Gi")),
					},
				},
			},
		},
		"delete queue": {
			ops: []func(ctx context.Context, cl client.Client, cache *Cache) error{
				insertAllClusterQueues,
				insertAllQueues,
				insertAllWorkloads,
				func(ctx context.Context, cl client.Client, cache *Cache) error {
					cache.DeleteLocalQueue(queues[0])
					return nil
				},
			},
			wantLocalQueues: map[string]*queue{
				"ns2/beta": {
					key:                "ns2/beta",
					reservingWorkloads: 2,
					admittedWorkloads:  1,
					usage: resources.FlavorResourceQuantities{
						{Flavor: "model-a", Resource: "example.com/gpu"}: resources.ResourceValue("example.com/gpu", resource.MustParse("7")),
					},
					admittedUsage: resources.FlavorResourceQuantities{
						{Flavor: "model-a", Resource: "example.com/gpu"}: resources.ResourceValue("example.com/gpu", resource.MustParse("2")),
					},
				},
				"ns1/gamma": {
					key:                "ns1/gamma",
					reservingWorkloads: 1,
					admittedWorkloads:  0,
					usage: resources.FlavorResourceQuantities{
						{Flavor: "ondemand", Resource: corev1.ResourceCPU}:    resources.ResourceValue(corev1.ResourceCPU, resource.MustParse("5")),
						{Flavor: "ondemand", Resource: corev1.ResourceMemory}: resources.ResourceValue(corev1.ResourceMemory, resource.MustParse("16Gi")),
					},
				},
			},
		},
		// Not tested: changing a workload's queue and changing a queue's cluster queue.
		// These operations should not be allowed by the webhook.
	}
	for name, tc := range cases {
		t.Run(name, func(t *testing.T) {
			cl := utiltesting.NewFakeClient()
			cache := New(cl)
			ctx := context.Background()
			for i, op := range tc.ops {
				if err := op(ctx, cl, cache); err != nil {
					t.Fatalf("Running op %d: %v", i, err)
				}
			}
			cacheQueues := make(map[string]*queue)
			for _, cacheCQ := range cache.hm.ClusterQueues {
				for qKey, cacheQ := range cacheCQ.localQueues {
					if _, ok := cacheQueues[qKey]; ok {
						t.Fatalf("The cache have a duplicated localQueue %q across multiple clusterQueues", qKey)
					}
					cacheQueues[qKey] = cacheQ
				}
			}
			if diff := cmp.Diff(tc.wantLocalQueues, cacheQueues, cmp.AllowUnexported(queue{}), cmpopts.EquateEmpty()); diff != "" {
				t.Errorf("Unexpected localQueues (-want,+got):\n%s", diff)
			}
		})
	}
}

func TestClusterQueuesUsingFlavor(t *testing.T) {
	x86Rf := utiltesting.MakeResourceFlavor("x86").Obj()
	aarch64Rf := utiltesting.MakeResourceFlavor("aarch64").Obj()
	fooCq := utiltesting.MakeClusterQueue("fooCq").
		ResourceGroup(
			*utiltesting.MakeFlavorQuotas("x86").Resource("cpu", "5").Obj()).
		Obj()
	barCq := utiltesting.MakeClusterQueue("barCq").Obj()
	fizzCq := utiltesting.MakeClusterQueue("fizzCq").
		ResourceGroup(
			*utiltesting.MakeFlavorQuotas("x86").Resource("cpu", "5").Obj(),
			*utiltesting.MakeFlavorQuotas("aarch64").Resource("cpu", "3").Obj(),
		).
		Obj()

	tests := []struct {
		name                       string
		clusterQueues              []*kueue.ClusterQueue
		wantInUseClusterQueueNames []string
	}{
		{
			name: "single clusterQueue with flavor in use",
			clusterQueues: []*kueue.ClusterQueue{
				fooCq,
			},
			wantInUseClusterQueueNames: []string{fooCq.Name},
		},
		{
			name: "single clusterQueue with no flavor",
			clusterQueues: []*kueue.ClusterQueue{
				barCq,
			},
		},
		{
			name: "multiple clusterQueues with flavor in use",
			clusterQueues: []*kueue.ClusterQueue{
				fooCq,
				barCq,
				fizzCq,
			},
			wantInUseClusterQueueNames: []string{fooCq.Name, fizzCq.Name},
		},
	}
	for _, tc := range tests {
		t.Run(tc.name, func(t *testing.T) {
			cache := New(utiltesting.NewFakeClient())
			cache.AddOrUpdateResourceFlavor(x86Rf)
			cache.AddOrUpdateResourceFlavor(aarch64Rf)

			for _, cq := range tc.clusterQueues {
				if err := cache.AddClusterQueue(context.Background(), cq); err != nil {
					t.Errorf("failed to add clusterQueue %s", cq.Name)
				}
			}

			cqs := cache.ClusterQueuesUsingFlavor("x86")
			if diff := cmp.Diff(tc.wantInUseClusterQueueNames, cqs, cmpopts.SortSlices(func(a, b string) bool {
				return a < b
			})); len(diff) != 0 {
				t.Errorf("Unexpected flavor is in use by clusterQueues (-want,+got):\n%s", diff)
			}
		})
	}
}

func TestMatchingClusterQueues(t *testing.T) {
	clusterQueues := []*kueue.ClusterQueue{
		utiltesting.MakeClusterQueue("matching1").
			NamespaceSelector(&metav1.LabelSelector{}).Obj(),
		utiltesting.MakeClusterQueue("not-matching").
			NamespaceSelector(nil).Obj(),
		utiltesting.MakeClusterQueue("matching2").
			NamespaceSelector(&metav1.LabelSelector{
				MatchExpressions: []metav1.LabelSelectorRequirement{
					{
						Key:      "dep",
						Operator: metav1.LabelSelectorOpIn,
						Values:   []string{"eng"},
					},
				},
			}).Obj(),
	}
	wantCQs := sets.New("matching1", "matching2")

	cache := New(utiltesting.NewFakeClient())
	for _, cq := range clusterQueues {
		if err := cache.AddClusterQueue(context.Background(), cq); err != nil {
			t.Errorf("failed to add clusterQueue %s", cq.Name)
		}
	}

	gotCQs := cache.MatchingClusterQueues(map[string]string{"dep": "eng"})
	if diff := cmp.Diff(wantCQs, gotCQs); diff != "" {
		t.Errorf("Wrong ClusterQueues (-want,+got):\n%s", diff)
	}
}

// TestWaitForPodsReadyCancelled ensures that the WaitForPodsReady call does not block when the context is closed.
func TestWaitForPodsReadyCancelled(t *testing.T) {
	cache := New(utiltesting.NewFakeClient(), WithPodsReadyTracking(true))
	ctx, cancel := context.WithCancel(context.Background())
	defer cancel()
	log := ctrl.LoggerFrom(ctx)

	go cache.CleanUpOnContext(ctx)

	cq := kueue.ClusterQueue{
		ObjectMeta: metav1.ObjectMeta{Name: "one"},
	}
	if err := cache.AddClusterQueue(ctx, &cq); err != nil {
		t.Fatalf("Failed adding clusterQueue: %v", err)
	}

	wl := utiltesting.MakeWorkload("a", "").ReserveQuota(&kueue.Admission{
		ClusterQueue: "one",
	}).Obj()
	if err := cache.AssumeWorkload(wl); err != nil {
		t.Fatalf("Failed assuming the workload to block the further admission: %v", err)
	}

	if cache.PodsReadyForAllAdmittedWorkloads(log) {
		t.Fatalf("Unexpected that all admitted workloads are in PodsReady condition")
	}

	// cancel the context so that the WaitForPodsReady is returns
	go cancel()

	cache.WaitForPodsReady(ctx)
}

// TestCachePodsReadyForAllAdmittedWorkloads verifies the condition used to determine whether to wait
func TestCachePodsReadyForAllAdmittedWorkloads(t *testing.T) {
	clusterQueues := []kueue.ClusterQueue{
		{
			ObjectMeta: metav1.ObjectMeta{Name: "one"},
		},
		{
			ObjectMeta: metav1.ObjectMeta{Name: "two"},
		},
	}

	cl := utiltesting.NewFakeClient()

	tests := []struct {
		name      string
		setup     func(cache *Cache) error
		operation func(cache *Cache) error
		wantReady bool
	}{
		{
			name:      "empty cache",
			operation: func(cache *Cache) error { return nil },
			wantReady: true,
		},
		{
			name: "add Workload without PodsReady condition",
			operation: func(cache *Cache) error {
				wl := utiltesting.MakeWorkload("a", "").ReserveQuota(&kueue.Admission{
					ClusterQueue: "one",
				}).Obj()
				cache.AddOrUpdateWorkload(wl)
				return nil
			},
			wantReady: false,
		},
		{
			name: "add Workload with PodsReady=False",
			operation: func(cache *Cache) error {
				wl := utiltesting.MakeWorkload("a", "").ReserveQuota(&kueue.Admission{
					ClusterQueue: "one",
				}).Condition(metav1.Condition{
					Type:   kueue.WorkloadPodsReady,
					Status: metav1.ConditionFalse,
				}).Obj()
				cache.AddOrUpdateWorkload(wl)
				return nil
			},
			wantReady: false,
		},
		{
			name: "add Workload with PodsReady=True",
			operation: func(cache *Cache) error {
				wl := utiltesting.MakeWorkload("a", "").ReserveQuota(&kueue.Admission{
					ClusterQueue: "one",
				}).Condition(metav1.Condition{
					Type:   kueue.WorkloadPodsReady,
					Status: metav1.ConditionTrue,
				}).Obj()
				cache.AddOrUpdateWorkload(wl)
				return nil
			},
			wantReady: true,
		},
		{
			name: "assume Workload without PodsReady condition",
			operation: func(cache *Cache) error {
				wl := utiltesting.MakeWorkload("a", "").ReserveQuota(&kueue.Admission{
					ClusterQueue: "one",
				}).Obj()
				return cache.AssumeWorkload(wl)
			},
			wantReady: false,
		},
		{
			name: "assume Workload with PodsReady=False",
			operation: func(cache *Cache) error {
				wl := utiltesting.MakeWorkload("a", "").ReserveQuota(&kueue.Admission{
					ClusterQueue: "one",
				}).Condition(metav1.Condition{
					Type:   kueue.WorkloadPodsReady,
					Status: metav1.ConditionFalse,
				}).Obj()
				return cache.AssumeWorkload(wl)
			},
			wantReady: false,
		},
		{
			name: "assume Workload with PodsReady=True",
			operation: func(cache *Cache) error {
				wl := utiltesting.MakeWorkload("a", "").ReserveQuota(&kueue.Admission{
					ClusterQueue: "one",
				}).Condition(metav1.Condition{
					Type:   kueue.WorkloadPodsReady,
					Status: metav1.ConditionTrue,
				}).Obj()
				return cache.AssumeWorkload(wl)
			},
			wantReady: true,
		},
		{
			name: "update workload to have PodsReady=True",
			setup: func(cache *Cache) error {
				wl := utiltesting.MakeWorkload("a", "").ReserveQuota(&kueue.Admission{
					ClusterQueue: "one",
				}).Obj()
				cache.AddOrUpdateWorkload(wl)
				return nil
			},
			operation: func(cache *Cache) error {
				wl := cache.hm.ClusterQueues["one"].Workloads["/a"].Obj
				newWl := wl.DeepCopy()
				apimeta.SetStatusCondition(&newWl.Status.Conditions, metav1.Condition{
					Type:   kueue.WorkloadPodsReady,
					Status: metav1.ConditionTrue,
				})
				return cache.UpdateWorkload(wl, newWl)
			},
			wantReady: true,
		},
		{
			name: "update workload to have PodsReady=False",
			setup: func(cache *Cache) error {
				wl := utiltesting.MakeWorkload("a", "").ReserveQuota(&kueue.Admission{
					ClusterQueue: "one",
				}).Condition(metav1.Condition{
					Type:   kueue.WorkloadPodsReady,
					Status: metav1.ConditionTrue,
				}).Obj()
				cache.AddOrUpdateWorkload(wl)
				return nil
			},
			operation: func(cache *Cache) error {
				wl := cache.hm.ClusterQueues["one"].Workloads["/a"].Obj
				newWl := wl.DeepCopy()
				apimeta.SetStatusCondition(&newWl.Status.Conditions, metav1.Condition{
					Type:   kueue.WorkloadPodsReady,
					Status: metav1.ConditionFalse,
				})
				return cache.UpdateWorkload(wl, newWl)
			},
			wantReady: false,
		},
		{
			name: "assume second workload without PodsReady",
			setup: func(cache *Cache) error {
				wl1 := utiltesting.MakeWorkload("a", "").ReserveQuota(&kueue.Admission{
					ClusterQueue: "one",
				}).Condition(metav1.Condition{
					Type:   kueue.WorkloadPodsReady,
					Status: metav1.ConditionTrue,
				}).Obj()
				cache.AddOrUpdateWorkload(wl1)
				return nil
			},
			operation: func(cache *Cache) error {
				wl2 := utiltesting.MakeWorkload("b", "").ReserveQuota(&kueue.Admission{
					ClusterQueue: "two",
				}).Obj()
				return cache.AssumeWorkload(wl2)
			},
			wantReady: false,
		},
		{
			name: "update second workload to have PodsReady=True",
			setup: func(cache *Cache) error {
				wl1 := utiltesting.MakeWorkload("a", "").ReserveQuota(&kueue.Admission{
					ClusterQueue: "one",
				}).Condition(metav1.Condition{
					Type:   kueue.WorkloadPodsReady,
					Status: metav1.ConditionTrue,
				}).Obj()
				cache.AddOrUpdateWorkload(wl1)
				wl2 := utiltesting.MakeWorkload("b", "").ReserveQuota(&kueue.Admission{
					ClusterQueue: "two",
				}).Obj()
				cache.AddOrUpdateWorkload(wl2)
				return nil
			},
			operation: func(cache *Cache) error {
				wl2 := cache.hm.ClusterQueues["two"].Workloads["/b"].Obj
				newWl2 := wl2.DeepCopy()
				apimeta.SetStatusCondition(&newWl2.Status.Conditions, metav1.Condition{
					Type:   kueue.WorkloadPodsReady,
					Status: metav1.ConditionTrue,
				})
				return cache.UpdateWorkload(wl2, newWl2)
			},
			wantReady: true,
		},
		{
			name: "delete workload with PodsReady=False",
			setup: func(cache *Cache) error {
				wl := utiltesting.MakeWorkload("a", "").ReserveQuota(&kueue.Admission{
					ClusterQueue: "one",
				}).Condition(metav1.Condition{
					Type:   kueue.WorkloadPodsReady,
					Status: metav1.ConditionFalse,
				}).Obj()
				cache.AddOrUpdateWorkload(wl)
				return nil
			},
			operation: func(cache *Cache) error {
				wl := cache.hm.ClusterQueues["one"].Workloads["/a"].Obj
				return cache.DeleteWorkload(wl)
			},
			wantReady: true,
		},
		{
			name: "forget workload with PodsReady=False",
			setup: func(cache *Cache) error {
				wl := utiltesting.MakeWorkload("a", "").ReserveQuota(&kueue.Admission{
					ClusterQueue: "one",
				}).Condition(metav1.Condition{
					Type:   kueue.WorkloadPodsReady,
					Status: metav1.ConditionFalse,
				}).Obj()
				return cache.AssumeWorkload(wl)
			},
			operation: func(cache *Cache) error {
				wl := cache.hm.ClusterQueues["one"].Workloads["/a"].Obj
				return cache.ForgetWorkload(wl)
			},
			wantReady: true,
		},
	}
	for _, tc := range tests {
		t.Run(tc.name, func(t *testing.T) {
			cache := New(cl, WithPodsReadyTracking(true))
			ctx := context.Background()
			log := ctrl.LoggerFrom(ctx)

			for _, c := range clusterQueues {
				if err := cache.AddClusterQueue(ctx, &c); err != nil {
					t.Fatalf("Failed adding clusterQueue: %v", err)
				}
			}
			if tc.setup != nil {
				if err := tc.setup(cache); err != nil {
					t.Errorf("Unexpected error during setup: %q", err)
				}
			}
			if err := tc.operation(cache); err != nil {
				t.Errorf("Unexpected error during operation: %q", err)
			}
			gotReady := cache.PodsReadyForAllAdmittedWorkloads(log)
			if diff := cmp.Diff(tc.wantReady, gotReady); diff != "" {
				t.Errorf("Unexpected response about workloads without pods ready (-want,+got):\n%s", diff)
			}
			// verify that the WaitForPodsReady is non-blocking when podsReadyForAllAdmittedWorkloads returns true
			if gotReady {
				cache.WaitForPodsReady(ctx)
			}
		})
	}
}

// TestIsAssumedOrAdmittedCheckWorkload verifies if workload is in Assumed map from cache or if it is Admitted in one ClusterQueue
func TestIsAssumedOrAdmittedCheckWorkload(t *testing.T) {
	tests := []struct {
		name             string
		clusterQueues    map[string]*clusterQueue
		assumedWorkloads map[string]string
		workload         workload.Info
		expected         bool
	}{
		{
			name:             "Workload Is Assumed and not Admitted",
			assumedWorkloads: map[string]string{"workload_namespace/workload_name": "test", "test2": "test2"},
			workload: workload.Info{
				ClusterQueue: "ClusterQueue1",
				Obj: &kueue.Workload{
					ObjectMeta: metav1.ObjectMeta{
						Name:      "workload_name",
						Namespace: "workload_namespace",
					},
				},
			},
			expected: true,
		},
		{
			name: "Workload Is not Assumed but is Admitted",
			clusterQueues: map[string]*clusterQueue{
				"ClusterQueue1": {
					Name: "ClusterQueue1",
					Workloads: map[string]*workload.Info{"workload_namespace/workload_name": {
						Obj: &kueue.Workload{
							ObjectMeta: metav1.ObjectMeta{
								Name:      "workload_name",
								Namespace: "workload_namespace",
							},
						},
					}},
				}},
			workload: workload.Info{
				ClusterQueue: "ClusterQueue1",
				Obj: &kueue.Workload{
					ObjectMeta: metav1.ObjectMeta{
						Name:      "workload_name",
						Namespace: "workload_namespace",
					},
				},
			},
			expected: true,
		},
		{
			name: "Workload Is Assumed and Admitted",

			clusterQueues: map[string]*clusterQueue{
				"ClusterQueue1": {
					Name: "ClusterQueue1",
					Workloads: map[string]*workload.Info{"workload_namespace/workload_name": {
						Obj: &kueue.Workload{
							ObjectMeta: metav1.ObjectMeta{
								Name:      "workload_name",
								Namespace: "workload_namespace",
							},
						},
					}},
				}},
			assumedWorkloads: map[string]string{"workload_namespace/workload_name": "test", "test2": "test2"},
			workload: workload.Info{
				ClusterQueue: "ClusterQueue1",
				Obj: &kueue.Workload{
					ObjectMeta: metav1.ObjectMeta{
						Name:      "workload_name",
						Namespace: "workload_namespace",
					},
				},
			},
			expected: true,
		},
		{
			name: "Workload Is not Assumed and is not Admitted",
			clusterQueues: map[string]*clusterQueue{
				"ClusterQueue1": {
					Name: "ClusterQueue1",
					Workloads: map[string]*workload.Info{"workload_namespace2/workload_name2": {
						Obj: &kueue.Workload{
							ObjectMeta: metav1.ObjectMeta{
								Name:      "workload_name2",
								Namespace: "workload_namespace2",
							},
						},
					}},
				}},

			workload: workload.Info{
				ClusterQueue: "ClusterQueue1",
				Obj: &kueue.Workload{
					ObjectMeta: metav1.ObjectMeta{
						Name:      "workload_name",
						Namespace: "workload_namespace",
					},
				},
			},
			expected: false,
		},
	}
	for _, tc := range tests {
		t.Run(tc.name, func(t *testing.T) {
			cache := New(utiltesting.NewFakeClient())
			cache.hm.ClusterQueues = tc.clusterQueues
			cache.assumedWorkloads = tc.assumedWorkloads
			if cache.IsAssumedOrAdmittedWorkload(tc.workload) != tc.expected {
				t.Error("Unexpected response")
			}
		})
	}
}

func messageOrEmpty(err error) string {
	if err == nil {
		return ""
	}
	return err.Error()
}

func TestClusterQueuesUsingAdmissionChecks(t *testing.T) {
	checks := []*kueue.AdmissionCheck{
		utiltesting.MakeAdmissionCheck("ac1").Obj(),
		utiltesting.MakeAdmissionCheck("ac2").Obj(),
		utiltesting.MakeAdmissionCheck("ac3").Obj(),
	}

	fooCq := utiltesting.MakeClusterQueue("fooCq").
		AdmissionChecks("ac1").
		Obj()
	barCq := utiltesting.MakeClusterQueue("barCq").Obj()
	fizzCq := utiltesting.MakeClusterQueue("fizzCq").
		AdmissionChecks("ac1", "ac2").
		Obj()
	strategyCq := utiltesting.MakeClusterQueue("strategyCq").
		AdmissionCheckStrategy(
			*utiltesting.MakeAdmissionCheckStrategyRule("ac1").Obj(),
			*utiltesting.MakeAdmissionCheckStrategyRule("ac3").Obj()).
		Obj()

	cases := map[string]struct {
		clusterQueues              []*kueue.ClusterQueue
		wantInUseClusterQueueNames []string
		check                      string
	}{
		"single clusterQueue with check in use": {
			clusterQueues:              []*kueue.ClusterQueue{fooCq},
			wantInUseClusterQueueNames: []string{fooCq.Name},
			check:                      "ac1",
		},
		"single clusterQueue with AdmissionCheckStrategy in use": {
			clusterQueues:              []*kueue.ClusterQueue{strategyCq},
			wantInUseClusterQueueNames: []string{strategyCq.Name},
			check:                      "ac3",
		},
		"single clusterQueue with no checks": {
			clusterQueues: []*kueue.ClusterQueue{barCq},
			check:         "ac1",
		},
		"multiple clusterQueues with checks in use": {
			clusterQueues: []*kueue.ClusterQueue{
				fooCq,
				barCq,
				fizzCq,
				strategyCq,
			},
			wantInUseClusterQueueNames: []string{fooCq.Name, fizzCq.Name, strategyCq.Name},
			check:                      "ac1",
		},
	}
	for name, tc := range cases {
		t.Run(name, func(t *testing.T) {
			cache := New(utiltesting.NewFakeClient())
			for _, check := range checks {
				cache.AddOrUpdateAdmissionCheck(check)
			}

			for _, cq := range tc.clusterQueues {
				if err := cache.AddClusterQueue(context.Background(), cq); err != nil {
					t.Errorf("failed to add clusterQueue %s", cq.Name)
				}
			}

			cqs := cache.ClusterQueuesUsingAdmissionCheck(tc.check)
			if diff := cmp.Diff(tc.wantInUseClusterQueueNames, cqs, cmpopts.SortSlices(func(a, b string) bool {
				return a < b
			})); len(diff) != 0 {
				t.Errorf("Unexpected AdmissionCheck is in use by clusterQueues (-want,+got):\n%s", diff)
			}
		})
	}
}

func TestClusterQueueReadiness(t *testing.T) {
	baseFlavor := utiltesting.MakeResourceFlavor("flavor1").Obj()
	baseCheck := utiltesting.MakeAdmissionCheck("check1").Active(metav1.ConditionTrue).Obj()
	baseQueue := utiltesting.MakeClusterQueue("queue1").
		ResourceGroup(
			*utiltesting.MakeFlavorQuotas(baseFlavor.Name).
				Resource(corev1.ResourceCPU, "10", "10").Obj()).
		AdmissionChecks(baseCheck.Name).
		Obj()

	cases := map[string]struct {
		clusterQueues    []*kueue.ClusterQueue
		resourceFlavors  []*kueue.ResourceFlavor
		admissionChecks  []*kueue.AdmissionCheck
		clusterQueueName string
		terminate        bool
		wantStatus       metav1.ConditionStatus
		wantReason       string
		wantMessage      string
		wantActive       bool
		wantTerminating  bool
	}{
		"queue not found": {
			clusterQueueName: "queue1",
			wantStatus:       metav1.ConditionFalse,
			wantReason:       "NotFound",
			wantMessage:      "ClusterQueue not found",
		},
		"flavor not found": {
			clusterQueues:    []*kueue.ClusterQueue{baseQueue},
			admissionChecks:  []*kueue.AdmissionCheck{baseCheck},
			clusterQueueName: "queue1",
			wantStatus:       metav1.ConditionFalse,
			wantReason:       "FlavorNotFound",
			wantMessage:      "Can't admit new workloads: references missing ResourceFlavor(s): [flavor1].",
		},
		"check not found": {
			clusterQueues:    []*kueue.ClusterQueue{baseQueue},
			resourceFlavors:  []*kueue.ResourceFlavor{baseFlavor},
			clusterQueueName: "queue1",
			wantStatus:       metav1.ConditionFalse,
			wantReason:       "AdmissionCheckNotFound",
			wantMessage:      "Can't admit new workloads: references missing AdmissionCheck(s): [check1].",
		},
		"check inactive": {
			clusterQueues:    []*kueue.ClusterQueue{baseQueue},
			resourceFlavors:  []*kueue.ResourceFlavor{baseFlavor},
			admissionChecks:  []*kueue.AdmissionCheck{utiltesting.MakeAdmissionCheck("check1").Obj()},
			clusterQueueName: "queue1",
			wantStatus:       metav1.ConditionFalse,
			wantReason:       "AdmissionCheckInactive",
			wantMessage:      "Can't admit new workloads: references inactive AdmissionCheck(s): [check1].",
		},
		"flavor and check not found": {
			clusterQueues:    []*kueue.ClusterQueue{baseQueue},
			clusterQueueName: "queue1",
			wantStatus:       metav1.ConditionFalse,
			wantReason:       "FlavorNotFound",
			wantMessage:      "Can't admit new workloads: references missing ResourceFlavor(s): [flavor1], references missing AdmissionCheck(s): [check1].",
		},
		"terminating": {
			clusterQueues:    []*kueue.ClusterQueue{baseQueue},
			admissionChecks:  []*kueue.AdmissionCheck{baseCheck},
			resourceFlavors:  []*kueue.ResourceFlavor{baseFlavor},
			clusterQueueName: "queue1",
			terminate:        true,
			wantStatus:       metav1.ConditionFalse,
			wantReason:       "Terminating",
			wantMessage:      "Can't admit new workloads; clusterQueue is terminating",
			wantTerminating:  true,
		},
		"ready": {
			clusterQueues:    []*kueue.ClusterQueue{baseQueue},
			admissionChecks:  []*kueue.AdmissionCheck{baseCheck},
			resourceFlavors:  []*kueue.ResourceFlavor{baseFlavor},
			clusterQueueName: "queue1",
			wantStatus:       metav1.ConditionTrue,
			wantReason:       "Ready",
			wantMessage:      "Can admit new workloads",
			wantActive:       true,
		},
		"stopped": {
			clusterQueues:    []*kueue.ClusterQueue{utiltesting.MakeClusterQueue("queue1").StopPolicy(kueue.HoldAndDrain).Obj()},
			clusterQueueName: "queue1",
			wantStatus:       metav1.ConditionFalse,
			wantReason:       "Stopped",
			wantMessage:      "Can't admit new workloads: is stopped.",
		},
	}

	for name, tc := range cases {
		t.Run(name, func(t *testing.T) {
			cache := New(utiltesting.NewFakeClient())
			for _, rf := range tc.resourceFlavors {
				cache.AddOrUpdateResourceFlavor(rf)
			}
			for _, ac := range tc.admissionChecks {
				cache.AddOrUpdateAdmissionCheck(ac)
			}
			for _, cq := range tc.clusterQueues {
				if err := cache.AddClusterQueue(context.Background(), cq); err != nil {
					t.Errorf("failed to add clusterQueue %q: %v", cq.Name, err)
				}
			}

			if tc.terminate {
				cache.TerminateClusterQueue(tc.clusterQueueName)
			}

			gotStatus, gotReason, gotMessage := cache.ClusterQueueReadiness(tc.clusterQueueName)

			if diff := cmp.Diff(tc.wantStatus, gotStatus); len(diff) != 0 {
				t.Errorf("Unexpected status (-want,+got):\n%s", diff)
			}
			if diff := cmp.Diff(tc.wantReason, gotReason); len(diff) != 0 {
				t.Errorf("Unexpected reason (-want,+got):\n%s", diff)
			}
			if diff := cmp.Diff(tc.wantMessage, gotMessage); len(diff) != 0 {
				t.Errorf("Unexpected message (-want,+got):\n%s", diff)
			}

			if gotActive := cache.ClusterQueueActive(tc.clusterQueueName); gotActive != tc.wantActive {
				t.Errorf("Unexpected active state %v", gotActive)
			}

			if gotTerminating := cache.ClusterQueueTerminating(tc.clusterQueueName); gotTerminating != tc.wantTerminating {
				t.Errorf("Unexpected terminating state %v", gotTerminating)
			}
		})
	}
}

func TestCohortCycles(t *testing.T) {
	t.Run("self cycle", func(t *testing.T) {
		cache := New(utiltesting.NewFakeClient())
		cohort := utiltesting.MakeCohort("cohort").Parent("cohort").Obj()
		if err := cache.AddOrUpdateCohort(cohort); err == nil {
			t.Fatal("Expected failure when cycle")
		}
	})
	t.Run("simple cycle", func(t *testing.T) {
		cache := New(utiltesting.NewFakeClient())
		cohortA := utiltesting.MakeCohort("cohort-a").Parent("cohort-b").Obj()
		cohortB := utiltesting.MakeCohort("cohort-b").Parent("cohort-c").Obj()
		cohortC := utiltesting.MakeCohort("cohort-c").Parent("cohort-a").Obj()
		if err := cache.AddOrUpdateCohort(cohortA); err != nil {
			t.Fatal("Expected success as no cycle yet")
		}
		if err := cache.AddOrUpdateCohort(cohortB); err != nil {
			t.Fatal("Expected success as no cycle yet")
		}
		if err := cache.AddOrUpdateCohort(cohortC); err == nil {
			t.Fatal("Expected failure when cycle")
		}
	})
	t.Run("clusterqueue add and update return error when cohort has cycle", func(t *testing.T) {
		cache := New(utiltesting.NewFakeClient())
		ctx := context.Background()
		cohortA := utiltesting.MakeCohort("cohort-a").Parent("cohort-b").Obj()
		if err := cache.AddOrUpdateCohort(cohortA); err != nil {
			t.Fatal("Expected success as no cycle yet")
		}
		cohortB := utiltesting.MakeCohort("cohort-b").Parent("cohort-c").Obj()
		if err := cache.AddOrUpdateCohort(cohortB); err != nil {
			t.Fatal("Expected success as no cycle yet")
		}
		cohortC := utiltesting.MakeCohort("cohort-c").Parent("cohort-a").Obj()
		if err := cache.AddOrUpdateCohort(cohortC); err == nil {
			t.Fatal("Expected failure when cycle")
		}

		// Error when creating CQ with parent Cohort-A
		cq := utiltesting.MakeClusterQueue("cq").Cohort("cohort-a").Obj()
		if err := cache.AddClusterQueue(ctx, cq); err == nil {
			t.Fatal("Expected failure when adding cq to cohort with cycle")
		}

		// Error when updating CQ with parent Cohort-B
		cq = utiltesting.MakeClusterQueue("cq").Cohort("cohort-b").Obj()
		if err := cache.UpdateClusterQueue(cq); err == nil {
			t.Fatal("Expected failure when updating cq to cohort with cycle")
		}

		// Delete Cohort C, breaking cycle
		cache.DeleteCohort("cohort-c")

		// Update succeeds
		cq = utiltesting.MakeClusterQueue("cq").Cohort("cohort-b").Obj()
		if err := cache.UpdateClusterQueue(cq); err != nil {
			t.Fatal("Expected success")
		}
	})

	t.Run("clusterqueue leaving cohort with cycle successfully updates new cohort", func(t *testing.T) {
		cache := New(utiltesting.NewFakeClient())
		ctx := context.Background()
		cycleCohort := utiltesting.MakeCohort("cycle").Parent("cycle").Obj()
		if err := cache.AddOrUpdateCohort(cycleCohort); err == nil {
			t.Fatal("Expected failure")
		}

		cohort := utiltesting.MakeCohort("cohort").
			ResourceGroup(utiltesting.MakeFlavorQuotas("arm").Resource(corev1.ResourceCPU, "10").FlavorQuotas).Obj()
		if err := cache.AddOrUpdateCohort(cohort); err != nil {
			t.Fatal("Expected success")
		}

		// Error when creating cq with parent that has cycle
		cq := utiltesting.MakeClusterQueue("cq").
			ResourceGroup(utiltesting.MakeFlavorQuotas("arm").Resource(corev1.ResourceCPU, "5").FlavorQuotas).
			Cohort("cycle").Obj()
		if err := cache.AddClusterQueue(ctx, cq); err == nil {
			t.Fatal("Expected failure")
		}

		// Successfully updated to cohort without cycle
		cq.Spec.Cohort = "cohort"
		if err := cache.UpdateClusterQueue(cq); err != nil {
			t.Fatal("Expected success")
		}

		// cohort's SubtreeQuota contains resources from cq.
		gotResource := cache.hm.Cohorts["cohort"].getResourceNode()
		wantResource := ResourceNode{
			Quotas: map[resources.FlavorResource]ResourceQuota{
				{Flavor: "arm", Resource: corev1.ResourceCPU}: {Nominal: 10_000},
			},
			SubtreeQuota: resources.FlavorResourceQuantities{
				{Flavor: "arm", Resource: corev1.ResourceCPU}: 15_000,
			},
			Usage: resources.FlavorResourceQuantities{},
		}
		if diff := cmp.Diff(wantResource, gotResource); diff != "" {
			t.Errorf("Unexpected resource (-want,+got):\n%s", diff)
		}
	})

	t.Run("clusterqueue joining cohort with cycle successfully updates old cohort", func(t *testing.T) {
		cache := New(utiltesting.NewFakeClient())
		ctx := context.Background()
		cycleCohort := utiltesting.MakeCohort("cycle").Parent("cycle").Obj()
		if err := cache.AddOrUpdateCohort(cycleCohort); err == nil {
			t.Fatal("Expected failure")
		}
		cohort := utiltesting.MakeCohort("cohort").
			ResourceGroup(utiltesting.MakeFlavorQuotas("arm").Resource(corev1.ResourceCPU, "10").FlavorQuotas).Obj()
		if err := cache.AddOrUpdateCohort(cohort); err != nil {
			t.Fatal("Expected success")
		}

		// Add CQ to cohort
		cq := utiltesting.MakeClusterQueue("cq").
			ResourceGroup(utiltesting.MakeFlavorQuotas("arm").Resource(corev1.ResourceCPU, "5").FlavorQuotas).
			Cohort("cohort").Obj()
		if err := cache.AddClusterQueue(ctx, cq); err != nil {
			t.Fatal("Expected success")
		}

		// cohort's SubtreeQuota contains resources from cq
		gotResource := cache.hm.Cohorts["cohort"].getResourceNode()
		wantResource := ResourceNode{
			Quotas: map[resources.FlavorResource]ResourceQuota{
				{Flavor: "arm", Resource: corev1.ResourceCPU}: {Nominal: 10_000},
			},
			SubtreeQuota: resources.FlavorResourceQuantities{
				{Flavor: "arm", Resource: corev1.ResourceCPU}: 15_000,
			},
			Usage: resources.FlavorResourceQuantities{},
		}
		if diff := cmp.Diff(wantResource, gotResource); diff != "" {
			t.Errorf("Unexpected resource (-want,+got):\n%s", diff)
		}

		// Updated to cycle
		cq.Spec.Cohort = "cycle"
		if err := cache.UpdateClusterQueue(cq); err == nil {
			t.Fatal("Expected failure")
		}

		// Cohort's SubtreeQuota no longer contains resources from CQ.
		gotResource = cache.hm.Cohorts["cohort"].getResourceNode()
		wantResource = ResourceNode{
			Quotas: map[resources.FlavorResource]ResourceQuota{
				{Flavor: "arm", Resource: corev1.ResourceCPU}: {Nominal: 10_000},
			},
			SubtreeQuota: resources.FlavorResourceQuantities{
				{Flavor: "arm", Resource: corev1.ResourceCPU}: 10_000,
			},
			Usage: resources.FlavorResourceQuantities{},
		}
		if diff := cmp.Diff(wantResource, gotResource); diff != "" {
			t.Errorf("Unexpected resource (-want,+got):\n%s", diff)
		}
	})

	t.Run("cohort switching cohorts updates both cohort trees", func(t *testing.T) {
		cache := New(utiltesting.NewFakeClient())
		root1 := utiltesting.MakeCohort("root1").Obj()
		root2 := utiltesting.MakeCohort("root2").Obj()
		if err := cache.AddOrUpdateCohort(root1); err != nil {
			t.Fatal("Expected success")
		}
		if err := cache.AddOrUpdateCohort(root2); err != nil {
			t.Fatal("Expected success")
		}

		cohort := utiltesting.MakeCohort("cohort").Parent("root1").
			ResourceGroup(utiltesting.MakeFlavorQuotas("arm").Resource(corev1.ResourceCPU, "10").FlavorQuotas).Obj()
		if err := cache.AddOrUpdateCohort(cohort); err != nil {
			t.Fatal("Expected success")
		}

		// before move
		{
			wantRoot1 := ResourceNode{
				Quotas: map[resources.FlavorResource]ResourceQuota{},
				SubtreeQuota: resources.FlavorResourceQuantities{
					{Flavor: "arm", Resource: corev1.ResourceCPU}: 10_000,
				},
				Usage: resources.FlavorResourceQuantities{},
			}
			wantRoot2 := ResourceNode{
				Quotas:       map[resources.FlavorResource]ResourceQuota{},
				SubtreeQuota: resources.FlavorResourceQuantities{},
				Usage:        resources.FlavorResourceQuantities{},
			}
			if diff := cmp.Diff(wantRoot1, cache.hm.Cohorts["root1"].getResourceNode()); diff != "" {
				t.Errorf("Unexpected resource (-want,+got):\n%s", diff)
			}
			if diff := cmp.Diff(wantRoot2, cache.hm.Cohorts["root2"].getResourceNode()); diff != "" {
				t.Errorf("Unexpected resource (-want,+got):\n%s", diff)
			}
		}
		cohort.Spec.Parent = "root2"
		if err := cache.AddOrUpdateCohort(cohort); err != nil {
			t.Fatal("Expected success")
		}
		// after move
		{
			wantRoot1 := ResourceNode{
				Quotas:       map[resources.FlavorResource]ResourceQuota{},
				SubtreeQuota: resources.FlavorResourceQuantities{},
				Usage:        resources.FlavorResourceQuantities{},
			}
			wantRoot2 := ResourceNode{
				Quotas: map[resources.FlavorResource]ResourceQuota{},
				SubtreeQuota: resources.FlavorResourceQuantities{
					{Flavor: "arm", Resource: corev1.ResourceCPU}: 10_000,
				},
				Usage: resources.FlavorResourceQuantities{},
			}
			if diff := cmp.Diff(wantRoot1, cache.hm.Cohorts["root1"].getResourceNode()); diff != "" {
				t.Errorf("Unexpected resource (-want,+got):\n%s", diff)
			}
			if diff := cmp.Diff(wantRoot2, cache.hm.Cohorts["root2"].getResourceNode()); diff != "" {
				t.Errorf("Unexpected resource (-want,+got):\n%s", diff)
			}
		}
	})

	t.Run("cohort leaving cohort with cycle successfully updates new cohort", func(t *testing.T) {
		cache := New(utiltesting.NewFakeClient())
		cycleRoot := utiltesting.MakeCohort("cycle-root").Parent("cycle-root").Obj()
		if err := cache.AddOrUpdateCohort(cycleRoot); err == nil {
			t.Fatal("Expected failure")
		}
		root := utiltesting.MakeCohort("root").Obj()
		if err := cache.AddOrUpdateCohort(root); err != nil {
			t.Fatal("Expected success")
		}

		cohort := utiltesting.MakeCohort("cohort").Parent("cycle-root").
			ResourceGroup(utiltesting.MakeFlavorQuotas("arm").Resource(corev1.ResourceCPU, "10").FlavorQuotas).Obj()
		if err := cache.AddOrUpdateCohort(cohort); err == nil {
			t.Fatal("Expected failure")
		}

		cohort.Spec.Parent = "root"
		if err := cache.AddOrUpdateCohort(cohort); err != nil {
			t.Fatal("Expected success")
		}
		wantRoot := ResourceNode{
			Quotas: map[resources.FlavorResource]ResourceQuota{},
			SubtreeQuota: resources.FlavorResourceQuantities{
				{Flavor: "arm", Resource: corev1.ResourceCPU}: 10_000,
			},
			Usage: resources.FlavorResourceQuantities{},
		}
		if diff := cmp.Diff(wantRoot, cache.hm.Cohorts["root"].getResourceNode()); diff != "" {
			t.Errorf("Unexpected resource (-want,+got):\n%s", diff)
		}
	})

	t.Run("cohort joining cohort with cycle successfully updates old cohort", func(t *testing.T) {
		cache := New(utiltesting.NewFakeClient())
		cycleRoot := utiltesting.MakeCohort("cycle-root").Parent("cycle-root").Obj()
		if err := cache.AddOrUpdateCohort(cycleRoot); err == nil {
			t.Fatal("Expected failure")
		}
		root := utiltesting.MakeCohort("root").Obj()
		if err := cache.AddOrUpdateCohort(root); err != nil {
			t.Fatal("Expected success")
		}

		cohort := utiltesting.MakeCohort("cohort").Parent("root").
			ResourceGroup(utiltesting.MakeFlavorQuotas("arm").Resource(corev1.ResourceCPU, "10").FlavorQuotas).Obj()
		if err := cache.AddOrUpdateCohort(cohort); err != nil {
			t.Fatal("Expected success")
		}

		// before move
		{
			wantRoot := ResourceNode{
				Quotas: map[resources.FlavorResource]ResourceQuota{},
				SubtreeQuota: resources.FlavorResourceQuantities{
					{Flavor: "arm", Resource: corev1.ResourceCPU}: 10_000,
				},
				Usage: resources.FlavorResourceQuantities{},
			}
			if diff := cmp.Diff(wantRoot, cache.hm.Cohorts["root"].getResourceNode()); diff != "" {
				t.Errorf("Unexpected resource (-want,+got):\n%s", diff)
			}
		}

		cohort.Spec.Parent = "cycle-root"
		if err := cache.AddOrUpdateCohort(cohort); err == nil {
			t.Fatal("Expected failure")
		}

		// after move
		{
			wantRoot := ResourceNode{
				Quotas:       map[resources.FlavorResource]ResourceQuota{},
				SubtreeQuota: resources.FlavorResourceQuantities{},
				Usage:        resources.FlavorResourceQuantities{},
			}
			if diff := cmp.Diff(wantRoot, cache.hm.Cohorts["root"].getResourceNode()); diff != "" {
				t.Errorf("Unexpected resource (-want,+got):\n%s", diff)
			}
		}
	})
}

// TestSnapshotError tests the negative scenario when an error is returned while
// using TopologyAwareScheduling
func TestSnapshotError(t *testing.T) {
	var (
		connectionRefusedErr = errors.New("connection refused")
	)
	features.SetFeatureGateDuringTest(t, features.TopologyAwareScheduling, true)
	ctx, _ := utiltesting.ContextWithLog(t)

	topology := *utiltesting.MakeDefaultOneLevelTopology("default")
	flavor := *utiltesting.MakeResourceFlavor("tas-default").
		TopologyName("default").
		Obj()
	localQueue := *utiltesting.MakeLocalQueue("lq", "default").ClusterQueue("cq").Obj()
	clusterQueue := utiltesting.MakeClusterQueue("cq").
		ResourceGroup(
			utiltesting.MakeFlavorQuotas("tas-default").
				ResourceQuotaWrapper("cpu").NominalQuota("8").Append().
				FlavorQuotas,
		).ClusterQueue

	clientBuilder := utiltesting.NewClientBuilder()
	clientBuilder.WithObjects(&topology)
	clientBuilder.WithObjects(&localQueue)
	clientBuilder.WithObjects(&clusterQueue)
	kcBuilder := clientBuilder.
		WithInterceptorFuncs(interceptor.Funcs{
			List: func(ctx context.Context, client client.WithWatch, list client.ObjectList, opts ...client.ListOption) error {
				_, isNodeList := list.(*corev1.NodeList)
				if isNodeList {
					if connectionRefusedErr != nil {
						return connectionRefusedErr
					}
				}
				return client.List(ctx, list, opts...)
			},
		})
	kcBuilder.WithObjects(&flavor)
	client := kcBuilder.Build()
	cache := New(client)
	cache.AddOrUpdateResourceFlavor(&flavor)
	if flavor.Spec.TopologyName != nil {
		tasFlavorCache := cache.tasCache.NewTASFlavorCache(*flavor.Spec.TopologyName, []string{corev1.LabelHostname}, flavor.Spec.NodeLabels, flavor.Spec.Tolerations)
		cache.tasCache.Set(kueue.ResourceFlavorReference(flavor.Name), tasFlavorCache)
	}
	if err := cache.AddClusterQueue(ctx, &clusterQueue); err != nil {
		t.Fatalf("failed to add CQ: %v", err)
	}
	_, gotErr := cache.Snapshot(ctx)
	if diff := cmp.Diff(connectionRefusedErr, gotErr, cmpopts.EquateErrors()); diff != "" {
		t.Fatalf("Unexpected error (-want/+got)\n%s", diff)
	}
}<|MERGE_RESOLUTION|>--- conflicted
+++ resolved
@@ -372,24 +372,12 @@
 				},
 				"e": {
 					Name:                          "e",
-<<<<<<< HEAD
-					AllocatableResourceGeneration: 2,
-					GuaranteedQuota: resources.FlavorResourceQuantities{
-						{Flavor: "default", Resource: "cpu"}: 1_000,
-					},
-					NamespaceSelector: labels.Nothing(),
-					FlavorFungibility: defaultFlavorFungibility,
-					Status:            active,
-					Preemption:        defaultPreemption,
-					FairWeight:        oneQuantity,
-=======
 					AllocatableResourceGeneration: 4,
 					NamespaceSelector:             labels.Nothing(),
 					FlavorFungibility:             defaultFlavorFungibility,
 					Status:                        active,
 					Preemption:                    defaultPreemption,
 					FairWeight:                    oneQuantity,
->>>>>>> bb4305d8
 				},
 				"f": {
 					Name:                          "f",
@@ -553,90 +541,6 @@
 			},
 		},
 		{
-			name: "shouldn't delete usage resources on update ClusterQueue",
-			operation: func(cache *Cache) error {
-				cache.AddOrUpdateResourceFlavor(
-					utiltesting.MakeResourceFlavor("default").
-						NodeLabel("cpuType", "default").
-						Obj())
-
-				cq := utiltesting.MakeClusterQueue("a").
-					ResourceGroup(
-						*utiltesting.MakeFlavorQuotas("default").
-							Resource(corev1.ResourceCPU, "10", "10").Obj()).
-					Cohort("one").
-					NamespaceSelector(nil).
-					Obj()
-
-				if err := cache.AddClusterQueue(context.Background(), cq); err != nil {
-					return fmt.Errorf("failed adding ClusterQueue: %w", err)
-				}
-
-				wl := utiltesting.MakeWorkload("one", "").
-					Request(corev1.ResourceCPU, "5").
-					ReserveQuota(utiltesting.MakeAdmission("a").
-						Assignment(corev1.ResourceCPU, "default", "5000m").
-						Obj()).
-					Condition(metav1.Condition{Type: kueue.WorkloadAdmitted, Status: metav1.ConditionTrue}).
-					Obj()
-
-				cache.AddOrUpdateWorkload(wl)
-
-				cq = utiltesting.MakeClusterQueue("a").
-					ResourceGroup(*utiltesting.MakeFlavorQuotas("default").Obj()).
-					Cohort("one").
-					NamespaceSelector(nil).
-					Obj()
-
-				if err := cache.UpdateClusterQueue(cq); err != nil {
-					return fmt.Errorf("failed updating ClusterQueue: %w", err)
-				}
-
-				return nil
-			},
-			wantClusterQueues: map[string]*clusterQueue{
-				"a": {
-					Name:                          "a",
-					AllocatableResourceGeneration: 2,
-					NamespaceSelector:             labels.Nothing(),
-					FlavorFungibility:             defaultFlavorFungibility,
-					Usage: resources.FlavorResourceQuantities{
-						{Flavor: "default", Resource: corev1.ResourceCPU}: 5000,
-					},
-					AdmittedUsage: resources.FlavorResourceQuantities{
-						{Flavor: "default", Resource: corev1.ResourceCPU}: 5000,
-					},
-					Status:     active,
-					Preemption: defaultPreemption,
-					FairWeight: oneQuantity,
-					Workloads: map[string]*workload.Info{
-						"/one": {
-							Obj: utiltesting.MakeWorkload("one", "").
-								Request(corev1.ResourceCPU, "5").
-								ReserveQuota(utiltesting.MakeAdmission("a").
-									Assignment(corev1.ResourceCPU, "default", "5000m").
-									Obj()).
-								Condition(metav1.Condition{Type: kueue.WorkloadAdmitted, Status: metav1.ConditionTrue}).
-								Obj(),
-							TotalRequests: []workload.PodSetResources{
-								{
-									Name:     "main",
-									Requests: resources.Requests{corev1.ResourceCPU: 5000},
-									Count:    1,
-									Flavors:  map[corev1.ResourceName]kueue.ResourceFlavorReference{corev1.ResourceCPU: "default"},
-								},
-							},
-							ClusterQueue: "a",
-						},
-					},
-				},
-			},
-			wantCohorts: map[string]sets.Set[string]{
-				"one": sets.New("a"),
-			},
-			enableLendingLimit: true,
-		},
-		{
 			name: "delete",
 			operation: func(cache *Cache) error {
 				err := setup(cache)
@@ -978,12 +882,6 @@
 					Preemption:                    defaultPreemption,
 					AllocatableResourceGeneration: 1,
 					FlavorFungibility:             defaultFlavorFungibility,
-<<<<<<< HEAD
-					Usage: resources.FlavorResourceQuantities{
-						{Flavor: "f1", Resource: corev1.ResourceCPU}: 2000,
-					},
-=======
->>>>>>> bb4305d8
 					AdmittedUsage: resources.FlavorResourceQuantities{
 						{Flavor: "f1", Resource: corev1.ResourceCPU}: 1000,
 					},
@@ -1085,16 +983,6 @@
 					AllocatableResourceGeneration: 1,
 					FlavorFungibility:             defaultFlavorFungibility,
 					FairWeight:                    oneQuantity,
-<<<<<<< HEAD
-					GuaranteedQuota: resources.FlavorResourceQuantities{
-						{Flavor: "on-demand", Resource: corev1.ResourceCPU}:    2_000,
-						{Flavor: "on-demand", Resource: corev1.ResourceMemory}: 2 * utiltesting.Gi,
-						{Flavor: "spot", Resource: corev1.ResourceCPU}:         0,
-						{Flavor: "spot", Resource: corev1.ResourceMemory}:      0,
-						{Flavor: "license", Resource: "license"}:               4,
-					},
-=======
->>>>>>> bb4305d8
 				},
 			},
 		},
