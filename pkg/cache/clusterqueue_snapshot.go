--- conflicted
+++ resolved
@@ -65,9 +65,6 @@
 }
 
 func (c *ClusterQueueSnapshot) AddUsage(frq resources.FlavorResourceQuantities) {
-<<<<<<< HEAD
-	c.addOrRemoveUsage(frq, 1)
-=======
 	for fr, q := range frq {
 		addUsage(c, fr, q)
 	}
@@ -77,7 +74,6 @@
 	for fr, q := range frq {
 		removeUsage(c, fr, q)
 	}
->>>>>>> bb4305d8
 }
 
 func (c *ClusterQueueSnapshot) Fits(frq resources.FlavorResourceQuantities) bool {
@@ -98,11 +94,7 @@
 }
 
 func (c *ClusterQueueSnapshot) BorrowingWith(fr resources.FlavorResource, val int64) bool {
-<<<<<<< HEAD
-	return c.Usage[fr]+val > c.nominal(fr)
-=======
 	return c.usageFor(fr)+val > c.QuotaFor(fr).Nominal
->>>>>>> bb4305d8
 }
 
 // Available returns the current capacity available, before preempting
@@ -110,21 +102,7 @@
 // Cohort. When the ClusterQueue/Cohort is in debt, Available
 // will return 0.
 func (c *ClusterQueueSnapshot) Available(fr resources.FlavorResource) int64 {
-<<<<<<< HEAD
-	if c.Cohort == nil {
-		return max(0, c.nominal(fr)-c.Usage[fr])
-	}
-	capacityAvailable := c.RequestableCohortQuota(fr) - c.UsedCohortQuota(fr)
-
-	// if the borrowing limit exists, we cap our available capacity by the borrowing limit.
-	if borrowingLimit := c.borrowingLimit(fr); borrowingLimit != nil {
-		withBorrowingRemaining := c.nominal(fr) + *borrowingLimit - c.Usage[fr]
-		capacityAvailable = min(capacityAvailable, withBorrowingRemaining)
-	}
-	return max(0, capacityAvailable)
-=======
 	return max(0, available(c, fr))
->>>>>>> bb4305d8
 }
 
 // PotentialAvailable returns the largest workload this ClusterQueue could
@@ -142,11 +120,7 @@
 }
 
 func (c *ClusterQueueSnapshot) usageFor(fr resources.FlavorResource) int64 {
-<<<<<<< HEAD
-	return c.Usage[fr]
-=======
 	return c.ResourceNode.Usage[fr]
->>>>>>> bb4305d8
 }
 
 func (c *ClusterQueueSnapshot) resourceGroups() []ResourceGroup {
