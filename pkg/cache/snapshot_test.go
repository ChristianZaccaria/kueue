--- conflicted
+++ resolved
@@ -211,60 +211,6 @@
 			},
 			wantSnapshot: func() Snapshot {
 				cohort := &CohortSnapshot{
-<<<<<<< HEAD
-					Name:                          "borrowing",
-					AllocatableResourceGeneration: 2,
-					RequestableResources: resources.FlavorResourceQuantities{
-						{Flavor: "demand", Resource: corev1.ResourceCPU}: 100_000,
-						{Flavor: "spot", Resource: corev1.ResourceCPU}:   300_000,
-						{Flavor: "default", Resource: "example.com/gpu"}: 50,
-					},
-					Usage: resources.FlavorResourceQuantities{
-						{Flavor: "demand", Resource: corev1.ResourceCPU}: 10_000,
-						{Flavor: "spot", Resource: corev1.ResourceCPU}:   10_000,
-						{Flavor: "default", Resource: "example.com/gpu"}: 15,
-					},
-					Lendable: map[corev1.ResourceName]int64{
-						corev1.ResourceCPU: 400_000,
-						"example.com/gpu":  50,
-					},
-				}
-				return Snapshot{
-					ClusterQueues: map[string]*ClusterQueueSnapshot{
-						"a": {
-							Name:                          "a",
-							Cohort:                        cohort,
-							AllocatableResourceGeneration: 1,
-							ResourceGroups: []ResourceGroup{
-								{
-									CoveredResources: sets.New(corev1.ResourceCPU),
-									Flavors:          []kueue.ResourceFlavorReference{"demand", "spot"},
-									LabelKeys:        sets.New("instance"),
-								},
-							},
-							Quotas: map[resources.FlavorResource]*ResourceQuota{
-								{Flavor: "demand", Resource: corev1.ResourceCPU}: {Nominal: 100_000},
-								{Flavor: "spot", Resource: corev1.ResourceCPU}:   {Nominal: 200_000},
-							},
-							FlavorFungibility: defaultFlavorFungibility,
-							Usage: resources.FlavorResourceQuantities{
-								{Flavor: "demand", Resource: corev1.ResourceCPU}: 10_000,
-							},
-							Workloads: map[string]*workload.Info{
-								"/alpha": workload.NewInfo(utiltesting.MakeWorkload("alpha", "").
-									PodSets(*utiltesting.MakePodSet("main", 5).
-										Request(corev1.ResourceCPU, "2").Obj()).
-									ReserveQuota(utiltesting.MakeAdmission("a", "main").
-										Assignment(corev1.ResourceCPU, "demand", "10000m").
-										AssignmentPodCount(5).
-										Obj()).
-									Obj()),
-							},
-							Preemption:        defaultPreemption,
-							FairWeight:        oneQuantity,
-							NamespaceSelector: labels.Everything(),
-							Status:            active,
-=======
 					Name: "borrowing",
 					ResourceNode: ResourceNode{
 						Usage: resources.FlavorResourceQuantities{
@@ -283,7 +229,6 @@
 					Manager: hierarchy.Manager[*ClusterQueueSnapshot, *CohortSnapshot]{
 						Cohorts: map[string]*CohortSnapshot{
 							"borrowing": cohort,
->>>>>>> bb4305d8
 						},
 						ClusterQueues: map[string]*ClusterQueueSnapshot{
 							"a": {
@@ -325,54 +270,6 @@
 								NamespaceSelector: labels.Everything(),
 								Status:            active,
 							},
-<<<<<<< HEAD
-							Quotas: map[resources.FlavorResource]*ResourceQuota{
-								{Flavor: "spot", Resource: corev1.ResourceCPU}:   {Nominal: 100_000},
-								{Flavor: "default", Resource: "example.com/gpu"}: {Nominal: 50},
-							},
-							FlavorFungibility: defaultFlavorFungibility,
-							Usage: resources.FlavorResourceQuantities{
-								{Flavor: "spot", Resource: corev1.ResourceCPU}:   10_000,
-								{Flavor: "default", Resource: "example.com/gpu"}: 15,
-							},
-							Workloads: map[string]*workload.Info{
-								"/beta": workload.NewInfo(utiltesting.MakeWorkload("beta", "").
-									PodSets(*utiltesting.MakePodSet("main", 5).
-										Request(corev1.ResourceCPU, "1").
-										Request("example.com/gpu", "2").
-										Obj()).
-									ReserveQuota(utiltesting.MakeAdmission("b", "main").
-										Assignment(corev1.ResourceCPU, "spot", "5000m").
-										Assignment("example.com/gpu", "default", "10").
-										AssignmentPodCount(5).
-										Obj()).
-									Obj()),
-								"/gamma": workload.NewInfo(utiltesting.MakeWorkload("gamma", "").
-									PodSets(*utiltesting.MakePodSet("main", 5).
-										Request(corev1.ResourceCPU, "1").
-										Request("example.com/gpu", "1").
-										Obj(),
-									).
-									ReserveQuota(utiltesting.MakeAdmission("b", "main").
-										Assignment(corev1.ResourceCPU, "spot", "5000m").
-										Assignment("example.com/gpu", "default", "5").
-										AssignmentPodCount(5).
-										Obj()).
-									Obj()),
-							},
-							Preemption:        defaultPreemption,
-							FairWeight:        oneQuantity,
-							NamespaceSelector: labels.Everything(),
-							Status:            active,
-						},
-						"c": {
-							Name:                          "c",
-							AllocatableResourceGeneration: 1,
-							ResourceGroups: []ResourceGroup{
-								{
-									CoveredResources: sets.New(corev1.ResourceCPU),
-									Flavors:          []kueue.ResourceFlavorReference{"default"},
-=======
 							"b": {
 								Name:                          "b",
 								AllocatableResourceGeneration: 1,
@@ -400,7 +297,6 @@
 										{Flavor: "spot", Resource: corev1.ResourceCPU}:   10_000,
 										{Flavor: "default", Resource: "example.com/gpu"}: 15,
 									},
->>>>>>> bb4305d8
 								},
 								FlavorFungibility: defaultFlavorFungibility,
 								Workloads: map[string]*workload.Info{
@@ -457,14 +353,6 @@
 								NamespaceSelector: labels.Everything(),
 								Status:            active,
 							},
-<<<<<<< HEAD
-							FlavorFungibility: defaultFlavorFungibility,
-							Preemption:        defaultPreemption,
-							FairWeight:        oneQuantity,
-							NamespaceSelector: labels.Everything(),
-							Status:            active,
-=======
->>>>>>> bb4305d8
 						},
 					},
 					ResourceFlavors: map[kueue.ResourceFlavorReference]*kueue.ResourceFlavor{
@@ -571,20 +459,6 @@
 			},
 			wantSnapshot: func() Snapshot {
 				cohort := &CohortSnapshot{
-<<<<<<< HEAD
-					Name:                          "lending",
-					AllocatableResourceGeneration: 2,
-					RequestableResources: resources.FlavorResourceQuantities{
-						{Flavor: "arm", Resource: corev1.ResourceCPU}: 10_000,
-						{Flavor: "x86", Resource: corev1.ResourceCPU}: 20_000,
-					},
-					Usage: resources.FlavorResourceQuantities{
-						{Flavor: "arm", Resource: corev1.ResourceCPU}: 10_000,
-						{Flavor: "x86", Resource: corev1.ResourceCPU}: 0,
-					},
-					Lendable: map[corev1.ResourceName]int64{
-						corev1.ResourceCPU: 30_000,
-=======
 					Name: "lending",
 					ResourceNode: ResourceNode{
 						Usage: resources.FlavorResourceQuantities{
@@ -594,7 +468,6 @@
 							{Flavor: "arm", Resource: corev1.ResourceCPU}: 10_000,
 							{Flavor: "x86", Resource: corev1.ResourceCPU}: 20_000,
 						},
->>>>>>> bb4305d8
 					},
 				}
 				return Snapshot{
@@ -895,46 +768,9 @@
 							},
 							FlavorFungibility: defaultFlavorFungibility,
 							FairWeight:        oneQuantity,
-<<<<<<< HEAD
-							Usage: resources.FlavorResourceQuantities{
-								{Flavor: "arm", Resource: corev1.ResourceCPU}: 15_000,
-								{Flavor: "x86", Resource: corev1.ResourceCPU}: 10_000,
-							},
-							Workloads: map[string]*workload.Info{
-								"/alpha": workload.NewInfo(utiltesting.MakeWorkload("alpha", "").
-									PodSets(*utiltesting.MakePodSet("main", 5).
-										Request(corev1.ResourceCPU, "2").Obj()).
-									ReserveQuota(utiltesting.MakeAdmission("a", "main").
-										Assignment(corev1.ResourceCPU, "arm", "10000m").
-										AssignmentPodCount(5).Obj()).
-									Obj()),
-								"/beta": workload.NewInfo(utiltesting.MakeWorkload("beta", "").
-									PodSets(*utiltesting.MakePodSet("main", 5).
-										Request(corev1.ResourceCPU, "1").Obj()).
-									ReserveQuota(utiltesting.MakeAdmission("a", "main").
-										Assignment(corev1.ResourceCPU, "arm", "5000m").
-										AssignmentPodCount(5).Obj()).
-									Obj()),
-								"/gamma": workload.NewInfo(utiltesting.MakeWorkload("gamma", "").
-									PodSets(*utiltesting.MakePodSet("main", 5).
-										Request(corev1.ResourceCPU, "2").Obj()).
-									ReserveQuota(utiltesting.MakeAdmission("a", "main").
-										Assignment(corev1.ResourceCPU, "x86", "10000m").
-										AssignmentPodCount(5).Obj()).
-									Obj()),
-							},
 							Preemption:        defaultPreemption,
 							NamespaceSelector: labels.Everything(),
 							Status:            active,
-							GuaranteedQuota: resources.FlavorResourceQuantities{
-								{Flavor: "arm", Resource: corev1.ResourceCPU}: 5_000,
-								{Flavor: "x86", Resource: corev1.ResourceCPU}: 10_000,
-							},
-=======
-							Preemption:        defaultPreemption,
-							NamespaceSelector: labels.Everything(),
-							Status:            active,
->>>>>>> bb4305d8
 						},
 					},
 					Cohorts: map[string]*CohortSnapshot{
@@ -1019,13 +855,6 @@
 							Preemption:        defaultPreemption,
 							NamespaceSelector: labels.Everything(),
 							Status:            active,
-<<<<<<< HEAD
-							GuaranteedQuota: resources.FlavorResourceQuantities{
-								{Flavor: "arm", Resource: corev1.ResourceCPU}: 5_000,
-								{Flavor: "x86", Resource: corev1.ResourceCPU}: 10_000,
-							},
-=======
->>>>>>> bb4305d8
 						},
 					},
 					Cohorts: map[string]*CohortSnapshot{
@@ -1175,47 +1004,6 @@
 			remove: []string{"/c1-cpu", "/c1-memory-alpha", "/c1-memory-beta", "/c2-cpu-1", "/c2-cpu-2"},
 			want: func() Snapshot {
 				cohort := &CohortSnapshot{
-<<<<<<< HEAD
-					Name:                          "cohort",
-					AllocatableResourceGeneration: 2,
-					RequestableResources:          initialCohortResources,
-					Usage: resources.FlavorResourceQuantities{
-						{Flavor: "default", Resource: corev1.ResourceCPU}:  0,
-						{Flavor: "alpha", Resource: corev1.ResourceMemory}: 0,
-						{Flavor: "beta", Resource: corev1.ResourceMemory}:  0,
-					},
-					Lendable: map[corev1.ResourceName]int64{
-						corev1.ResourceCPU:    12_000,
-						corev1.ResourceMemory: 12 * utiltesting.Gi,
-					},
-				}
-				return Snapshot{
-					ClusterQueues: map[string]*ClusterQueueSnapshot{
-						"c1": {
-							Name:                          "c1",
-							Cohort:                        cohort,
-							Workloads:                     make(map[string]*workload.Info),
-							ResourceGroups:                cqCache.clusterQueues["c1"].ResourceGroups,
-							FlavorFungibility:             defaultFlavorFungibility,
-							FairWeight:                    oneQuantity,
-							AllocatableResourceGeneration: 1,
-							Usage: resources.FlavorResourceQuantities{
-								{Flavor: "default", Resource: corev1.ResourceCPU}:  0,
-								{Flavor: "alpha", Resource: corev1.ResourceMemory}: 0,
-								{Flavor: "beta", Resource: corev1.ResourceMemory}:  0,
-							},
-						},
-						"c2": {
-							Name:                          "c2",
-							Cohort:                        cohort,
-							Workloads:                     make(map[string]*workload.Info),
-							ResourceGroups:                cqCache.clusterQueues["c2"].ResourceGroups,
-							FlavorFungibility:             defaultFlavorFungibility,
-							FairWeight:                    oneQuantity,
-							AllocatableResourceGeneration: 1,
-							Usage: resources.FlavorResourceQuantities{
-								{Flavor: "default", Resource: corev1.ResourceCPU}: 0,
-=======
 					Name: "cohort",
 					ResourceNode: ResourceNode{
 						Usage: resources.FlavorResourceQuantities{
@@ -1266,7 +1054,6 @@
 										{Flavor: "default", Resource: corev1.ResourceCPU}: 6_000,
 									},
 								},
->>>>>>> bb4305d8
 							},
 						},
 					},
@@ -1277,39 +1064,6 @@
 			remove: []string{"/c1-cpu"},
 			want: func() Snapshot {
 				cohort := &CohortSnapshot{
-<<<<<<< HEAD
-					Name:                          "cohort",
-					AllocatableResourceGeneration: 2,
-					RequestableResources:          initialCohortResources,
-					Usage: resources.FlavorResourceQuantities{
-						{Flavor: "default", Resource: corev1.ResourceCPU}:  2_000,
-						{Flavor: "alpha", Resource: corev1.ResourceMemory}: utiltesting.Gi,
-						{Flavor: "beta", Resource: corev1.ResourceMemory}:  utiltesting.Gi,
-					},
-					Lendable: map[corev1.ResourceName]int64{
-						corev1.ResourceCPU:    12_000,
-						corev1.ResourceMemory: 12 * utiltesting.Gi,
-					},
-				}
-				return Snapshot{
-					ClusterQueues: map[string]*ClusterQueueSnapshot{
-						"c1": {
-							Name:   "c1",
-							Cohort: cohort,
-							Workloads: map[string]*workload.Info{
-								"/c1-memory-alpha": nil,
-								"/c1-memory-beta":  nil,
-							},
-							AllocatableResourceGeneration: 1,
-							ResourceGroups:                cqCache.clusterQueues["c1"].ResourceGroups,
-							FlavorFungibility:             defaultFlavorFungibility,
-							FairWeight:                    oneQuantity,
-							Usage: resources.FlavorResourceQuantities{
-								{Flavor: "default", Resource: corev1.ResourceCPU}:  0,
-								{Flavor: "alpha", Resource: corev1.ResourceMemory}: utiltesting.Gi,
-								{Flavor: "beta", Resource: corev1.ResourceMemory}:  utiltesting.Gi,
-							},
-=======
 					Name: "cohort",
 					ResourceNode: ResourceNode{
 						Usage: resources.FlavorResourceQuantities{
@@ -1324,7 +1078,6 @@
 					Manager: hierarchy.Manager[*ClusterQueueSnapshot, *CohortSnapshot]{
 						Cohorts: map[string]*CohortSnapshot{
 							"cohort": cohort,
->>>>>>> bb4305d8
 						},
 						ClusterQueues: map[string]*ClusterQueueSnapshot{
 							"c1": {
@@ -1368,16 +1121,6 @@
 									},
 								},
 							},
-<<<<<<< HEAD
-							ResourceGroups:                cqCache.clusterQueues["c2"].ResourceGroups,
-							FlavorFungibility:             defaultFlavorFungibility,
-							FairWeight:                    oneQuantity,
-							AllocatableResourceGeneration: 1,
-							Usage: resources.FlavorResourceQuantities{
-								{Flavor: "default", Resource: corev1.ResourceCPU}: 2_000,
-							},
-=======
->>>>>>> bb4305d8
 						},
 					},
 				}
@@ -1387,39 +1130,6 @@
 			remove: []string{"/c1-memory-alpha"},
 			want: func() Snapshot {
 				cohort := &CohortSnapshot{
-<<<<<<< HEAD
-					Name:                          "cohort",
-					AllocatableResourceGeneration: 2,
-					RequestableResources:          initialCohortResources,
-					Usage: resources.FlavorResourceQuantities{
-						{Flavor: "default", Resource: corev1.ResourceCPU}:  3_000,
-						{Flavor: "alpha", Resource: corev1.ResourceMemory}: 0,
-						{Flavor: "beta", Resource: corev1.ResourceMemory}:  utiltesting.Gi,
-					},
-					Lendable: map[corev1.ResourceName]int64{
-						corev1.ResourceCPU:    12_000,
-						corev1.ResourceMemory: 12 * utiltesting.Gi,
-					},
-				}
-				return Snapshot{
-					ClusterQueues: map[string]*ClusterQueueSnapshot{
-						"c1": {
-							Name:   "c1",
-							Cohort: cohort,
-							Workloads: map[string]*workload.Info{
-								"/c1-memory-alpha": nil,
-								"/c1-memory-beta":  nil,
-							},
-							AllocatableResourceGeneration: 1,
-							ResourceGroups:                cqCache.clusterQueues["c1"].ResourceGroups,
-							FlavorFungibility:             defaultFlavorFungibility,
-							FairWeight:                    oneQuantity,
-							Usage: resources.FlavorResourceQuantities{
-								{Flavor: "default", Resource: corev1.ResourceCPU}:  1_000,
-								{Flavor: "alpha", Resource: corev1.ResourceMemory}: 0,
-								{Flavor: "beta", Resource: corev1.ResourceMemory}:  utiltesting.Gi,
-							},
-=======
 					Name: "cohort",
 					ResourceNode: ResourceNode{
 						Usage: resources.FlavorResourceQuantities{
@@ -1434,7 +1144,6 @@
 					Manager: hierarchy.Manager[*ClusterQueueSnapshot, *CohortSnapshot]{
 						Cohorts: map[string]*CohortSnapshot{
 							"cohort": cohort,
->>>>>>> bb4305d8
 						},
 						ClusterQueues: map[string]*ClusterQueueSnapshot{
 							"c1": {
@@ -1477,16 +1186,6 @@
 									},
 								},
 							},
-<<<<<<< HEAD
-							AllocatableResourceGeneration: 1,
-							ResourceGroups:                cqCache.clusterQueues["c2"].ResourceGroups,
-							FlavorFungibility:             defaultFlavorFungibility,
-							FairWeight:                    oneQuantity,
-							Usage: resources.FlavorResourceQuantities{
-								{Flavor: "default", Resource: corev1.ResourceCPU}: 2_000,
-							},
-=======
->>>>>>> bb4305d8
 						},
 					},
 				}
@@ -1599,48 +1298,6 @@
 			remove: []string{"/lend-a-1", "/lend-a-2", "/lend-a-3", "/lend-b-1"},
 			want: func() Snapshot {
 				cohort := &CohortSnapshot{
-<<<<<<< HEAD
-					Name:                          "lend",
-					AllocatableResourceGeneration: 2,
-					RequestableResources:          initialCohortResources,
-					Usage: resources.FlavorResourceQuantities{
-						{Flavor: "default", Resource: corev1.ResourceCPU}: 0,
-					},
-					Lendable: map[corev1.ResourceName]int64{
-						corev1.ResourceCPU: 10_000,
-					},
-				}
-				return Snapshot{
-					ClusterQueues: map[string]*ClusterQueueSnapshot{
-						"lend-a": {
-							Name:                          "lend-a",
-							Cohort:                        cohort,
-							Workloads:                     make(map[string]*workload.Info),
-							ResourceGroups:                cqCache.clusterQueues["lend-a"].ResourceGroups,
-							FlavorFungibility:             defaultFlavorFungibility,
-							FairWeight:                    oneQuantity,
-							AllocatableResourceGeneration: 1,
-							Usage: resources.FlavorResourceQuantities{
-								{Flavor: "default", Resource: corev1.ResourceCPU}: 0,
-							},
-							GuaranteedQuota: resources.FlavorResourceQuantities{
-								{Flavor: "default", Resource: corev1.ResourceCPU}: 6_000,
-							},
-						},
-						"lend-b": {
-							Name:                          "lend-b",
-							Cohort:                        cohort,
-							Workloads:                     make(map[string]*workload.Info),
-							ResourceGroups:                cqCache.clusterQueues["lend-b"].ResourceGroups,
-							FlavorFungibility:             defaultFlavorFungibility,
-							FairWeight:                    oneQuantity,
-							AllocatableResourceGeneration: 1,
-							Usage: resources.FlavorResourceQuantities{
-								{Flavor: "default", Resource: corev1.ResourceCPU}: 0,
-							},
-							GuaranteedQuota: resources.FlavorResourceQuantities{
-								{Flavor: "default", Resource: corev1.ResourceCPU}: 4_000,
-=======
 					Name: "lend",
 					ResourceNode: ResourceNode{
 						Usage: resources.FlavorResourceQuantities{
@@ -1684,7 +1341,6 @@
 										{Flavor: "default", Resource: corev1.ResourceCPU}: 10_000,
 									},
 								},
->>>>>>> bb4305d8
 							},
 						},
 					},
@@ -1695,48 +1351,6 @@
 			remove: []string{"/lend-a-2"},
 			want: func() Snapshot {
 				cohort := &CohortSnapshot{
-<<<<<<< HEAD
-					Name:                          "lend",
-					AllocatableResourceGeneration: 2,
-					RequestableResources:          initialCohortResources,
-					Usage: resources.FlavorResourceQuantities{
-						{Flavor: "default", Resource: corev1.ResourceCPU}: 1_000,
-					},
-					Lendable: map[corev1.ResourceName]int64{
-						corev1.ResourceCPU: 10_000,
-					},
-				}
-				return Snapshot{
-					ClusterQueues: map[string]*ClusterQueueSnapshot{
-						"lend-a": {
-							Name:                          "lend-a",
-							Cohort:                        cohort,
-							Workloads:                     make(map[string]*workload.Info),
-							ResourceGroups:                cqCache.clusterQueues["lend-a"].ResourceGroups,
-							FlavorFungibility:             defaultFlavorFungibility,
-							FairWeight:                    oneQuantity,
-							AllocatableResourceGeneration: 1,
-							Usage: resources.FlavorResourceQuantities{
-								{Flavor: "default", Resource: corev1.ResourceCPU}: 7_000,
-							},
-							GuaranteedQuota: resources.FlavorResourceQuantities{
-								{Flavor: "default", Resource: corev1.ResourceCPU}: 6_000,
-							},
-						},
-						"lend-b": {
-							Name:                          "lend-b",
-							Cohort:                        cohort,
-							Workloads:                     make(map[string]*workload.Info),
-							ResourceGroups:                cqCache.clusterQueues["lend-b"].ResourceGroups,
-							FlavorFungibility:             defaultFlavorFungibility,
-							FairWeight:                    oneQuantity,
-							AllocatableResourceGeneration: 1,
-							Usage: resources.FlavorResourceQuantities{
-								{Flavor: "default", Resource: corev1.ResourceCPU}: 4_000,
-							},
-							GuaranteedQuota: resources.FlavorResourceQuantities{
-								{Flavor: "default", Resource: corev1.ResourceCPU}: 4_000,
-=======
 					Name: "lend",
 					ResourceNode: ResourceNode{
 						Usage: resources.FlavorResourceQuantities{
@@ -1781,7 +1395,6 @@
 										{Flavor: "default", Resource: corev1.ResourceCPU}: 10_000,
 									},
 								},
->>>>>>> bb4305d8
 							},
 						},
 					},
@@ -1792,48 +1405,6 @@
 			remove: []string{"/lend-a-1", "/lend-a-2"},
 			want: func() Snapshot {
 				cohort := &CohortSnapshot{
-<<<<<<< HEAD
-					Name:                          "lend",
-					AllocatableResourceGeneration: 2,
-					RequestableResources:          initialCohortResources,
-					Usage: resources.FlavorResourceQuantities{
-						{Flavor: "default", Resource: corev1.ResourceCPU}: 0,
-					},
-					Lendable: map[corev1.ResourceName]int64{
-						corev1.ResourceCPU: 10_000,
-					},
-				}
-				return Snapshot{
-					ClusterQueues: map[string]*ClusterQueueSnapshot{
-						"lend-a": {
-							Name:                          "lend-a",
-							Cohort:                        cohort,
-							Workloads:                     make(map[string]*workload.Info),
-							ResourceGroups:                cqCache.clusterQueues["lend-a"].ResourceGroups,
-							FlavorFungibility:             defaultFlavorFungibility,
-							FairWeight:                    oneQuantity,
-							AllocatableResourceGeneration: 1,
-							Usage: resources.FlavorResourceQuantities{
-								{Flavor: "default", Resource: corev1.ResourceCPU}: 6_000,
-							},
-							GuaranteedQuota: resources.FlavorResourceQuantities{
-								{Flavor: "default", Resource: corev1.ResourceCPU}: 6_000,
-							},
-						},
-						"lend-b": {
-							Name:                          "lend-b",
-							Cohort:                        cohort,
-							Workloads:                     make(map[string]*workload.Info),
-							ResourceGroups:                cqCache.clusterQueues["lend-b"].ResourceGroups,
-							FlavorFungibility:             defaultFlavorFungibility,
-							FairWeight:                    oneQuantity,
-							AllocatableResourceGeneration: 1,
-							Usage: resources.FlavorResourceQuantities{
-								{Flavor: "default", Resource: corev1.ResourceCPU}: 4_000,
-							},
-							GuaranteedQuota: resources.FlavorResourceQuantities{
-								{Flavor: "default", Resource: corev1.ResourceCPU}: 4_000,
-=======
 					Name: "lend",
 					ResourceNode: ResourceNode{
 						Usage: resources.FlavorResourceQuantities{
@@ -1878,7 +1449,6 @@
 										{Flavor: "default", Resource: corev1.ResourceCPU}: 10_000,
 									},
 								},
->>>>>>> bb4305d8
 							},
 						},
 					},
@@ -1889,48 +1459,6 @@
 			remove: []string{"/lend-a-2", "/lend-a-3"},
 			want: func() Snapshot {
 				cohort := &CohortSnapshot{
-<<<<<<< HEAD
-					Name:                          "lend",
-					AllocatableResourceGeneration: 2,
-					RequestableResources:          initialCohortResources,
-					Usage: resources.FlavorResourceQuantities{
-						{Flavor: "default", Resource: corev1.ResourceCPU}: 0,
-					},
-					Lendable: map[corev1.ResourceName]int64{
-						corev1.ResourceCPU: 10_000,
-					},
-				}
-				return Snapshot{
-					ClusterQueues: map[string]*ClusterQueueSnapshot{
-						"lend-a": {
-							Name:                          "lend-a",
-							Cohort:                        cohort,
-							Workloads:                     make(map[string]*workload.Info),
-							ResourceGroups:                cqCache.clusterQueues["lend-a"].ResourceGroups,
-							FlavorFungibility:             defaultFlavorFungibility,
-							FairWeight:                    oneQuantity,
-							AllocatableResourceGeneration: 1,
-							Usage: resources.FlavorResourceQuantities{
-								{Flavor: "default", Resource: corev1.ResourceCPU}: 1_000,
-							},
-							GuaranteedQuota: resources.FlavorResourceQuantities{
-								{Flavor: "default", Resource: corev1.ResourceCPU}: 6_000,
-							},
-						},
-						"lend-b": {
-							Name:                          "lend-b",
-							Cohort:                        cohort,
-							Workloads:                     make(map[string]*workload.Info),
-							ResourceGroups:                cqCache.clusterQueues["lend-b"].ResourceGroups,
-							FlavorFungibility:             defaultFlavorFungibility,
-							FairWeight:                    oneQuantity,
-							AllocatableResourceGeneration: 1,
-							Usage: resources.FlavorResourceQuantities{
-								{Flavor: "default", Resource: corev1.ResourceCPU}: 4_000,
-							},
-							GuaranteedQuota: resources.FlavorResourceQuantities{
-								{Flavor: "default", Resource: corev1.ResourceCPU}: 4_000,
-=======
 					Name: "lend",
 					ResourceNode: ResourceNode{
 						Usage: resources.FlavorResourceQuantities{
@@ -1975,7 +1503,6 @@
 										{Flavor: "default", Resource: corev1.ResourceCPU}: 10_000,
 									},
 								},
->>>>>>> bb4305d8
 							},
 						},
 					},
@@ -1987,48 +1514,6 @@
 			add:    []string{"/lend-a-1"},
 			want: func() Snapshot {
 				cohort := &CohortSnapshot{
-<<<<<<< HEAD
-					Name:                          "lend",
-					AllocatableResourceGeneration: 2,
-					RequestableResources:          initialCohortResources,
-					Usage: resources.FlavorResourceQuantities{
-						{Flavor: "default", Resource: corev1.ResourceCPU}: 0,
-					},
-					Lendable: map[corev1.ResourceName]int64{
-						corev1.ResourceCPU: 10_000,
-					},
-				}
-				return Snapshot{
-					ClusterQueues: map[string]*ClusterQueueSnapshot{
-						"lend-a": {
-							Name:                          "lend-a",
-							Cohort:                        cohort,
-							Workloads:                     make(map[string]*workload.Info),
-							ResourceGroups:                cqCache.clusterQueues["lend-a"].ResourceGroups,
-							FlavorFungibility:             defaultFlavorFungibility,
-							FairWeight:                    oneQuantity,
-							AllocatableResourceGeneration: 1,
-							Usage: resources.FlavorResourceQuantities{
-								{Flavor: "default", Resource: corev1.ResourceCPU}: 1_000,
-							},
-							GuaranteedQuota: resources.FlavorResourceQuantities{
-								{Flavor: "default", Resource: corev1.ResourceCPU}: 6_000,
-							},
-						},
-						"lend-b": {
-							Name:                          "lend-b",
-							Cohort:                        cohort,
-							Workloads:                     make(map[string]*workload.Info),
-							ResourceGroups:                cqCache.clusterQueues["lend-b"].ResourceGroups,
-							FlavorFungibility:             defaultFlavorFungibility,
-							FairWeight:                    oneQuantity,
-							AllocatableResourceGeneration: 1,
-							Usage: resources.FlavorResourceQuantities{
-								{Flavor: "default", Resource: corev1.ResourceCPU}: 0,
-							},
-							GuaranteedQuota: resources.FlavorResourceQuantities{
-								{Flavor: "default", Resource: corev1.ResourceCPU}: 4_000,
-=======
 					Name: "lend",
 					ResourceNode: ResourceNode{
 						Usage: resources.FlavorResourceQuantities{
@@ -2073,7 +1558,6 @@
 										{Flavor: "default", Resource: corev1.ResourceCPU}: 10_000,
 									},
 								},
->>>>>>> bb4305d8
 							},
 						},
 					},
@@ -2085,48 +1569,6 @@
 			add:    []string{"/lend-a-3"},
 			want: func() Snapshot {
 				cohort := &CohortSnapshot{
-<<<<<<< HEAD
-					Name:                          "lend",
-					AllocatableResourceGeneration: 2,
-					RequestableResources:          initialCohortResources,
-					Usage: resources.FlavorResourceQuantities{
-						{Flavor: "default", Resource: corev1.ResourceCPU}: 0,
-					},
-					Lendable: map[corev1.ResourceName]int64{
-						corev1.ResourceCPU: 10_000,
-					},
-				}
-				return Snapshot{
-					ClusterQueues: map[string]*ClusterQueueSnapshot{
-						"lend-a": {
-							Name:                          "lend-a",
-							Cohort:                        cohort,
-							Workloads:                     make(map[string]*workload.Info),
-							ResourceGroups:                cqCache.clusterQueues["lend-a"].ResourceGroups,
-							FlavorFungibility:             defaultFlavorFungibility,
-							FairWeight:                    oneQuantity,
-							AllocatableResourceGeneration: 1,
-							Usage: resources.FlavorResourceQuantities{
-								{Flavor: "default", Resource: corev1.ResourceCPU}: 6_000,
-							},
-							GuaranteedQuota: resources.FlavorResourceQuantities{
-								{Flavor: "default", Resource: corev1.ResourceCPU}: 6_000,
-							},
-						},
-						"lend-b": {
-							Name:                          "lend-b",
-							Cohort:                        cohort,
-							Workloads:                     make(map[string]*workload.Info),
-							ResourceGroups:                cqCache.clusterQueues["lend-b"].ResourceGroups,
-							FlavorFungibility:             defaultFlavorFungibility,
-							FairWeight:                    oneQuantity,
-							AllocatableResourceGeneration: 1,
-							Usage: resources.FlavorResourceQuantities{
-								{Flavor: "default", Resource: corev1.ResourceCPU}: 0,
-							},
-							GuaranteedQuota: resources.FlavorResourceQuantities{
-								{Flavor: "default", Resource: corev1.ResourceCPU}: 4_000,
-=======
 					Name: "lend",
 					ResourceNode: ResourceNode{
 						Usage: resources.FlavorResourceQuantities{
@@ -2170,7 +1612,6 @@
 										{Flavor: "default", Resource: corev1.ResourceCPU}: 10_000,
 									},
 								},
->>>>>>> bb4305d8
 							},
 						},
 					},
@@ -2182,48 +1623,6 @@
 			add:    []string{"/lend-a-2"},
 			want: func() Snapshot {
 				cohort := &CohortSnapshot{
-<<<<<<< HEAD
-					Name:                          "lend",
-					AllocatableResourceGeneration: 2,
-					RequestableResources:          initialCohortResources,
-					Usage: resources.FlavorResourceQuantities{
-						{Flavor: "default", Resource: corev1.ResourceCPU}: 3_000,
-					},
-					Lendable: map[corev1.ResourceName]int64{
-						corev1.ResourceCPU: 10_000,
-					},
-				}
-				return Snapshot{
-					ClusterQueues: map[string]*ClusterQueueSnapshot{
-						"lend-a": {
-							Name:                          "lend-a",
-							Cohort:                        cohort,
-							Workloads:                     make(map[string]*workload.Info),
-							ResourceGroups:                cqCache.clusterQueues["lend-a"].ResourceGroups,
-							FlavorFungibility:             defaultFlavorFungibility,
-							FairWeight:                    oneQuantity,
-							AllocatableResourceGeneration: 1,
-							Usage: resources.FlavorResourceQuantities{
-								{Flavor: "default", Resource: corev1.ResourceCPU}: 9_000,
-							},
-							GuaranteedQuota: resources.FlavorResourceQuantities{
-								{Flavor: "default", Resource: corev1.ResourceCPU}: 6_000,
-							},
-						},
-						"lend-b": {
-							Name:                          "lend-b",
-							Cohort:                        cohort,
-							Workloads:                     make(map[string]*workload.Info),
-							ResourceGroups:                cqCache.clusterQueues["lend-b"].ResourceGroups,
-							FlavorFungibility:             defaultFlavorFungibility,
-							FairWeight:                    oneQuantity,
-							AllocatableResourceGeneration: 1,
-							Usage: resources.FlavorResourceQuantities{
-								{Flavor: "default", Resource: corev1.ResourceCPU}: 0,
-							},
-							GuaranteedQuota: resources.FlavorResourceQuantities{
-								{Flavor: "default", Resource: corev1.ResourceCPU}: 4_000,
-=======
 					Name: "lend",
 					ResourceNode: ResourceNode{
 						Usage: resources.FlavorResourceQuantities{
@@ -2268,7 +1667,6 @@
 										{Flavor: "default", Resource: corev1.ResourceCPU}: 10_000,
 									},
 								},
->>>>>>> bb4305d8
 							},
 						},
 					},
