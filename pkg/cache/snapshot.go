/*
Copyright 2022 The Kubernetes Authors.

Licensed under the Apache License, Version 2.0 (the "License");
you may not use this file except in compliance with the License.
You may obtain a copy of the License at

    http://www.apache.org/licenses/LICENSE-2.0

Unless required by applicable law or agreed to in writing, software
distributed under the License is distributed on an "AS IS" BASIS,
WITHOUT WARRANTIES OR CONDITIONS OF ANY KIND, either express or implied.
See the License for the specific language governing permissions and
limitations under the License.
*/

package cache

import (
	"context"
	"fmt"
	"maps"

	"github.com/go-logr/logr"
	"k8s.io/apimachinery/pkg/util/sets"
	"k8s.io/klog/v2"

	kueue "sigs.k8s.io/kueue/apis/kueue/v1beta1"
	"sigs.k8s.io/kueue/pkg/features"
	"sigs.k8s.io/kueue/pkg/hierarchy"
	utilmaps "sigs.k8s.io/kueue/pkg/util/maps"
	"sigs.k8s.io/kueue/pkg/workload"
)

type Snapshot struct {
	hierarchy.Manager[*ClusterQueueSnapshot, *CohortSnapshot]
	ResourceFlavors          map[kueue.ResourceFlavorReference]*kueue.ResourceFlavor
	InactiveClusterQueueSets sets.Set[string]
}

// RemoveWorkload removes a workload from its corresponding ClusterQueue and
// updates resource usage.
func (s *Snapshot) RemoveWorkload(wl *workload.Info) {
	cq := s.ClusterQueues[wl.ClusterQueue]
	delete(cq.Workloads, workload.Key(wl.Obj))
	cq.removeUsage(wl.FlavorResourceUsage())
}

// AddWorkload adds a workload from its corresponding ClusterQueue and
// updates resource usage.
func (s *Snapshot) AddWorkload(wl *workload.Info) {
	cq := s.ClusterQueues[wl.ClusterQueue]
	cq.Workloads[workload.Key(wl.Obj)] = wl
<<<<<<< HEAD
	cq.addOrRemoveUsage(wl.FlavorResourceUsage(), 1)
}

func (c *ClusterQueueSnapshot) addOrRemoveUsage(usage resources.FlavorResourceQuantities, m int64) {
	updateFlavorUsage(usage, c.Usage, m)
	if c.Cohort != nil {
		if features.Enabled(features.LendingLimit) {
			updateCohortUsage(usage, c, m)
		} else {
			updateFlavorUsage(usage, c.Cohort.Usage, m)
		}
	}
=======
	cq.AddUsage(wl.FlavorResourceUsage())
>>>>>>> bb4305d8
}

func (s *Snapshot) Log(log logr.Logger) {
	for name, cq := range s.ClusterQueues {
		cohortName := "<none>"
		if cq.HasParent() {
			cohortName = cq.Parent().Name
		}

		log.Info("Found ClusterQueue",
			"clusterQueue", klog.KRef("", name),
			"cohort", cohortName,
			"resourceGroups", cq.ResourceGroups,
			"usage", cq.ResourceNode.Usage,
			"workloads", utilmaps.Keys(cq.Workloads),
		)
	}
	for name, cohort := range s.Cohorts {
		log.Info("Found cohort",
			"cohort", name,
			"resources", cohort.ResourceNode.SubtreeQuota,
			"usage", cohort.ResourceNode.Usage,
		)
	}
}

func (c *Cache) Snapshot(ctx context.Context) (*Snapshot, error) {
	c.RLock()
	defer c.RUnlock()

	snap := Snapshot{
		Manager:                  hierarchy.NewManager(newCohortSnapshot),
		ResourceFlavors:          make(map[kueue.ResourceFlavorReference]*kueue.ResourceFlavor, len(c.resourceFlavors)),
		InactiveClusterQueueSets: sets.New[string](),
	}
	for _, cohort := range c.hm.Cohorts {
		if c.hm.CycleChecker.HasCycle(cohort) {
			continue
		}
		snap.AddCohort(cohort.Name)
		snap.Cohorts[cohort.Name].ResourceNode = cohort.resourceNode.Clone()
		if cohort.HasParent() {
			snap.UpdateCohortEdge(cohort.Name, cohort.Parent().Name)
		}
	}
	tasSnapshots := make(map[kueue.ResourceFlavorReference]*TASFlavorSnapshot)
	if features.Enabled(features.TopologyAwareScheduling) {
		for key, cache := range c.tasCache.Clone() {
			s, err := cache.snapshot(ctx)
			if err != nil {
				return nil, fmt.Errorf("%w: failed to construct snapshot for TAS flavor: %q", err, key)
			} else {
				tasSnapshots[key] = s
			}
		}
	}
	for _, cq := range c.hm.ClusterQueues {
		if !cq.Active() || (cq.HasParent() && c.hm.CycleChecker.HasCycle(cq.Parent())) {
			snap.InactiveClusterQueueSets.Insert(cq.Name)
			continue
		}
		cqSnapshot := snapshotClusterQueue(cq)
		snap.AddClusterQueue(cqSnapshot)
		if cq.HasParent() {
			snap.UpdateClusterQueueEdge(cq.Name, cq.Parent().Name)
		}
		if features.Enabled(features.TopologyAwareScheduling) {
			for tasFlv, s := range tasSnapshots {
				if cq.flavorInUse(tasFlv) {
					cqSnapshot.TASFlavors[tasFlv] = s
				}
			}
		}
	}
	for name, rf := range c.resourceFlavors {
		// Shallow copy is enough
		snap.ResourceFlavors[name] = rf
	}
	return &snap, nil
}

// snapshotClusterQueue creates a copy of ClusterQueue that includes
// references to immutable objects and deep copies of changing ones.
func snapshotClusterQueue(c *clusterQueue) *ClusterQueueSnapshot {
	cc := &ClusterQueueSnapshot{
		Name:                          c.Name,
		ResourceGroups:                make([]ResourceGroup, len(c.ResourceGroups)),
		FlavorFungibility:             c.FlavorFungibility,
		FairWeight:                    c.FairWeight,
		AllocatableResourceGeneration: c.AllocatableResourceGeneration,
<<<<<<< HEAD
		Usage:                         maps.Clone(c.Usage),
=======
>>>>>>> bb4305d8
		Workloads:                     maps.Clone(c.Workloads),
		Preemption:                    c.Preemption,
		NamespaceSelector:             c.NamespaceSelector,
		Status:                        c.Status,
		AdmissionChecks:               utilmaps.DeepCopySets[kueue.ResourceFlavorReference](c.AdmissionChecks),
<<<<<<< HEAD
		Quotas:                        c.quotas,
	}

	for i, rg := range c.ResourceGroups {
		cc.ResourceGroups[i] = rg.Clone()
	}

	if features.Enabled(features.LendingLimit) {
		cc.GuaranteedQuota = c.GuaranteedQuota
=======
		ResourceNode:                  c.resourceNode.Clone(),
		TASFlavors:                    make(map[kueue.ResourceFlavorReference]*TASFlavorSnapshot),
	}
	for i, rg := range c.ResourceGroups {
		cc.ResourceGroups[i] = rg.Clone()
>>>>>>> bb4305d8
	}
	return cc
}

<<<<<<< HEAD
func (c *cohort) snapshotInto(cqs map[string]*ClusterQueueSnapshot) {
	cohortSnap := &CohortSnapshot{
		Name:                 c.Name,
		Members:              make(sets.Set[*ClusterQueueSnapshot], c.Members.Len()),
		Lendable:             c.CalculateLendable(),
		Usage:                make(resources.FlavorResourceQuantities),
		RequestableResources: make(resources.FlavorResourceQuantities),
	}
	cohortSnap.AllocatableResourceGeneration = 0
	for cq := range c.Members {
		if cq.Active() {
			cqSnap := cqs[cq.Name]
			cqSnap.accumulateResources(cohortSnap)
			cqSnap.Cohort = cohortSnap
			cohortSnap.Members.Insert(cqSnap)
			cohortSnap.AllocatableResourceGeneration += cqSnap.AllocatableResourceGeneration
		}
	}
}

func (c *ClusterQueueSnapshot) accumulateResources(cohort *CohortSnapshot) {
	for _, rg := range c.ResourceGroups {
		for _, fName := range rg.Flavors {
			for rName := range rg.CoveredResources {
				fr := resources.FlavorResource{Flavor: fName, Resource: rName}
				rQuota := c.QuotaFor(fr)
				// When feature LendingLimit enabled, cohort.RequestableResources indicates
				// the sum of cq.NominalQuota and other cqs' LendingLimit (if not nil).
				// If LendingLimit is not nil, we should count the lendingLimit as the requestable
				// resource because we can't borrow more quota than lendingLimit.
				if features.Enabled(features.LendingLimit) && rQuota.LendingLimit != nil {
					cohort.RequestableResources[fr] += *rQuota.LendingLimit
				} else {
					cohort.RequestableResources[fr] += rQuota.Nominal
				}
			}
		}
	}
	for fr, val := range c.Usage {
		// Similar to cohort.RequestableResources, we accumulate the usage above the guaranteed resources,
		// here we should remove the guaranteed quota as well for that part can not be borrowed.
		val -= c.guaranteedQuota(fr)
		// if val < 0, it means the cq is not using any quota belongs to LendingLimit
		if val < 0 {
			val = 0
		}
		cohort.Usage[fr] += val
=======
func newCohortSnapshot(name string) *CohortSnapshot {
	return &CohortSnapshot{
		Name:   name,
		Cohort: hierarchy.NewCohort[*ClusterQueueSnapshot, *CohortSnapshot](),
>>>>>>> bb4305d8
	}
}<|MERGE_RESOLUTION|>--- conflicted
+++ resolved
@@ -51,22 +51,7 @@
 func (s *Snapshot) AddWorkload(wl *workload.Info) {
 	cq := s.ClusterQueues[wl.ClusterQueue]
 	cq.Workloads[workload.Key(wl.Obj)] = wl
-<<<<<<< HEAD
-	cq.addOrRemoveUsage(wl.FlavorResourceUsage(), 1)
-}
-
-func (c *ClusterQueueSnapshot) addOrRemoveUsage(usage resources.FlavorResourceQuantities, m int64) {
-	updateFlavorUsage(usage, c.Usage, m)
-	if c.Cohort != nil {
-		if features.Enabled(features.LendingLimit) {
-			updateCohortUsage(usage, c, m)
-		} else {
-			updateFlavorUsage(usage, c.Cohort.Usage, m)
-		}
-	}
-=======
 	cq.AddUsage(wl.FlavorResourceUsage())
->>>>>>> bb4305d8
 }
 
 func (s *Snapshot) Log(log logr.Logger) {
@@ -157,89 +142,23 @@
 		FlavorFungibility:             c.FlavorFungibility,
 		FairWeight:                    c.FairWeight,
 		AllocatableResourceGeneration: c.AllocatableResourceGeneration,
-<<<<<<< HEAD
-		Usage:                         maps.Clone(c.Usage),
-=======
->>>>>>> bb4305d8
 		Workloads:                     maps.Clone(c.Workloads),
 		Preemption:                    c.Preemption,
 		NamespaceSelector:             c.NamespaceSelector,
 		Status:                        c.Status,
 		AdmissionChecks:               utilmaps.DeepCopySets[kueue.ResourceFlavorReference](c.AdmissionChecks),
-<<<<<<< HEAD
-		Quotas:                        c.quotas,
-	}
-
-	for i, rg := range c.ResourceGroups {
-		cc.ResourceGroups[i] = rg.Clone()
-	}
-
-	if features.Enabled(features.LendingLimit) {
-		cc.GuaranteedQuota = c.GuaranteedQuota
-=======
 		ResourceNode:                  c.resourceNode.Clone(),
 		TASFlavors:                    make(map[kueue.ResourceFlavorReference]*TASFlavorSnapshot),
 	}
 	for i, rg := range c.ResourceGroups {
 		cc.ResourceGroups[i] = rg.Clone()
->>>>>>> bb4305d8
 	}
 	return cc
 }
 
-<<<<<<< HEAD
-func (c *cohort) snapshotInto(cqs map[string]*ClusterQueueSnapshot) {
-	cohortSnap := &CohortSnapshot{
-		Name:                 c.Name,
-		Members:              make(sets.Set[*ClusterQueueSnapshot], c.Members.Len()),
-		Lendable:             c.CalculateLendable(),
-		Usage:                make(resources.FlavorResourceQuantities),
-		RequestableResources: make(resources.FlavorResourceQuantities),
-	}
-	cohortSnap.AllocatableResourceGeneration = 0
-	for cq := range c.Members {
-		if cq.Active() {
-			cqSnap := cqs[cq.Name]
-			cqSnap.accumulateResources(cohortSnap)
-			cqSnap.Cohort = cohortSnap
-			cohortSnap.Members.Insert(cqSnap)
-			cohortSnap.AllocatableResourceGeneration += cqSnap.AllocatableResourceGeneration
-		}
-	}
-}
-
-func (c *ClusterQueueSnapshot) accumulateResources(cohort *CohortSnapshot) {
-	for _, rg := range c.ResourceGroups {
-		for _, fName := range rg.Flavors {
-			for rName := range rg.CoveredResources {
-				fr := resources.FlavorResource{Flavor: fName, Resource: rName}
-				rQuota := c.QuotaFor(fr)
-				// When feature LendingLimit enabled, cohort.RequestableResources indicates
-				// the sum of cq.NominalQuota and other cqs' LendingLimit (if not nil).
-				// If LendingLimit is not nil, we should count the lendingLimit as the requestable
-				// resource because we can't borrow more quota than lendingLimit.
-				if features.Enabled(features.LendingLimit) && rQuota.LendingLimit != nil {
-					cohort.RequestableResources[fr] += *rQuota.LendingLimit
-				} else {
-					cohort.RequestableResources[fr] += rQuota.Nominal
-				}
-			}
-		}
-	}
-	for fr, val := range c.Usage {
-		// Similar to cohort.RequestableResources, we accumulate the usage above the guaranteed resources,
-		// here we should remove the guaranteed quota as well for that part can not be borrowed.
-		val -= c.guaranteedQuota(fr)
-		// if val < 0, it means the cq is not using any quota belongs to LendingLimit
-		if val < 0 {
-			val = 0
-		}
-		cohort.Usage[fr] += val
-=======
 func newCohortSnapshot(name string) *CohortSnapshot {
 	return &CohortSnapshot{
 		Name:   name,
 		Cohort: hierarchy.NewCohort[*ClusterQueueSnapshot, *CohortSnapshot](),
->>>>>>> bb4305d8
 	}
 }