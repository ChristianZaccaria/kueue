/*
Copyright 2022 The Kubernetes Authors.

Licensed under the Apache License, Version 2.0 (the "License");
you may not use this file except in compliance with the License.
You may obtain a copy of the License at

    http://www.apache.org/licenses/LICENSE-2.0

Unless required by applicable law or agreed to in writing, software
distributed under the License is distributed on an "AS IS" BASIS,
WITHOUT WARRANTIES OR CONDITIONS OF ANY KIND, either express or implied.
See the License for the specific language governing permissions and
limitations under the License.
*/

package cache

import (
	"context"
	"errors"
	"fmt"
	"sort"
	"sync"

	corev1 "k8s.io/api/core/v1"

	"github.com/go-logr/logr"
	corev1 "k8s.io/api/core/v1"
	apimeta "k8s.io/apimachinery/pkg/api/meta"
	metav1 "k8s.io/apimachinery/pkg/apis/meta/v1"
	"k8s.io/apimachinery/pkg/labels"
	"k8s.io/apimachinery/pkg/util/sets"
	"k8s.io/klog/v2"
	ctrl "sigs.k8s.io/controller-runtime"
	"sigs.k8s.io/controller-runtime/pkg/client"

	config "sigs.k8s.io/kueue/apis/config/v1beta1"
	kueuealpha "sigs.k8s.io/kueue/apis/kueue/v1alpha1"
	kueue "sigs.k8s.io/kueue/apis/kueue/v1beta1"
	utilindexer "sigs.k8s.io/kueue/pkg/controller/core/indexer"
	"sigs.k8s.io/kueue/pkg/features"
<<<<<<< HEAD
	"sigs.k8s.io/kueue/pkg/metrics"
	"sigs.k8s.io/kueue/pkg/resources"
	"sigs.k8s.io/kueue/pkg/util/maps"
=======
	"sigs.k8s.io/kueue/pkg/hierarchy"
	"sigs.k8s.io/kueue/pkg/metrics"
	"sigs.k8s.io/kueue/pkg/resources"
	utiltas "sigs.k8s.io/kueue/pkg/util/tas"
>>>>>>> bb4305d8
	"sigs.k8s.io/kueue/pkg/workload"
)

var (
	ErrCqNotFound          = errors.New("cluster queue not found")
	errQNotFound           = errors.New("queue not found")
	errWorkloadNotAdmitted = errors.New("workload not admitted by a ClusterQueue")
)

const (
	pending     = metrics.CQStatusPending
	active      = metrics.CQStatusActive
	terminating = metrics.CQStatusTerminating
)

type options struct {
	workloadInfoOptions []workload.InfoOption
	podsReadyTracking   bool
	fairSharingEnabled  bool
}

// Option configures the reconciler.
type Option func(*options)

// WithPodsReadyTracking indicates the cache controller tracks the PodsReady
// condition for admitted workloads, and allows to block admission of new
// workloads until all admitted workloads are in the PodsReady condition.
func WithPodsReadyTracking(f bool) Option {
	return func(o *options) {
		o.podsReadyTracking = f
	}
}

func WithExcludedResourcePrefixes(excludedPrefixes []string) Option {
	return func(o *options) {
		o.workloadInfoOptions = append(o.workloadInfoOptions, workload.WithExcludedResourcePrefixes(excludedPrefixes))
	}
}

// WithResourceTransformations sets the resource transformations.
func WithResourceTransformations(transforms []config.ResourceTransformation) Option {
	return func(o *options) {
		o.workloadInfoOptions = append(o.workloadInfoOptions, workload.WithResourceTransformations(transforms))
	}
}

func WithFairSharing(enabled bool) Option {
	return func(o *options) {
		o.fairSharingEnabled = enabled
	}
}

var defaultOptions = options{}

// Cache keeps track of the Workloads that got admitted through ClusterQueues.
type Cache struct {
	sync.RWMutex
	podsReadyCond sync.Cond

	client              client.Client
	assumedWorkloads    map[string]string
	resourceFlavors     map[kueue.ResourceFlavorReference]*kueue.ResourceFlavor
	podsReadyTracking   bool
	admissionChecks     map[string]AdmissionCheck
	workloadInfoOptions []workload.InfoOption
	fairSharingEnabled  bool

	hm hierarchy.Manager[*clusterQueue, *cohort]

	tasCache TASCache
}

func New(client client.Client, opts ...Option) *Cache {
	options := defaultOptions
	for _, opt := range opts {
		opt(&options)
	}
	c := &Cache{
		client:              client,
		assumedWorkloads:    make(map[string]string),
		resourceFlavors:     make(map[kueue.ResourceFlavorReference]*kueue.ResourceFlavor),
		admissionChecks:     make(map[string]AdmissionCheck),
		podsReadyTracking:   options.podsReadyTracking,
		workloadInfoOptions: options.workloadInfoOptions,
		fairSharingEnabled:  options.fairSharingEnabled,
		hm:                  hierarchy.NewManager[*clusterQueue, *cohort](newCohort),
		tasCache:            NewTASCache(client),
	}
	c.podsReadyCond.L = &c.RWMutex
	return c
}

func (c *Cache) newClusterQueue(cq *kueue.ClusterQueue) (*clusterQueue, error) {
	cqImpl := &clusterQueue{
		Name:                cq.Name,
		Workloads:           make(map[string]*workload.Info),
		WorkloadsNotReady:   sets.New[string](),
		localQueues:         make(map[string]*queue),
		podsReadyTracking:   c.podsReadyTracking,
		workloadInfoOptions: c.workloadInfoOptions,
<<<<<<< HEAD
		Usage:               make(resources.FlavorResourceQuantities),
		AdmittedUsage:       make(resources.FlavorResourceQuantities),
=======
		AdmittedUsage:       make(resources.FlavorResourceQuantities),
		resourceNode:        NewResourceNode(),
		tasCache:            &c.tasCache,
>>>>>>> bb4305d8
	}
	c.hm.AddClusterQueue(cqImpl)
	c.hm.UpdateClusterQueueEdge(cq.Name, cq.Spec.Cohort)
	if err := cqImpl.updateClusterQueue(c.hm.CycleChecker, cq, c.resourceFlavors, c.admissionChecks, nil); err != nil {
		return nil, err
	}

	return cqImpl, nil
}

// WaitForPodsReady waits for all admitted workloads to be in the PodsReady condition
// if podsReadyTracking is enabled, otherwise returns immediately.
func (c *Cache) WaitForPodsReady(ctx context.Context) {
	if !c.podsReadyTracking {
		return
	}

	c.Lock()
	defer c.Unlock()

	log := ctrl.LoggerFrom(ctx)
	for {
		if c.podsReadyForAllAdmittedWorkloads(log) {
			return
		}
		log.V(3).Info("Blocking admission as not all workloads are in the PodsReady condition")
		select {
		case <-ctx.Done():
			log.V(5).Info("Context cancelled when waiting for pods to be ready; returning")
			return
		default:
			// wait releases the lock and acquires again when awaken
			c.podsReadyCond.Wait()
		}
	}
}

func (c *Cache) PodsReadyForAllAdmittedWorkloads(log logr.Logger) bool {
	if !c.podsReadyTracking {
		return true
	}
	c.Lock()
	defer c.Unlock()
	return c.podsReadyForAllAdmittedWorkloads(log)
}

func (c *Cache) podsReadyForAllAdmittedWorkloads(log logr.Logger) bool {
	for _, cq := range c.hm.ClusterQueues {
		if len(cq.WorkloadsNotReady) > 0 {
			log.V(3).Info("There is a ClusterQueue with not ready workloads", "clusterQueue", klog.KRef("", cq.Name))
			return false
		}
	}
	log.V(5).Info("All workloads are in the PodsReady condition")
	return true
}

// CleanUpOnContext tracks the context. When closed, it wakes routines waiting
// on the podsReady condition. It should be called before doing any calls to
// cache.WaitForPodsReady.
func (c *Cache) CleanUpOnContext(ctx context.Context) {
	<-ctx.Done()
	c.Lock()
	defer c.Unlock()
	c.podsReadyCond.Broadcast()
}

func (c *Cache) updateClusterQueues() sets.Set[string] {
	cqs := sets.New[string]()

	for _, cq := range c.hm.ClusterQueues {
		prevStatus := cq.Status
		// We call update on all ClusterQueues irrespective of which CQ actually use this flavor
		// because it is not expensive to do so, and is not worth tracking which ClusterQueues use
		// which flavors.
		cq.UpdateWithFlavors(c.resourceFlavors)
		cq.updateWithAdmissionChecks(c.admissionChecks)
		curStatus := cq.Status
		if prevStatus == pending && curStatus == active {
			cqs.Insert(cq.Name)
		}
	}
	return cqs
}

func (c *Cache) ActiveClusterQueues() sets.Set[string] {
	c.RLock()
	defer c.RUnlock()
	cqs := sets.New[string]()
	for _, cq := range c.hm.ClusterQueues {
		if cq.Status == active {
			cqs.Insert(cq.Name)
		}
	}
	return cqs
}

func (c *Cache) TASCache() *TASCache {
	return &c.tasCache
}

func (c *Cache) AddOrUpdateResourceFlavor(rf *kueue.ResourceFlavor) sets.Set[string] {
	c.Lock()
	defer c.Unlock()
	c.resourceFlavors[kueue.ResourceFlavorReference(rf.Name)] = rf
	return c.updateClusterQueues()
}

func (c *Cache) DeleteResourceFlavor(rf *kueue.ResourceFlavor) sets.Set[string] {
	c.Lock()
	defer c.Unlock()
	delete(c.resourceFlavors, kueue.ResourceFlavorReference(rf.Name))
	return c.updateClusterQueues()
}

func (c *Cache) AddOrUpdateTopologyForFlavor(topology *kueuealpha.Topology, flv *kueue.ResourceFlavor) sets.Set[string] {
	c.Lock()
	defer c.Unlock()
	levels := utiltas.Levels(topology)
	tasInfo := c.tasCache.NewTASFlavorCache(kueue.TopologyReference(topology.Name), levels, flv.Spec.NodeLabels, flv.Spec.Tolerations)
	c.tasCache.Set(kueue.ResourceFlavorReference(flv.Name), tasInfo)
	return c.updateClusterQueues()
}

func (c *Cache) DeleteTopologyForFlavor(flv kueue.ResourceFlavorReference) sets.Set[string] {
	c.Lock()
	defer c.Unlock()
	c.tasCache.Delete(flv)
	return c.updateClusterQueues()
}

func (c *Cache) AddOrUpdateAdmissionCheck(ac *kueue.AdmissionCheck) sets.Set[string] {
	c.Lock()
	defer c.Unlock()

	newAC := AdmissionCheck{
		Active:     apimeta.IsStatusConditionTrue(ac.Status.Conditions, kueue.AdmissionCheckActive),
		Controller: ac.Spec.ControllerName,
	}
	if features.Enabled(features.AdmissionCheckValidationRules) {
		newAC.SingleInstanceInClusterQueue = apimeta.IsStatusConditionTrue(ac.Status.Conditions, kueue.AdmissionChecksSingleInstanceInClusterQueue)
		newAC.FlavorIndependent = apimeta.IsStatusConditionTrue(ac.Status.Conditions, kueue.FlavorIndependentAdmissionCheck)
	} else if ac.Spec.ControllerName == kueue.MultiKueueControllerName {
		newAC.SingleInstanceInClusterQueue = true
		newAC.FlavorIndependent = true
	}
	c.admissionChecks[ac.Name] = newAC

	return c.updateClusterQueues()
}

func (c *Cache) DeleteAdmissionCheck(ac *kueue.AdmissionCheck) sets.Set[string] {
	c.Lock()
	defer c.Unlock()
	delete(c.admissionChecks, ac.Name)
	return c.updateClusterQueues()
}

func (c *Cache) AdmissionChecksForClusterQueue(cqName string) []AdmissionCheck {
	c.RLock()
	defer c.RUnlock()
	cq, ok := c.hm.ClusterQueues[cqName]
	if !ok || len(cq.AdmissionChecks) == 0 {
		return nil
	}
	acs := make([]AdmissionCheck, 0, len(cq.AdmissionChecks))
	for acName := range cq.AdmissionChecks {
		if ac, ok := c.admissionChecks[acName]; ok {
			acs = append(acs, ac)
		}
	}
	return acs
}

func (c *Cache) ClusterQueueActive(name string) bool {
	return c.clusterQueueInStatus(name, active)
}

func (c *Cache) ClusterQueueTerminating(name string) bool {
	return c.clusterQueueInStatus(name, terminating)
}

func (c *Cache) ClusterQueueReadiness(name string) (metav1.ConditionStatus, string, string) {
	c.RLock()
	defer c.RUnlock()
	cq := c.hm.ClusterQueues[name]
	if cq == nil {
		return metav1.ConditionFalse, "NotFound", "ClusterQueue not found"
	}
	if cq.Status == active {
		return metav1.ConditionTrue, "Ready", "Can admit new workloads"
	}
	reason, msg := cq.inactiveReason()
	return metav1.ConditionFalse, reason, msg
}

func (c *Cache) clusterQueueInStatus(name string, status metrics.ClusterQueueStatus) bool {
	c.RLock()
	defer c.RUnlock()

	cq, exists := c.hm.ClusterQueues[name]
	if !exists {
		return false
	}
	return cq != nil && cq.Status == status
}

func (c *Cache) TerminateClusterQueue(name string) {
	c.Lock()
	defer c.Unlock()
	if cq, exists := c.hm.ClusterQueues[name]; exists {
		cq.Status = terminating
		metrics.ReportClusterQueueStatus(cq.Name, cq.Status)
	}
}

// ClusterQueueEmpty indicates whether there's any active workload admitted by
// the provided clusterQueue.
// Return true if the clusterQueue doesn't exist.
func (c *Cache) ClusterQueueEmpty(name string) bool {
	c.RLock()
	defer c.RUnlock()
	cq, exists := c.hm.ClusterQueues[name]
	if !exists {
		return true
	}
	return len(cq.Workloads) == 0
}

func (c *Cache) AddClusterQueue(ctx context.Context, cq *kueue.ClusterQueue) error {
	c.Lock()
	defer c.Unlock()

	if _, ok := c.hm.ClusterQueues[cq.Name]; ok {
		return errors.New("ClusterQueue already exists")
	}
	cqImpl, err := c.newClusterQueue(cq)
	if err != nil {
		return err
	}

	// On controller restart, an add ClusterQueue event may come after
	// add queue and workload, so here we explicitly list and add existing queues
	// and workloads.
	var queues kueue.LocalQueueList
	if err := c.client.List(ctx, &queues, client.MatchingFields{utilindexer.QueueClusterQueueKey: cq.Name}); err != nil {
		return fmt.Errorf("listing queues that match the clusterQueue: %w", err)
	}
	for _, q := range queues.Items {
		qKey := queueKey(&q)
		qImpl := &queue{
			key:                qKey,
			reservingWorkloads: 0,
			admittedWorkloads:  0,
			//TODO: rename this to better distinguish between reserved and in use quantities
			usage:         make(resources.FlavorResourceQuantities),
			admittedUsage: make(resources.FlavorResourceQuantities),
		}
		qImpl.resetFlavorsAndResources(cqImpl.resourceNode.Usage, cqImpl.AdmittedUsage)
		cqImpl.localQueues[qKey] = qImpl
	}
	var workloads kueue.WorkloadList
	if err := c.client.List(ctx, &workloads, client.MatchingFields{utilindexer.WorkloadClusterQueueKey: cq.Name}); err != nil {
		return fmt.Errorf("listing workloads that match the queue: %w", err)
	}
	for i, w := range workloads.Items {
		if !workload.HasQuotaReservation(&w) || workload.IsFinished(&w) {
			continue
		}
		c.addOrUpdateWorkload(&workloads.Items[i])
	}

	return nil
}

func (c *Cache) UpdateClusterQueue(cq *kueue.ClusterQueue) error {
	c.Lock()
	defer c.Unlock()
	cqImpl, ok := c.hm.ClusterQueues[cq.Name]
	if !ok {
		return ErrCqNotFound
	}
	oldParent := cqImpl.Parent()
	c.hm.UpdateClusterQueueEdge(cq.Name, cq.Spec.Cohort)
	if err := cqImpl.updateClusterQueue(c.hm.CycleChecker, cq, c.resourceFlavors, c.admissionChecks, oldParent); err != nil {
		return err
	}
	for _, qImpl := range cqImpl.localQueues {
		if qImpl == nil {
			return errQNotFound
		}
		qImpl.resetFlavorsAndResources(cqImpl.resourceNode.Usage, cqImpl.AdmittedUsage)
	}
	return nil
}

func (c *Cache) DeleteClusterQueue(cq *kueue.ClusterQueue) {
	c.Lock()
	defer c.Unlock()
	_, ok := c.hm.ClusterQueues[cq.Name]
	if !ok {
		return
	}
	if features.Enabled(features.LocalQueueMetrics) {
		for _, q := range c.hm.ClusterQueues[cq.Name].localQueues {
			metrics.ClearLocalQueueCacheMetrics(metrics.LQRefFromLocalQueueKey(q.key))
		}
	}
	c.hm.DeleteClusterQueue(cq.Name)
	metrics.ClearCacheMetrics(cq.Name)
}

func (c *Cache) AddOrUpdateCohort(apiCohort *kueuealpha.Cohort) error {
	c.Lock()
	defer c.Unlock()
	c.hm.AddCohort(apiCohort.Name)
	cohort := c.hm.Cohorts[apiCohort.Name]
	oldParent := cohort.Parent()
	c.hm.UpdateCohortEdge(apiCohort.Name, apiCohort.Spec.Parent)
	return cohort.updateCohort(c.hm.CycleChecker, apiCohort, oldParent)
}

func (c *Cache) DeleteCohort(cohortName string) {
	c.Lock()
	defer c.Unlock()
	c.hm.DeleteCohort(cohortName)

	// If the cohort still exists after deletion, it means
	// that it has one or more children referencing it.
	// We need to run update algorithm.
	if cohort, ok := c.hm.Cohorts[cohortName]; ok {
		updateCohortResourceNode(cohort)
	}
}

func (c *Cache) AddLocalQueue(q *kueue.LocalQueue) error {
	c.Lock()
	defer c.Unlock()
	cq, ok := c.hm.ClusterQueues[string(q.Spec.ClusterQueue)]
	if !ok {
		return nil
	}
	return cq.addLocalQueue(q)
}

func (c *Cache) DeleteLocalQueue(q *kueue.LocalQueue) {
	c.Lock()
	defer c.Unlock()
	cq, ok := c.hm.ClusterQueues[string(q.Spec.ClusterQueue)]
	if !ok {
		return
	}
	cq.deleteLocalQueue(q)
}

func (c *Cache) UpdateLocalQueue(oldQ, newQ *kueue.LocalQueue) error {
	if oldQ.Spec.ClusterQueue == newQ.Spec.ClusterQueue {
		return nil
	}
	c.Lock()
	defer c.Unlock()
	cq, ok := c.hm.ClusterQueues[string(oldQ.Spec.ClusterQueue)]
	if ok {
		cq.deleteLocalQueue(oldQ)
	}
	cq, ok = c.hm.ClusterQueues[string(newQ.Spec.ClusterQueue)]
	if ok {
		return cq.addLocalQueue(newQ)
	}
	return nil
}

func (c *Cache) AddOrUpdateWorkload(w *kueue.Workload) bool {
	c.Lock()
	defer c.Unlock()
	return c.addOrUpdateWorkload(w)
}

func (c *Cache) addOrUpdateWorkload(w *kueue.Workload) bool {
	if !workload.HasQuotaReservation(w) {
		return false
	}

	clusterQueue, ok := c.hm.ClusterQueues[string(w.Status.Admission.ClusterQueue)]
	if !ok {
		return false
	}

	c.cleanupAssumedState(w)

	if _, exist := clusterQueue.Workloads[workload.Key(w)]; exist {
		clusterQueue.deleteWorkload(w)
	}

	if c.podsReadyTracking {
		c.podsReadyCond.Broadcast()
	}
	return clusterQueue.addWorkload(w) == nil
}

func (c *Cache) UpdateWorkload(oldWl, newWl *kueue.Workload) error {
	c.Lock()
	defer c.Unlock()
	if workload.HasQuotaReservation(oldWl) {
		cq, ok := c.hm.ClusterQueues[string(oldWl.Status.Admission.ClusterQueue)]
		if !ok {
			return errors.New("old ClusterQueue doesn't exist")
		}
		cq.deleteWorkload(oldWl)
	}
	c.cleanupAssumedState(oldWl)

	if !workload.HasQuotaReservation(newWl) {
		return nil
	}
	cq, ok := c.hm.ClusterQueues[string(newWl.Status.Admission.ClusterQueue)]
	if !ok {
		return errors.New("new ClusterQueue doesn't exist")
	}
	if c.podsReadyTracking {
		c.podsReadyCond.Broadcast()
	}
	return cq.addWorkload(newWl)
}

func (c *Cache) DeleteWorkload(w *kueue.Workload) error {
	c.Lock()
	defer c.Unlock()

	cq := c.clusterQueueForWorkload(w)
	if cq == nil {
		return ErrCqNotFound
	}

	c.cleanupAssumedState(w)

	cq.deleteWorkload(w)
	if c.podsReadyTracking {
		c.podsReadyCond.Broadcast()
	}
	return nil
}

func (c *Cache) IsAssumedOrAdmittedWorkload(w workload.Info) bool {
	c.RLock()
	defer c.RUnlock()

	k := workload.Key(w.Obj)
	if _, assumed := c.assumedWorkloads[k]; assumed {
		return true
	}
	if cq, exists := c.hm.ClusterQueues[w.ClusterQueue]; exists {
		if _, admitted := cq.Workloads[k]; admitted {
			return true
		}
	}
	return false
}

func (c *Cache) AssumeWorkload(w *kueue.Workload) error {
	c.Lock()
	defer c.Unlock()

	if !workload.HasQuotaReservation(w) {
		return errWorkloadNotAdmitted
	}

	k := workload.Key(w)
	assumedCq, assumed := c.assumedWorkloads[k]
	if assumed {
		return fmt.Errorf("the workload is already assumed to ClusterQueue %q", assumedCq)
	}

	cq, ok := c.hm.ClusterQueues[string(w.Status.Admission.ClusterQueue)]
	if !ok {
		return ErrCqNotFound
	}

	if err := cq.addWorkload(w); err != nil {
		return err
	}
	c.assumedWorkloads[k] = string(w.Status.Admission.ClusterQueue)
	return nil
}

func (c *Cache) ForgetWorkload(w *kueue.Workload) error {
	c.Lock()
	defer c.Unlock()

	if _, assumed := c.assumedWorkloads[workload.Key(w)]; !assumed {
		return errors.New("the workload is not assumed")
	}
	c.cleanupAssumedState(w)

	if !workload.HasQuotaReservation(w) {
		return errWorkloadNotAdmitted
	}

	cq, ok := c.hm.ClusterQueues[string(w.Status.Admission.ClusterQueue)]
	if !ok {
		return ErrCqNotFound
	}
	cq.deleteWorkload(w)
	if c.podsReadyTracking {
		c.podsReadyCond.Broadcast()
	}
	return nil
}

type ClusterQueueUsageStats struct {
	ReservedResources  []kueue.FlavorUsage
	ReservingWorkloads int
	AdmittedResources  []kueue.FlavorUsage
	AdmittedWorkloads  int
	WeightedShare      int64
}

// Usage reports the reserved and admitted resources and number of workloads holding them in the ClusterQueue.
func (c *Cache) Usage(cqObj *kueue.ClusterQueue) (*ClusterQueueUsageStats, error) {
	c.RLock()
	defer c.RUnlock()

	cq := c.hm.ClusterQueues[cqObj.Name]
	if cq == nil {
		return nil, ErrCqNotFound
	}

	stats := &ClusterQueueUsageStats{
		ReservedResources:  getUsage(cq.resourceNode.Usage, cq),
		ReservingWorkloads: len(cq.Workloads),
		AdmittedResources:  getUsage(cq.AdmittedUsage, cq),
		AdmittedWorkloads:  cq.admittedWorkloadsCount,
	}

	if c.fairSharingEnabled {
		weightedShare, _ := dominantResourceShare(cq, nil, 0)
		stats.WeightedShare = int64(weightedShare)
	}

	return stats, nil
}

func getUsage(frq resources.FlavorResourceQuantities, cq *clusterQueue) []kueue.FlavorUsage {
	usage := make([]kueue.FlavorUsage, 0, len(frq))
	for _, rg := range cq.ResourceGroups {
		for _, fName := range rg.Flavors {
			outFlvUsage := kueue.FlavorUsage{
				Name:      fName,
				Resources: make([]kueue.ResourceUsage, 0, len(rg.CoveredResources)),
			}
			for rName := range rg.CoveredResources {
				fr := resources.FlavorResource{Flavor: fName, Resource: rName}
				rQuota := cq.QuotaFor(fr)
				used := frq[fr]
				rUsage := kueue.ResourceUsage{
					Name:  rName,
					Total: resources.ResourceQuantity(rName, used),
				}
				// Enforce `borrowed=0` if the clusterQueue doesn't belong to a cohort.
				if cq.HasParent() {
					borrowed := used - rQuota.Nominal
					if borrowed > 0 {
						rUsage.Borrowed = resources.ResourceQuantity(rName, borrowed)
					}
				}
				outFlvUsage.Resources = append(outFlvUsage.Resources, rUsage)
			}
			// The resourceUsages should be in a stable order to avoid endless creation of update events.
			sort.Slice(outFlvUsage.Resources, func(i, j int) bool {
				return outFlvUsage.Resources[i].Name < outFlvUsage.Resources[j].Name
			})
			usage = append(usage, outFlvUsage)
		}
	}
	return usage
}

type LocalQueueUsageStats struct {
	ReservedResources  []kueue.LocalQueueFlavorUsage
	ReservingWorkloads int
	AdmittedResources  []kueue.LocalQueueFlavorUsage
	AdmittedWorkloads  int
	Flavors            []kueue.LocalQueueFlavorStatus
}

func (c *Cache) LocalQueueUsage(qObj *kueue.LocalQueue) (*LocalQueueUsageStats, error) {
	c.RLock()
	defer c.RUnlock()

	cqImpl, ok := c.hm.ClusterQueues[string(qObj.Spec.ClusterQueue)]
	if !ok {
		return &LocalQueueUsageStats{}, nil
	}
	qImpl, ok := cqImpl.localQueues[queueKey(qObj)]
	if !ok {
		return nil, errQNotFound
	}

<<<<<<< HEAD
	flavors := make(map[kueue.ResourceFlavorReference]kueue.LocalQueueFlavorStatus)
	if features.Enabled(features.ExposeFlavorsInLocalQueue) {
		resourcesInFlavor := make(map[kueue.ResourceFlavorReference]sets.Set[corev1.ResourceName])
		for _, rg := range cqImpl.ResourceGroups {
			for _, rgFlavor := range rg.Flavors {
				if _, ok := resourcesInFlavor[rgFlavor]; !ok {
					resourcesInFlavor[rgFlavor] = sets.New[corev1.ResourceName]()
				}
				resourcesInFlavor[rgFlavor].Insert(rg.CoveredResources.UnsortedList()...)
=======
	var flavors []kueue.LocalQueueFlavorStatus

	if features.Enabled(features.ExposeFlavorsInLocalQueue) {
		resourcesInFlavor := make(map[kueue.ResourceFlavorReference][]corev1.ResourceName)
		for _, rg := range cqImpl.ResourceGroups {
			for _, rgFlavor := range rg.Flavors {
				if _, ok := resourcesInFlavor[rgFlavor]; !ok {
					resourcesInFlavor[rgFlavor] = make([]corev1.ResourceName, 0, len(rg.CoveredResources))
				}
				resourcesInFlavor[rgFlavor] = append(resourcesInFlavor[rgFlavor], sets.List(rg.CoveredResources)...)
>>>>>>> bb4305d8
			}
		}

		for _, rg := range cqImpl.ResourceGroups {
			for _, rgFlavor := range rg.Flavors {
				flavor := kueue.LocalQueueFlavorStatus{Name: rgFlavor}
				if rif, ok := resourcesInFlavor[rgFlavor]; ok {
<<<<<<< HEAD
					flavor.Resources = rif.UnsortedList()
=======
					flavor.Resources = append(flavor.Resources, rif...)
>>>>>>> bb4305d8
				}
				if rf, ok := c.resourceFlavors[rgFlavor]; ok {
					flavor.NodeLabels = rf.Spec.NodeLabels
					flavor.NodeTaints = rf.Spec.NodeTaints
				}
<<<<<<< HEAD
				flavors[rgFlavor] = flavor
=======
				flavors = append(flavors, flavor)
>>>>>>> bb4305d8
			}
		}
	}

	return &LocalQueueUsageStats{
		ReservedResources:  filterLocalQueueUsage(qImpl.usage, cqImpl.ResourceGroups),
		ReservingWorkloads: qImpl.reservingWorkloads,
		AdmittedResources:  filterLocalQueueUsage(qImpl.admittedUsage, cqImpl.ResourceGroups),
		AdmittedWorkloads:  qImpl.admittedWorkloads,
<<<<<<< HEAD
		Flavors:            maps.Values(flavors),
=======
		Flavors:            flavors,
>>>>>>> bb4305d8
	}, nil
}

func filterLocalQueueUsage(orig resources.FlavorResourceQuantities, resourceGroups []ResourceGroup) []kueue.LocalQueueFlavorUsage {
	qFlvUsages := make([]kueue.LocalQueueFlavorUsage, 0, len(orig))
	for _, rg := range resourceGroups {
		for _, fName := range rg.Flavors {
			outFlvUsage := kueue.LocalQueueFlavorUsage{
				Name:      fName,
				Resources: make([]kueue.LocalQueueResourceUsage, 0, len(rg.CoveredResources)),
			}
			for rName := range rg.CoveredResources {
				fr := resources.FlavorResource{Flavor: fName, Resource: rName}
				outFlvUsage.Resources = append(outFlvUsage.Resources, kueue.LocalQueueResourceUsage{
					Name:  rName,
					Total: resources.ResourceQuantity(rName, orig[fr]),
				})
			}
			// The resourceUsages should be in a stable order to avoid endless creation of update events.
			sort.Slice(outFlvUsage.Resources, func(i, j int) bool {
				return outFlvUsage.Resources[i].Name < outFlvUsage.Resources[j].Name
			})
			qFlvUsages = append(qFlvUsages, outFlvUsage)
		}
	}
	return qFlvUsages
}

func (c *Cache) cleanupAssumedState(w *kueue.Workload) {
	k := workload.Key(w)
	assumedCQName, assumed := c.assumedWorkloads[k]
	if assumed {
		// If the workload's assigned ClusterQueue is different from the assumed
		// one, then we should also clean up the assumed one.
		if workload.HasQuotaReservation(w) && assumedCQName != string(w.Status.Admission.ClusterQueue) {
			if assumedCQ, exist := c.hm.ClusterQueues[assumedCQName]; exist {
				assumedCQ.deleteWorkload(w)
			}
		}
		delete(c.assumedWorkloads, k)
	}
}

func (c *Cache) clusterQueueForWorkload(w *kueue.Workload) *clusterQueue {
	if workload.HasQuotaReservation(w) {
		return c.hm.ClusterQueues[string(w.Status.Admission.ClusterQueue)]
	}
	wKey := workload.Key(w)
	for _, cq := range c.hm.ClusterQueues {
		if cq.Workloads[wKey] != nil {
			return cq
		}
	}
	return nil
}

func (c *Cache) ClusterQueuesUsingFlavor(flavor kueue.ResourceFlavorReference) []string {
	c.RLock()
	defer c.RUnlock()
	var cqs []string

	for _, cq := range c.hm.ClusterQueues {
		if cq.flavorInUse(flavor) {
			cqs = append(cqs, cq.Name)
		}
	}
	return cqs
}

func (c *Cache) ClusterQueuesUsingTopology(tName kueue.TopologyReference) []string {
	c.RLock()
	defer c.RUnlock()
	var cqs []string

	for _, cq := range c.hm.ClusterQueues {
		for _, tRef := range cq.tasFlavors {
			if tRef == tName {
				cqs = append(cqs, cq.Name)
			}
		}
	}
	return cqs
}

func (c *Cache) ClusterQueuesUsingAdmissionCheck(ac string) []string {
	c.RLock()
	defer c.RUnlock()
	var cqs []string

	for _, cq := range c.hm.ClusterQueues {
		if _, found := cq.AdmissionChecks[ac]; found {
			cqs = append(cqs, cq.Name)
		}
	}
	return cqs
}

func (c *Cache) MatchingClusterQueues(nsLabels map[string]string) sets.Set[string] {
	c.RLock()
	defer c.RUnlock()

	cqs := sets.New[string]()
	for _, cq := range c.hm.ClusterQueues {
		if cq.NamespaceSelector.Matches(labels.Set(nsLabels)) {
			cqs.Insert(cq.Name)
		}
	}
	return cqs
}

// Key is the key used to index the queue.
func queueKey(q *kueue.LocalQueue) string {
	return fmt.Sprintf("%s/%s", q.Namespace, q.Name)
}<|MERGE_RESOLUTION|>--- conflicted
+++ resolved
@@ -22,8 +22,6 @@
 	"fmt"
 	"sort"
 	"sync"
-
-	corev1 "k8s.io/api/core/v1"
 
 	"github.com/go-logr/logr"
 	corev1 "k8s.io/api/core/v1"
@@ -40,16 +38,10 @@
 	kueue "sigs.k8s.io/kueue/apis/kueue/v1beta1"
 	utilindexer "sigs.k8s.io/kueue/pkg/controller/core/indexer"
 	"sigs.k8s.io/kueue/pkg/features"
-<<<<<<< HEAD
-	"sigs.k8s.io/kueue/pkg/metrics"
-	"sigs.k8s.io/kueue/pkg/resources"
-	"sigs.k8s.io/kueue/pkg/util/maps"
-=======
 	"sigs.k8s.io/kueue/pkg/hierarchy"
 	"sigs.k8s.io/kueue/pkg/metrics"
 	"sigs.k8s.io/kueue/pkg/resources"
 	utiltas "sigs.k8s.io/kueue/pkg/util/tas"
->>>>>>> bb4305d8
 	"sigs.k8s.io/kueue/pkg/workload"
 )
 
@@ -150,14 +142,9 @@
 		localQueues:         make(map[string]*queue),
 		podsReadyTracking:   c.podsReadyTracking,
 		workloadInfoOptions: c.workloadInfoOptions,
-<<<<<<< HEAD
-		Usage:               make(resources.FlavorResourceQuantities),
-		AdmittedUsage:       make(resources.FlavorResourceQuantities),
-=======
 		AdmittedUsage:       make(resources.FlavorResourceQuantities),
 		resourceNode:        NewResourceNode(),
 		tasCache:            &c.tasCache,
->>>>>>> bb4305d8
 	}
 	c.hm.AddClusterQueue(cqImpl)
 	c.hm.UpdateClusterQueueEdge(cq.Name, cq.Spec.Cohort)
@@ -756,17 +743,6 @@
 		return nil, errQNotFound
 	}
 
-<<<<<<< HEAD
-	flavors := make(map[kueue.ResourceFlavorReference]kueue.LocalQueueFlavorStatus)
-	if features.Enabled(features.ExposeFlavorsInLocalQueue) {
-		resourcesInFlavor := make(map[kueue.ResourceFlavorReference]sets.Set[corev1.ResourceName])
-		for _, rg := range cqImpl.ResourceGroups {
-			for _, rgFlavor := range rg.Flavors {
-				if _, ok := resourcesInFlavor[rgFlavor]; !ok {
-					resourcesInFlavor[rgFlavor] = sets.New[corev1.ResourceName]()
-				}
-				resourcesInFlavor[rgFlavor].Insert(rg.CoveredResources.UnsortedList()...)
-=======
 	var flavors []kueue.LocalQueueFlavorStatus
 
 	if features.Enabled(features.ExposeFlavorsInLocalQueue) {
@@ -777,7 +753,6 @@
 					resourcesInFlavor[rgFlavor] = make([]corev1.ResourceName, 0, len(rg.CoveredResources))
 				}
 				resourcesInFlavor[rgFlavor] = append(resourcesInFlavor[rgFlavor], sets.List(rg.CoveredResources)...)
->>>>>>> bb4305d8
 			}
 		}
 
@@ -785,21 +760,13 @@
 			for _, rgFlavor := range rg.Flavors {
 				flavor := kueue.LocalQueueFlavorStatus{Name: rgFlavor}
 				if rif, ok := resourcesInFlavor[rgFlavor]; ok {
-<<<<<<< HEAD
-					flavor.Resources = rif.UnsortedList()
-=======
 					flavor.Resources = append(flavor.Resources, rif...)
->>>>>>> bb4305d8
 				}
 				if rf, ok := c.resourceFlavors[rgFlavor]; ok {
 					flavor.NodeLabels = rf.Spec.NodeLabels
 					flavor.NodeTaints = rf.Spec.NodeTaints
 				}
-<<<<<<< HEAD
-				flavors[rgFlavor] = flavor
-=======
 				flavors = append(flavors, flavor)
->>>>>>> bb4305d8
 			}
 		}
 	}
@@ -809,11 +776,7 @@
 		ReservingWorkloads: qImpl.reservingWorkloads,
 		AdmittedResources:  filterLocalQueueUsage(qImpl.admittedUsage, cqImpl.ResourceGroups),
 		AdmittedWorkloads:  qImpl.admittedWorkloads,
-<<<<<<< HEAD
-		Flavors:            maps.Values(flavors),
-=======
 		Flavors:            flavors,
->>>>>>> bb4305d8
 	}, nil
 }
 
