--- conflicted
+++ resolved
@@ -42,10 +42,7 @@
 	JobDeploymentStatusSuspending   JobDeploymentStatus = "Suspending"
 	JobDeploymentStatusSuspended    JobDeploymentStatus = "Suspended"
 	JobDeploymentStatusRetrying     JobDeploymentStatus = "Retrying"
-<<<<<<< HEAD
-=======
 	JobDeploymentStatusWaiting      JobDeploymentStatus = "Waiting"
->>>>>>> bb4305d8
 )
 
 // JobFailedReason indicates the reason the RayJob changes its JobDeploymentStatus to 'Failed'
@@ -91,11 +88,7 @@
 	SubmitterConfig *SubmitterConfig `json:"submitterConfig,omitempty"`
 	// INSERT ADDITIONAL SPEC FIELDS - desired state of cluster
 	// Important: Run "make" to regenerate code after modifying this file
-<<<<<<< HEAD
-	Entrypoint string `json:"entrypoint"`
-=======
 	Entrypoint string `json:"entrypoint,omitempty"`
->>>>>>> bb4305d8
 	// RuntimeEnvYAML represents the runtime environment configuration
 	// provided as a multi-line YAML string.
 	RuntimeEnvYAML string `json:"runtimeEnvYAML,omitempty"`
