// Copyright 2015 The Prometheus Authors
// Licensed under the Apache License, Version 2.0 (the "License");
// you may not use this file except in compliance with the License.
// You may obtain a copy of the License at
//
// http://www.apache.org/licenses/LICENSE-2.0
//
// Unless required by applicable law or agreed to in writing, software
// distributed under the License is distributed on an "AS IS" BASIS,
// WITHOUT WARRANTIES OR CONDITIONS OF ANY KIND, either express or implied.
// See the License for the specific language governing permissions and
// limitations under the License.

package prometheus

import (
	"fmt"
	"math"
	"runtime"
	"sort"
	"sync"
	"sync/atomic"
	"time"

	dto "github.com/prometheus/client_model/go"

	"google.golang.org/protobuf/proto"
	"google.golang.org/protobuf/types/known/timestamppb"
)

// nativeHistogramBounds for the frac of observed values. Only relevant for
// schema > 0. The position in the slice is the schema. (0 is never used, just
// here for convenience of using the schema directly as the index.)
//
// TODO(beorn7): Currently, we do a binary search into these slices. There are
// ways to turn it into a small number of simple array lookups. It probably only
// matters for schema 5 and beyond, but should be investigated. See this comment
// as a starting point:
// https://github.com/open-telemetry/opentelemetry-specification/issues/1776#issuecomment-870164310
var nativeHistogramBounds = [][]float64{
	// Schema "0":
	{0.5},
	// Schema 1:
	{0.5, 0.7071067811865475},
	// Schema 2:
	{0.5, 0.5946035575013605, 0.7071067811865475, 0.8408964152537144},
	// Schema 3:
	{
		0.5, 0.5452538663326288, 0.5946035575013605, 0.6484197773255048,
		0.7071067811865475, 0.7711054127039704, 0.8408964152537144, 0.9170040432046711,
	},
	// Schema 4:
	{
		0.5, 0.5221368912137069, 0.5452538663326288, 0.5693943173783458,
		0.5946035575013605, 0.620928906036742, 0.6484197773255048, 0.6771277734684463,
		0.7071067811865475, 0.7384130729697496, 0.7711054127039704, 0.805245165974627,
		0.8408964152537144, 0.8781260801866495, 0.9170040432046711, 0.9576032806985735,
	},
	// Schema 5:
	{
		0.5, 0.5109485743270583, 0.5221368912137069, 0.5335702003384117,
		0.5452538663326288, 0.5571933712979462, 0.5693943173783458, 0.5818624293887887,
		0.5946035575013605, 0.6076236799902344, 0.620928906036742, 0.6345254785958666,
		0.6484197773255048, 0.6626183215798706, 0.6771277734684463, 0.6919549409819159,
		0.7071067811865475, 0.7225904034885232, 0.7384130729697496, 0.7545822137967112,
		0.7711054127039704, 0.7879904225539431, 0.805245165974627, 0.8228777390769823,
		0.8408964152537144, 0.8593096490612387, 0.8781260801866495, 0.8973545375015533,
		0.9170040432046711, 0.9370838170551498, 0.9576032806985735, 0.9785720620876999,
	},
	// Schema 6:
	{
		0.5, 0.5054446430258502, 0.5109485743270583, 0.5165124395106142,
		0.5221368912137069, 0.5278225891802786, 0.5335702003384117, 0.5393803988785598,
		0.5452538663326288, 0.5511912916539204, 0.5571933712979462, 0.5632608093041209,
		0.5693943173783458, 0.5755946149764913, 0.5818624293887887, 0.5881984958251406,
		0.5946035575013605, 0.6010783657263515, 0.6076236799902344, 0.6142402680534349,
		0.620928906036742, 0.6276903785123455, 0.6345254785958666, 0.6414350080393891,
		0.6484197773255048, 0.6554806057623822, 0.6626183215798706, 0.6698337620266515,
		0.6771277734684463, 0.6845012114872953, 0.6919549409819159, 0.6994898362691555,
		0.7071067811865475, 0.7148066691959849, 0.7225904034885232, 0.7304588970903234,
		0.7384130729697496, 0.7464538641456323, 0.7545822137967112, 0.762799075372269,
		0.7711054127039704, 0.7795022001189185, 0.7879904225539431, 0.7965710756711334,
		0.805245165974627, 0.8140137109286738, 0.8228777390769823, 0.8318382901633681,
		0.8408964152537144, 0.8500531768592616, 0.8593096490612387, 0.8686669176368529,
		0.8781260801866495, 0.8876882462632604, 0.8973545375015533, 0.9071260877501991,
		0.9170040432046711, 0.9269895625416926, 0.9370838170551498, 0.9472879907934827,
		0.9576032806985735, 0.9680308967461471, 0.9785720620876999, 0.9892280131939752,
	},
	// Schema 7:
	{
		0.5, 0.5027149505564014, 0.5054446430258502, 0.5081891574554764,
		0.5109485743270583, 0.5137229745593818, 0.5165124395106142, 0.5193170509806894,
		0.5221368912137069, 0.5249720429003435, 0.5278225891802786, 0.5306886136446309,
		0.5335702003384117, 0.5364674337629877, 0.5393803988785598, 0.5423091811066545,
		0.5452538663326288, 0.5482145409081883, 0.5511912916539204, 0.5541842058618393,
		0.5571933712979462, 0.5602188762048033, 0.5632608093041209, 0.5663192597993595,
		0.5693943173783458, 0.572486072215902, 0.5755946149764913, 0.5787200368168754,
		0.5818624293887887, 0.585021884841625, 0.5881984958251406, 0.5913923554921704,
		0.5946035575013605, 0.5978321960199137, 0.6010783657263515, 0.6043421618132907,
		0.6076236799902344, 0.6109230164863786, 0.6142402680534349, 0.6175755319684665,
		0.620928906036742, 0.6243004885946023, 0.6276903785123455, 0.6310986751971253,
		0.6345254785958666, 0.637970889198196, 0.6414350080393891, 0.6449179367033329,
		0.6484197773255048, 0.6519406325959679, 0.6554806057623822, 0.659039800633032,
		0.6626183215798706, 0.6662162735415805, 0.6698337620266515, 0.6734708931164728,
		0.6771277734684463, 0.6808045103191123, 0.6845012114872953, 0.688217985377265,
		0.6919549409819159, 0.6957121878859629, 0.6994898362691555, 0.7032879969095076,
		0.7071067811865475, 0.7109463010845827, 0.7148066691959849, 0.718687998724491,
		0.7225904034885232, 0.7265139979245261, 0.7304588970903234, 0.7344252166684908,
		0.7384130729697496, 0.7424225829363761, 0.7464538641456323, 0.7505070348132126,
		0.7545822137967112, 0.7586795205991071, 0.762799075372269, 0.7669409989204777,
		0.7711054127039704, 0.7752924388424999, 0.7795022001189185, 0.7837348199827764,
		0.7879904225539431, 0.7922691326262467, 0.7965710756711334, 0.8008963778413465,
		0.805245165974627, 0.8096175675974316, 0.8140137109286738, 0.8184337248834821,
		0.8228777390769823, 0.8273458838280969, 0.8318382901633681, 0.8363550898207981,
		0.8408964152537144, 0.8454623996346523, 0.8500531768592616, 0.8546688815502312,
		0.8593096490612387, 0.8639756154809185, 0.8686669176368529, 0.8733836930995842,
		0.8781260801866495, 0.8828942179666361, 0.8876882462632604, 0.8925083056594671,
		0.8973545375015533, 0.9022270839033115, 0.9071260877501991, 0.9120516927035263,
		0.9170040432046711, 0.9219832844793128, 0.9269895625416926, 0.9320230241988943,
		0.9370838170551498, 0.9421720895161669, 0.9472879907934827, 0.9524316709088368,
		0.9576032806985735, 0.9628029718180622, 0.9680308967461471, 0.9732872087896164,
		0.9785720620876999, 0.9838856116165875, 0.9892280131939752, 0.9945994234836328,
	},
	// Schema 8:
	{
		0.5, 0.5013556375251013, 0.5027149505564014, 0.5040779490592088,
		0.5054446430258502, 0.5068150424757447, 0.5081891574554764, 0.509566998038869,
		0.5109485743270583, 0.5123338964485679, 0.5137229745593818, 0.5151158188430205,
		0.5165124395106142, 0.5179128468009786, 0.5193170509806894, 0.520725062344158,
		0.5221368912137069, 0.5235525479396449, 0.5249720429003435, 0.526395386502313,
		0.5278225891802786, 0.5292536613972564, 0.5306886136446309, 0.5321274564422321,
		0.5335702003384117, 0.5350168559101208, 0.5364674337629877, 0.5379219445313954,
		0.5393803988785598, 0.5408428074966075, 0.5423091811066545, 0.5437795304588847,
		0.5452538663326288, 0.5467321995364429, 0.5482145409081883, 0.549700901315111,
		0.5511912916539204, 0.5526857228508706, 0.5541842058618393, 0.5556867516724088,
		0.5571933712979462, 0.5587040757836845, 0.5602188762048033, 0.5617377836665098,
		0.5632608093041209, 0.564787964283144, 0.5663192597993595, 0.5678547070789026,
		0.5693943173783458, 0.5709381019847808, 0.572486072215902, 0.5740382394200894,
		0.5755946149764913, 0.5771552102951081, 0.5787200368168754, 0.5802891060137493,
		0.5818624293887887, 0.5834400184762408, 0.585021884841625, 0.5866080400818185,
		0.5881984958251406, 0.5897932637314379, 0.5913923554921704, 0.5929957828304968,
		0.5946035575013605, 0.5962156912915756, 0.5978321960199137, 0.5994530835371903,
		0.6010783657263515, 0.6027080545025619, 0.6043421618132907, 0.6059806996384005,
		0.6076236799902344, 0.6092711149137041, 0.6109230164863786, 0.6125793968185725,
		0.6142402680534349, 0.6159056423670379, 0.6175755319684665, 0.6192499490999082,
		0.620928906036742, 0.622612415087629, 0.6243004885946023, 0.6259931389331581,
		0.6276903785123455, 0.6293922197748583, 0.6310986751971253, 0.6328097572894031,
		0.6345254785958666, 0.6362458516947014, 0.637970889198196, 0.6397006037528346,
		0.6414350080393891, 0.6431741147730128, 0.6449179367033329, 0.6466664866145447,
		0.6484197773255048, 0.6501778216898253, 0.6519406325959679, 0.6537082229673385,
		0.6554806057623822, 0.6572577939746774, 0.659039800633032, 0.6608266388015788,
		0.6626183215798706, 0.6644148621029772, 0.6662162735415805, 0.6680225691020727,
		0.6698337620266515, 0.6716498655934177, 0.6734708931164728, 0.6752968579460171,
		0.6771277734684463, 0.6789636531064505, 0.6808045103191123, 0.6826503586020058,
		0.6845012114872953, 0.6863570825438342, 0.688217985377265, 0.690083933630119,
		0.6919549409819159, 0.6938310211492645, 0.6957121878859629, 0.6975984549830999,
		0.6994898362691555, 0.7013863456101023, 0.7032879969095076, 0.7051948041086352,
		0.7071067811865475, 0.7090239421602076, 0.7109463010845827, 0.7128738720527471,
		0.7148066691959849, 0.7167447066838943, 0.718687998724491, 0.7206365595643126,
		0.7225904034885232, 0.7245495448210174, 0.7265139979245261, 0.7284837772007218,
		0.7304588970903234, 0.7324393720732029, 0.7344252166684908, 0.7364164454346837,
		0.7384130729697496, 0.7404151139112358, 0.7424225829363761, 0.7444354947621984,
		0.7464538641456323, 0.7484777058836176, 0.7505070348132126, 0.7525418658117031,
		0.7545822137967112, 0.7566280937263048, 0.7586795205991071, 0.7607365094544071,
		0.762799075372269, 0.7648672334736434, 0.7669409989204777, 0.7690203869158282,
		0.7711054127039704, 0.7731960915705107, 0.7752924388424999, 0.7773944698885442,
		0.7795022001189185, 0.7816156449856788, 0.7837348199827764, 0.7858597406461707,
		0.7879904225539431, 0.7901268813264122, 0.7922691326262467, 0.7944171921585818,
		0.7965710756711334, 0.7987307989543135, 0.8008963778413465, 0.8030678282083853,
		0.805245165974627, 0.8074284071024302, 0.8096175675974316, 0.8118126635086642,
		0.8140137109286738, 0.8162207259936375, 0.8184337248834821, 0.820652723822003,
		0.8228777390769823, 0.8251087869603088, 0.8273458838280969, 0.8295890460808079,
		0.8318382901633681, 0.8340936325652911, 0.8363550898207981, 0.8386226785089391,
		0.8408964152537144, 0.8431763167241966, 0.8454623996346523, 0.8477546807446661,
		0.8500531768592616, 0.8523579048290255, 0.8546688815502312, 0.8569861239649629,
		0.8593096490612387, 0.8616394738731368, 0.8639756154809185, 0.8663180910111553,
		0.8686669176368529, 0.871022112577578, 0.8733836930995842, 0.8757516765159389,
		0.8781260801866495, 0.8805069215187917, 0.8828942179666361, 0.8852879870317771,
		0.8876882462632604, 0.890095013257712, 0.8925083056594671, 0.8949281411607002,
		0.8973545375015533, 0.8997875124702672, 0.9022270839033115, 0.9046732696855155,
		0.9071260877501991, 0.909585556079304, 0.9120516927035263, 0.9145245157024483,
		0.9170040432046711, 0.9194902933879467, 0.9219832844793128, 0.9244830347552253,
		0.9269895625416926, 0.92950288621441, 0.9320230241988943, 0.9345499949706191,
		0.9370838170551498, 0.93962450902828, 0.9421720895161669, 0.9447265771954693,
		0.9472879907934827, 0.9498563490882775, 0.9524316709088368, 0.9550139751351947,
		0.9576032806985735, 0.9601996065815236, 0.9628029718180622, 0.9654133954938133,
		0.9680308967461471, 0.9706554947643201, 0.9732872087896164, 0.9759260581154889,
		0.9785720620876999, 0.9812252401044634, 0.9838856116165875, 0.9865531961276168,
		0.9892280131939752, 0.9919100824251095, 0.9945994234836328, 0.9972960560854698,
	},
}

// The nativeHistogramBounds above can be generated with the code below.
//
// TODO(beorn7): It's tempting to actually use `go generate` to generate the
// code above. However, this could lead to slightly different numbers on
// different architectures. We still need to come to terms if we are fine with
// that, or if we might prefer to specify precise numbers in the standard.
//
// var nativeHistogramBounds [][]float64 = make([][]float64, 9)
//
// func init() {
// 	// Populate nativeHistogramBounds.
// 	numBuckets := 1
// 	for i := range nativeHistogramBounds {
// 		bounds := []float64{0.5}
// 		factor := math.Exp2(math.Exp2(float64(-i)))
// 		for j := 0; j < numBuckets-1; j++ {
// 			var bound float64
// 			if (j+1)%2 == 0 {
// 				// Use previously calculated value for increased precision.
// 				bound = nativeHistogramBounds[i-1][j/2+1]
// 			} else {
// 				bound = bounds[j] * factor
// 			}
// 			bounds = append(bounds, bound)
// 		}
// 		numBuckets *= 2
// 		nativeHistogramBounds[i] = bounds
// 	}
// }

// A Histogram counts individual observations from an event or sample stream in
// configurable static buckets (or in dynamic sparse buckets as part of the
// experimental Native Histograms, see below for more details). Similar to a
// Summary, it also provides a sum of observations and an observation count.
//
// On the Prometheus server, quantiles can be calculated from a Histogram using
// the histogram_quantile PromQL function.
//
// Note that Histograms, in contrast to Summaries, can be aggregated in PromQL
// (see the documentation for detailed procedures). However, Histograms require
// the user to pre-define suitable buckets, and they are in general less
// accurate. (Both problems are addressed by the experimental Native
// Histograms. To use them, configure a NativeHistogramBucketFactor in the
// HistogramOpts. They also require a Prometheus server v2.40+ with the
// corresponding feature flag enabled.)
//
// The Observe method of a Histogram has a very low performance overhead in
// comparison with the Observe method of a Summary.
//
// To create Histogram instances, use NewHistogram.
type Histogram interface {
	Metric
	Collector

	// Observe adds a single observation to the histogram. Observations are
	// usually positive or zero. Negative observations are accepted but
	// prevent current versions of Prometheus from properly detecting
	// counter resets in the sum of observations. (The experimental Native
	// Histograms handle negative observations properly.) See
	// https://prometheus.io/docs/practices/histograms/#count-and-sum-of-observations
	// for details.
	Observe(float64)
}

// bucketLabel is used for the label that defines the upper bound of a
// bucket of a histogram ("le" -> "less or equal").
const bucketLabel = "le"

// DefBuckets are the default Histogram buckets. The default buckets are
// tailored to broadly measure the response time (in seconds) of a network
// service. Most likely, however, you will be required to define buckets
// customized to your use case.
var DefBuckets = []float64{.005, .01, .025, .05, .1, .25, .5, 1, 2.5, 5, 10}

// DefNativeHistogramZeroThreshold is the default value for
// NativeHistogramZeroThreshold in the HistogramOpts.
//
// The value is 2^-128 (or 0.5*2^-127 in the actual IEEE 754 representation),
// which is a bucket boundary at all possible resolutions.
const DefNativeHistogramZeroThreshold = 2.938735877055719e-39

// NativeHistogramZeroThresholdZero can be used as NativeHistogramZeroThreshold
// in the HistogramOpts to create a zero bucket of width zero, i.e. a zero
// bucket that only receives observations of precisely zero.
const NativeHistogramZeroThresholdZero = -1

var errBucketLabelNotAllowed = fmt.Errorf(
	"%q is not allowed as label name in histograms", bucketLabel,
)

// LinearBuckets creates 'count' regular buckets, each 'width' wide, where the
// lowest bucket has an upper bound of 'start'. The final +Inf bucket is not
// counted and not included in the returned slice. The returned slice is meant
// to be used for the Buckets field of HistogramOpts.
//
// The function panics if 'count' is zero or negative.
func LinearBuckets(start, width float64, count int) []float64 {
	if count < 1 {
		panic("LinearBuckets needs a positive count")
	}
	buckets := make([]float64, count)
	for i := range buckets {
		buckets[i] = start
		start += width
	}
	return buckets
}

// ExponentialBuckets creates 'count' regular buckets, where the lowest bucket
// has an upper bound of 'start' and each following bucket's upper bound is
// 'factor' times the previous bucket's upper bound. The final +Inf bucket is
// not counted and not included in the returned slice. The returned slice is
// meant to be used for the Buckets field of HistogramOpts.
//
// The function panics if 'count' is 0 or negative, if 'start' is 0 or negative,
// or if 'factor' is less than or equal 1.
func ExponentialBuckets(start, factor float64, count int) []float64 {
	if count < 1 {
		panic("ExponentialBuckets needs a positive count")
	}
	if start <= 0 {
		panic("ExponentialBuckets needs a positive start value")
	}
	if factor <= 1 {
		panic("ExponentialBuckets needs a factor greater than 1")
	}
	buckets := make([]float64, count)
	for i := range buckets {
		buckets[i] = start
		start *= factor
	}
	return buckets
}

// ExponentialBucketsRange creates 'count' buckets, where the lowest bucket is
// 'min' and the highest bucket is 'max'. The final +Inf bucket is not counted
// and not included in the returned slice. The returned slice is meant to be
// used for the Buckets field of HistogramOpts.
//
// The function panics if 'count' is 0 or negative, if 'min' is 0 or negative.
func ExponentialBucketsRange(min, max float64, count int) []float64 {
	if count < 1 {
		panic("ExponentialBucketsRange count needs a positive count")
	}
	if min <= 0 {
		panic("ExponentialBucketsRange min needs to be greater than 0")
	}

	// Formula for exponential buckets.
	// max = min*growthFactor^(bucketCount-1)

	// We know max/min and highest bucket. Solve for growthFactor.
	growthFactor := math.Pow(max/min, 1.0/float64(count-1))

	// Now that we know growthFactor, solve for each bucket.
	buckets := make([]float64, count)
	for i := 1; i <= count; i++ {
		buckets[i-1] = min * math.Pow(growthFactor, float64(i-1))
	}
	return buckets
}

// HistogramOpts bundles the options for creating a Histogram metric. It is
// mandatory to set Name to a non-empty string. All other fields are optional
// and can safely be left at their zero value, although it is strongly
// encouraged to set a Help string.
type HistogramOpts struct {
	// Namespace, Subsystem, and Name are components of the fully-qualified
	// name of the Histogram (created by joining these components with
	// "_"). Only Name is mandatory, the others merely help structuring the
	// name. Note that the fully-qualified name of the Histogram must be a
	// valid Prometheus metric name.
	Namespace string
	Subsystem string
	Name      string

	// Help provides information about this Histogram.
	//
	// Metrics with the same fully-qualified name must have the same Help
	// string.
	Help string

	// ConstLabels are used to attach fixed labels to this metric. Metrics
	// with the same fully-qualified name must have the same label names in
	// their ConstLabels.
	//
	// ConstLabels are only used rarely. In particular, do not use them to
	// attach the same labels to all your metrics. Those use cases are
	// better covered by target labels set by the scraping Prometheus
	// server, or by one specific metric (e.g. a build_info or a
	// machine_role metric). See also
	// https://prometheus.io/docs/instrumenting/writing_exporters/#target-labels-not-static-scraped-labels
	ConstLabels Labels

	// Buckets defines the buckets into which observations are counted. Each
	// element in the slice is the upper inclusive bound of a bucket. The
	// values must be sorted in strictly increasing order. There is no need
	// to add a highest bucket with +Inf bound, it will be added
	// implicitly. If Buckets is left as nil or set to a slice of length
	// zero, it is replaced by default buckets. The default buckets are
	// DefBuckets if no buckets for a native histogram (see below) are used,
	// otherwise the default is no buckets. (In other words, if you want to
	// use both regular buckets and buckets for a native histogram, you have
	// to define the regular buckets here explicitly.)
	Buckets []float64

	// If NativeHistogramBucketFactor is greater than one, so-called sparse
	// buckets are used (in addition to the regular buckets, if defined
	// above). A Histogram with sparse buckets will be ingested as a Native
	// Histogram by a Prometheus server with that feature enabled (requires
	// Prometheus v2.40+). Sparse buckets are exponential buckets covering
	// the whole float64 range (with the exception of the “zero” bucket, see
	// NativeHistogramZeroThreshold below). From any one bucket to the next,
	// the width of the bucket grows by a constant
	// factor. NativeHistogramBucketFactor provides an upper bound for this
	// factor (exception see below). The smaller
	// NativeHistogramBucketFactor, the more buckets will be used and thus
	// the more costly the histogram will become. A generally good trade-off
	// between cost and accuracy is a value of 1.1 (each bucket is at most
	// 10% wider than the previous one), which will result in each power of
	// two divided into 8 buckets (e.g. there will be 8 buckets between 1
	// and 2, same as between 2 and 4, and 4 and 8, etc.).
	//
	// Details about the actually used factor: The factor is calculated as
	// 2^(2^-n), where n is an integer number between (and including) -4 and
	// 8. n is chosen so that the resulting factor is the largest that is
	// still smaller or equal to NativeHistogramBucketFactor. Note that the
	// smallest possible factor is therefore approx. 1.00271 (i.e. 2^(2^-8)
	// ). If NativeHistogramBucketFactor is greater than 1 but smaller than
	// 2^(2^-8), then the actually used factor is still 2^(2^-8) even though
	// it is larger than the provided NativeHistogramBucketFactor.
	//
	// NOTE: Native Histograms are still an experimental feature. Their
	// behavior might still change without a major version
	// bump. Subsequently, all NativeHistogram... options here might still
	// change their behavior or name (or might completely disappear) without
	// a major version bump.
	NativeHistogramBucketFactor float64
	// All observations with an absolute value of less or equal
	// NativeHistogramZeroThreshold are accumulated into a “zero” bucket.
	// For best results, this should be close to a bucket boundary. This is
	// usually the case if picking a power of two. If
	// NativeHistogramZeroThreshold is left at zero,
	// DefNativeHistogramZeroThreshold is used as the threshold. To
	// configure a zero bucket with an actual threshold of zero (i.e. only
	// observations of precisely zero will go into the zero bucket), set
	// NativeHistogramZeroThreshold to the NativeHistogramZeroThresholdZero
	// constant (or any negative float value).
	NativeHistogramZeroThreshold float64

	// The next three fields define a strategy to limit the number of
	// populated sparse buckets. If NativeHistogramMaxBucketNumber is left
	// at zero, the number of buckets is not limited. (Note that this might
	// lead to unbounded memory consumption if the values observed by the
	// Histogram are sufficiently wide-spread. In particular, this could be
	// used as a DoS attack vector. Where the observed values depend on
	// external inputs, it is highly recommended to set a
	// NativeHistogramMaxBucketNumber.) Once the set
	// NativeHistogramMaxBucketNumber is exceeded, the following strategy is
	// enacted:
	//  - First, if the last reset (or the creation) of the histogram is at
	//    least NativeHistogramMinResetDuration ago, then the whole
	//    histogram is reset to its initial state (including regular
	//    buckets).
	//  - If less time has passed, or if NativeHistogramMinResetDuration is
	//    zero, no reset is performed. Instead, the zero threshold is
	//    increased sufficiently to reduce the number of buckets to or below
	//    NativeHistogramMaxBucketNumber, but not to more than
	//    NativeHistogramMaxZeroThreshold. Thus, if
	//    NativeHistogramMaxZeroThreshold is already at or below the current
	//    zero threshold, nothing happens at this step.
	//  - After that, if the number of buckets still exceeds
	//    NativeHistogramMaxBucketNumber, the resolution of the histogram is
	//    reduced by doubling the width of the sparse buckets (up to a
	//    growth factor between one bucket to the next of 2^(2^4) = 65536,
	//    see above).
	//  - Any increased zero threshold or reduced resolution is reset back
	//    to their original values once NativeHistogramMinResetDuration has
	//    passed (since the last reset or the creation of the histogram).
	NativeHistogramMaxBucketNumber  uint32
	NativeHistogramMinResetDuration time.Duration
	NativeHistogramMaxZeroThreshold float64

	// NativeHistogramMaxExemplars limits the number of exemplars
	// that are kept in memory for each native histogram. If you leave it at
	// zero, a default value of 10 is used. If no exemplars should be kept specifically
	// for native histograms, set it to a negative value. (Scrapers can
	// still use the exemplars exposed for classic buckets, which are managed
	// independently.)
	NativeHistogramMaxExemplars int
	// NativeHistogramExemplarTTL is only checked once
	// NativeHistogramMaxExemplars is exceeded. In that case, the
	// oldest exemplar is removed if it is older than NativeHistogramExemplarTTL.
	// Otherwise, the older exemplar in the pair of exemplars that are closest
	// together (on an exponential scale) is removed.
	// If NativeHistogramExemplarTTL is left at its zero value, a default value of
	// 5m is used. To always delete the oldest exemplar, set it to a negative value.
	NativeHistogramExemplarTTL time.Duration

	// now is for testing purposes, by default it's time.Now.
	now func() time.Time

	// afterFunc is for testing purposes, by default it's time.AfterFunc.
	afterFunc func(time.Duration, func()) *time.Timer
}

// HistogramVecOpts bundles the options to create a HistogramVec metric.
// It is mandatory to set HistogramOpts, see there for mandatory fields. VariableLabels
// is optional and can safely be left to its default value.
type HistogramVecOpts struct {
	HistogramOpts

	// VariableLabels are used to partition the metric vector by the given set
	// of labels. Each label value will be constrained with the optional Constraint
	// function, if provided.
	VariableLabels ConstrainableLabels
}

// NewHistogram creates a new Histogram based on the provided HistogramOpts. It
// panics if the buckets in HistogramOpts are not in strictly increasing order.
//
// The returned implementation also implements ExemplarObserver. It is safe to
// perform the corresponding type assertion. Exemplars are tracked separately
// for each bucket.
func NewHistogram(opts HistogramOpts) Histogram {
	return newHistogram(
		NewDesc(
			BuildFQName(opts.Namespace, opts.Subsystem, opts.Name),
			opts.Help,
			nil,
			opts.ConstLabels,
		),
		opts,
	)
}

func newHistogram(desc *Desc, opts HistogramOpts, labelValues ...string) Histogram {
	if len(desc.variableLabels.names) != len(labelValues) {
		panic(makeInconsistentCardinalityError(desc.fqName, desc.variableLabels.names, labelValues))
	}

	for _, n := range desc.variableLabels.names {
		if n == bucketLabel {
			panic(errBucketLabelNotAllowed)
		}
	}
	for _, lp := range desc.constLabelPairs {
		if lp.GetName() == bucketLabel {
			panic(errBucketLabelNotAllowed)
		}
	}

	if opts.now == nil {
		opts.now = time.Now
	}
	if opts.afterFunc == nil {
		opts.afterFunc = time.AfterFunc
	}

	h := &histogram{
		desc:                            desc,
		upperBounds:                     opts.Buckets,
		labelPairs:                      MakeLabelPairs(desc, labelValues),
		nativeHistogramMaxBuckets:       opts.NativeHistogramMaxBucketNumber,
		nativeHistogramMaxZeroThreshold: opts.NativeHistogramMaxZeroThreshold,
		nativeHistogramMinResetDuration: opts.NativeHistogramMinResetDuration,
		lastResetTime:                   opts.now(),
		now:                             opts.now,
		afterFunc:                       opts.afterFunc,
	}
	if len(h.upperBounds) == 0 && opts.NativeHistogramBucketFactor <= 1 {
		h.upperBounds = DefBuckets
	}
	if opts.NativeHistogramBucketFactor <= 1 {
		h.nativeHistogramSchema = math.MinInt32 // To mark that there are no sparse buckets.
	} else {
		switch {
		case opts.NativeHistogramZeroThreshold > 0:
			h.nativeHistogramZeroThreshold = opts.NativeHistogramZeroThreshold
		case opts.NativeHistogramZeroThreshold == 0:
			h.nativeHistogramZeroThreshold = DefNativeHistogramZeroThreshold
		} // Leave h.nativeHistogramZeroThreshold at 0 otherwise.
		h.nativeHistogramSchema = pickSchema(opts.NativeHistogramBucketFactor)
		h.nativeExemplars = makeNativeExemplars(opts.NativeHistogramExemplarTTL, opts.NativeHistogramMaxExemplars)
	}
	for i, upperBound := range h.upperBounds {
		if i < len(h.upperBounds)-1 {
			if upperBound >= h.upperBounds[i+1] {
				panic(fmt.Errorf(
					"histogram buckets must be in increasing order: %f >= %f",
					upperBound, h.upperBounds[i+1],
				))
			}
		} else {
			if math.IsInf(upperBound, +1) {
				// The +Inf bucket is implicit. Remove it here.
				h.upperBounds = h.upperBounds[:i]
			}
		}
	}
	// Finally we know the final length of h.upperBounds and can make buckets
	// for both counts as well as exemplars:
	h.counts[0] = &histogramCounts{buckets: make([]uint64, len(h.upperBounds))}
	atomic.StoreUint64(&h.counts[0].nativeHistogramZeroThresholdBits, math.Float64bits(h.nativeHistogramZeroThreshold))
	atomic.StoreInt32(&h.counts[0].nativeHistogramSchema, h.nativeHistogramSchema)
	h.counts[1] = &histogramCounts{buckets: make([]uint64, len(h.upperBounds))}
	atomic.StoreUint64(&h.counts[1].nativeHistogramZeroThresholdBits, math.Float64bits(h.nativeHistogramZeroThreshold))
	atomic.StoreInt32(&h.counts[1].nativeHistogramSchema, h.nativeHistogramSchema)
	h.exemplars = make([]atomic.Value, len(h.upperBounds)+1)

	h.init(h) // Init self-collection.
	return h
}

type histogramCounts struct {
	// Order in this struct matters for the alignment required by atomic
	// operations, see http://golang.org/pkg/sync/atomic/#pkg-note-BUG

	// sumBits contains the bits of the float64 representing the sum of all
	// observations.
	sumBits uint64
	count   uint64

	// nativeHistogramZeroBucket counts all (positive and negative)
	// observations in the zero bucket (with an absolute value less or equal
	// the current threshold, see next field.
	nativeHistogramZeroBucket uint64
	// nativeHistogramZeroThresholdBits is the bit pattern of the current
	// threshold for the zero bucket. It's initially equal to
	// nativeHistogramZeroThreshold but may change according to the bucket
	// count limitation strategy.
	nativeHistogramZeroThresholdBits uint64
	// nativeHistogramSchema may change over time according to the bucket
	// count limitation strategy and therefore has to be saved here.
	nativeHistogramSchema int32
	// Number of (positive and negative) sparse buckets.
	nativeHistogramBucketsNumber uint32

	// Regular buckets.
	buckets []uint64

	// The sparse buckets for native histograms are implemented with a
	// sync.Map for now. A dedicated data structure will likely be more
	// efficient. There are separate maps for negative and positive
	// observations. The map's value is an *int64, counting observations in
	// that bucket. (Note that we don't use uint64 as an int64 won't
	// overflow in practice, and working with signed numbers from the
	// beginning simplifies the handling of deltas.) The map's key is the
	// index of the bucket according to the used
	// nativeHistogramSchema. Index 0 is for an upper bound of 1.
	nativeHistogramBucketsPositive, nativeHistogramBucketsNegative sync.Map
}

// observe manages the parts of observe that only affects
// histogramCounts. doSparse is true if sparse buckets should be done,
// too.
func (hc *histogramCounts) observe(v float64, bucket int, doSparse bool) {
	if bucket < len(hc.buckets) {
		atomic.AddUint64(&hc.buckets[bucket], 1)
	}
	atomicAddFloat(&hc.sumBits, v)
	if doSparse && !math.IsNaN(v) {
		var (
			key                  int
			schema               = atomic.LoadInt32(&hc.nativeHistogramSchema)
			zeroThreshold        = math.Float64frombits(atomic.LoadUint64(&hc.nativeHistogramZeroThresholdBits))
			bucketCreated, isInf bool
		)
		if math.IsInf(v, 0) {
			// Pretend v is MaxFloat64 but later increment key by one.
			if math.IsInf(v, +1) {
				v = math.MaxFloat64
			} else {
				v = -math.MaxFloat64
			}
			isInf = true
		}
		frac, exp := math.Frexp(math.Abs(v))
		if schema > 0 {
			bounds := nativeHistogramBounds[schema]
			key = sort.SearchFloat64s(bounds, frac) + (exp-1)*len(bounds)
		} else {
			key = exp
			if frac == 0.5 {
				key--
			}
			offset := (1 << -schema) - 1
			key = (key + offset) >> -schema
		}
		if isInf {
			key++
		}
		switch {
		case v > zeroThreshold:
			bucketCreated = addToBucket(&hc.nativeHistogramBucketsPositive, key, 1)
		case v < -zeroThreshold:
			bucketCreated = addToBucket(&hc.nativeHistogramBucketsNegative, key, 1)
		default:
			atomic.AddUint64(&hc.nativeHistogramZeroBucket, 1)
		}
		if bucketCreated {
			atomic.AddUint32(&hc.nativeHistogramBucketsNumber, 1)
		}
	}
	// Increment count last as we take it as a signal that the observation
	// is complete.
	atomic.AddUint64(&hc.count, 1)
}

type histogram struct {
	// countAndHotIdx enables lock-free writes with use of atomic updates.
	// The most significant bit is the hot index [0 or 1] of the count field
	// below. Observe calls update the hot one. All remaining bits count the
	// number of Observe calls. Observe starts by incrementing this counter,
	// and finish by incrementing the count field in the respective
	// histogramCounts, as a marker for completion.
	//
	// Calls of the Write method (which are non-mutating reads from the
	// perspective of the histogram) swap the hot–cold under the writeMtx
	// lock. A cooldown is awaited (while locked) by comparing the number of
	// observations with the initiation count. Once they match, then the
	// last observation on the now cool one has completed. All cold fields must
	// be merged into the new hot before releasing writeMtx.
	//
	// Fields with atomic access first! See alignment constraint:
	// http://golang.org/pkg/sync/atomic/#pkg-note-BUG
	countAndHotIdx uint64

	selfCollector
	desc *Desc

	// Only used in the Write method and for sparse bucket management.
	mtx sync.Mutex

	// Two counts, one is "hot" for lock-free observations, the other is
	// "cold" for writing out a dto.Metric. It has to be an array of
	// pointers to guarantee 64bit alignment of the histogramCounts, see
	// http://golang.org/pkg/sync/atomic/#pkg-note-BUG.
	counts [2]*histogramCounts

	upperBounds                     []float64
	labelPairs                      []*dto.LabelPair
	exemplars                       []atomic.Value // One more than buckets (to include +Inf), each a *dto.Exemplar.
	nativeHistogramSchema           int32          // The initial schema. Set to math.MinInt32 if no sparse buckets are used.
	nativeHistogramZeroThreshold    float64        // The initial zero threshold.
	nativeHistogramMaxZeroThreshold float64
	nativeHistogramMaxBuckets       uint32
	nativeHistogramMinResetDuration time.Duration
	// lastResetTime is protected by mtx. It is also used as created timestamp.
	lastResetTime time.Time
	// resetScheduled is protected by mtx. It is true if a reset is
	// scheduled for a later time (when nativeHistogramMinResetDuration has
	// passed).
	resetScheduled  bool
	nativeExemplars nativeExemplars

	// now is for testing purposes, by default it's time.Now.
	now func() time.Time

	// afterFunc is for testing purposes, by default it's time.AfterFunc.
	afterFunc func(time.Duration, func()) *time.Timer
}

func (h *histogram) Desc() *Desc {
	return h.desc
}

func (h *histogram) Observe(v float64) {
	h.observe(v, h.findBucket(v))
}

// ObserveWithExemplar should not be called in a high-frequency setting
// for a native histogram with configured exemplars. For this case,
// the implementation isn't lock-free and might suffer from lock contention.
func (h *histogram) ObserveWithExemplar(v float64, e Labels) {
	i := h.findBucket(v)
	h.observe(v, i)
	h.updateExemplar(v, i, e)
}

func (h *histogram) Write(out *dto.Metric) error {
	// For simplicity, we protect this whole method by a mutex. It is not in
	// the hot path, i.e. Observe is called much more often than Write. The
	// complication of making Write lock-free isn't worth it, if possible at
	// all.
	h.mtx.Lock()
	defer h.mtx.Unlock()

	// Adding 1<<63 switches the hot index (from 0 to 1 or from 1 to 0)
	// without touching the count bits. See the struct comments for a full
	// description of the algorithm.
	n := atomic.AddUint64(&h.countAndHotIdx, 1<<63)
	// count is contained unchanged in the lower 63 bits.
	count := n & ((1 << 63) - 1)
	// The most significant bit tells us which counts is hot. The complement
	// is thus the cold one.
	hotCounts := h.counts[n>>63]
	coldCounts := h.counts[(^n)>>63]

	waitForCooldown(count, coldCounts)

	his := &dto.Histogram{
		Bucket:           make([]*dto.Bucket, len(h.upperBounds)),
		SampleCount:      proto.Uint64(count),
		SampleSum:        proto.Float64(math.Float64frombits(atomic.LoadUint64(&coldCounts.sumBits))),
		CreatedTimestamp: timestamppb.New(h.lastResetTime),
	}
	out.Histogram = his
	out.Label = h.labelPairs

	var cumCount uint64
	for i, upperBound := range h.upperBounds {
		cumCount += atomic.LoadUint64(&coldCounts.buckets[i])
		his.Bucket[i] = &dto.Bucket{
			CumulativeCount: proto.Uint64(cumCount),
			UpperBound:      proto.Float64(upperBound),
		}
		if e := h.exemplars[i].Load(); e != nil {
			his.Bucket[i].Exemplar = e.(*dto.Exemplar)
		}
	}
	// If there is an exemplar for the +Inf bucket, we have to add that bucket explicitly.
	if e := h.exemplars[len(h.upperBounds)].Load(); e != nil {
		b := &dto.Bucket{
			CumulativeCount: proto.Uint64(count),
			UpperBound:      proto.Float64(math.Inf(1)),
			Exemplar:        e.(*dto.Exemplar),
		}
		his.Bucket = append(his.Bucket, b)
	}
	if h.nativeHistogramSchema > math.MinInt32 {
		his.ZeroThreshold = proto.Float64(math.Float64frombits(atomic.LoadUint64(&coldCounts.nativeHistogramZeroThresholdBits)))
		his.Schema = proto.Int32(atomic.LoadInt32(&coldCounts.nativeHistogramSchema))
		zeroBucket := atomic.LoadUint64(&coldCounts.nativeHistogramZeroBucket)

		defer func() {
			coldCounts.nativeHistogramBucketsPositive.Range(addAndReset(&hotCounts.nativeHistogramBucketsPositive, &hotCounts.nativeHistogramBucketsNumber))
			coldCounts.nativeHistogramBucketsNegative.Range(addAndReset(&hotCounts.nativeHistogramBucketsNegative, &hotCounts.nativeHistogramBucketsNumber))
		}()

		his.ZeroCount = proto.Uint64(zeroBucket)
		his.NegativeSpan, his.NegativeDelta = makeBuckets(&coldCounts.nativeHistogramBucketsNegative)
		his.PositiveSpan, his.PositiveDelta = makeBuckets(&coldCounts.nativeHistogramBucketsPositive)

		// Add a no-op span to a histogram without observations and with
		// a zero threshold of zero. Otherwise, a native histogram would
		// look like a classic histogram to scrapers.
		if *his.ZeroThreshold == 0 && *his.ZeroCount == 0 && len(his.PositiveSpan) == 0 && len(his.NegativeSpan) == 0 {
			his.PositiveSpan = []*dto.BucketSpan{{
				Offset: proto.Int32(0),
				Length: proto.Uint32(0),
			}}
		}

<<<<<<< HEAD
		// If exemplars are not configured, the cap will be 0.
		// So append is not needed in this case.
		if cap(h.nativeExemplars.exemplars) > 0 {
=======
		if h.nativeExemplars.isEnabled() {
>>>>>>> bb4305d8
			h.nativeExemplars.Lock()
			his.Exemplars = append(his.Exemplars, h.nativeExemplars.exemplars...)
			h.nativeExemplars.Unlock()
		}

	}
	addAndResetCounts(hotCounts, coldCounts)
	return nil
}

// findBucket returns the index of the bucket for the provided value, or
// len(h.upperBounds) for the +Inf bucket.
func (h *histogram) findBucket(v float64) int {
	// TODO(beorn7): For small numbers of buckets (<30), a linear search is
	// slightly faster than the binary search. If we really care, we could
	// switch from one search strategy to the other depending on the number
	// of buckets.
	//
	// Microbenchmarks (BenchmarkHistogramNoLabels):
	// 11 buckets: 38.3 ns/op linear - binary 48.7 ns/op
	// 100 buckets: 78.1 ns/op linear - binary 54.9 ns/op
	// 300 buckets: 154 ns/op linear - binary 61.6 ns/op
	return sort.SearchFloat64s(h.upperBounds, v)
}

// observe is the implementation for Observe without the findBucket part.
func (h *histogram) observe(v float64, bucket int) {
	// Do not add to sparse buckets for NaN observations.
	doSparse := h.nativeHistogramSchema > math.MinInt32 && !math.IsNaN(v)
	// We increment h.countAndHotIdx so that the counter in the lower
	// 63 bits gets incremented. At the same time, we get the new value
	// back, which we can use to find the currently-hot counts.
	n := atomic.AddUint64(&h.countAndHotIdx, 1)
	hotCounts := h.counts[n>>63]
	hotCounts.observe(v, bucket, doSparse)
	if doSparse {
		h.limitBuckets(hotCounts, v, bucket)
	}
}

// limitBuckets applies a strategy to limit the number of populated sparse
// buckets. It's generally best effort, and there are situations where the
// number can go higher (if even the lowest resolution isn't enough to reduce
// the number sufficiently, or if the provided counts aren't fully updated yet
// by a concurrently happening Write call).
func (h *histogram) limitBuckets(counts *histogramCounts, value float64, bucket int) {
	if h.nativeHistogramMaxBuckets == 0 {
		return // No limit configured.
	}
	if h.nativeHistogramMaxBuckets >= atomic.LoadUint32(&counts.nativeHistogramBucketsNumber) {
		return // Bucket limit not exceeded yet.
	}

	h.mtx.Lock()
	defer h.mtx.Unlock()

	// The hot counts might have been swapped just before we acquired the
	// lock. Re-fetch the hot counts first...
	n := atomic.LoadUint64(&h.countAndHotIdx)
	hotIdx := n >> 63
	coldIdx := (^n) >> 63
	hotCounts := h.counts[hotIdx]
	coldCounts := h.counts[coldIdx]
	// ...and then check again if we really have to reduce the bucket count.
	if h.nativeHistogramMaxBuckets >= atomic.LoadUint32(&hotCounts.nativeHistogramBucketsNumber) {
		return // Bucket limit not exceeded after all.
	}
	// Try the various strategies in order.
	if h.maybeReset(hotCounts, coldCounts, coldIdx, value, bucket) {
		return
	}
	// One of the other strategies will happen. To undo what they will do as
	// soon as enough time has passed to satisfy
	// h.nativeHistogramMinResetDuration, schedule a reset at the right time
	// if we haven't done so already.
	if h.nativeHistogramMinResetDuration > 0 && !h.resetScheduled {
		h.resetScheduled = true
		h.afterFunc(h.nativeHistogramMinResetDuration-h.now().Sub(h.lastResetTime), h.reset)
	}

	if h.maybeWidenZeroBucket(hotCounts, coldCounts) {
		return
	}
	h.doubleBucketWidth(hotCounts, coldCounts)
}

// maybeReset resets the whole histogram if at least
// h.nativeHistogramMinResetDuration has been passed. It returns true if the
// histogram has been reset. The caller must have locked h.mtx.
func (h *histogram) maybeReset(
	hot, cold *histogramCounts, coldIdx uint64, value float64, bucket int,
) bool {
	// We are using the possibly mocked h.now() rather than
	// time.Since(h.lastResetTime) to enable testing.
	if h.nativeHistogramMinResetDuration == 0 || // No reset configured.
		h.resetScheduled || // Do not interefere if a reset is already scheduled.
		h.now().Sub(h.lastResetTime) < h.nativeHistogramMinResetDuration {
		return false
	}
	// Completely reset coldCounts.
	h.resetCounts(cold)
	// Repeat the latest observation to not lose it completely.
	cold.observe(value, bucket, true)
	// Make coldCounts the new hot counts while resetting countAndHotIdx.
	n := atomic.SwapUint64(&h.countAndHotIdx, (coldIdx<<63)+1)
	count := n & ((1 << 63) - 1)
	waitForCooldown(count, hot)
	// Finally, reset the formerly hot counts, too.
	h.resetCounts(hot)
	h.lastResetTime = h.now()
	return true
}

// reset resets the whole histogram. It locks h.mtx itself, i.e. it has to be
// called without having locked h.mtx.
func (h *histogram) reset() {
	h.mtx.Lock()
	defer h.mtx.Unlock()

	n := atomic.LoadUint64(&h.countAndHotIdx)
	hotIdx := n >> 63
	coldIdx := (^n) >> 63
	hot := h.counts[hotIdx]
	cold := h.counts[coldIdx]
	// Completely reset coldCounts.
	h.resetCounts(cold)
	// Make coldCounts the new hot counts while resetting countAndHotIdx.
	n = atomic.SwapUint64(&h.countAndHotIdx, coldIdx<<63)
	count := n & ((1 << 63) - 1)
	waitForCooldown(count, hot)
	// Finally, reset the formerly hot counts, too.
	h.resetCounts(hot)
	h.lastResetTime = h.now()
	h.resetScheduled = false
}

// maybeWidenZeroBucket widens the zero bucket until it includes the existing
// buckets closest to the zero bucket (which could be two, if an equidistant
// negative and a positive bucket exists, but usually it's only one bucket to be
// merged into the new wider zero bucket). h.nativeHistogramMaxZeroThreshold
// limits how far the zero bucket can be extended, and if that's not enough to
// include an existing bucket, the method returns false. The caller must have
// locked h.mtx.
func (h *histogram) maybeWidenZeroBucket(hot, cold *histogramCounts) bool {
	currentZeroThreshold := math.Float64frombits(atomic.LoadUint64(&hot.nativeHistogramZeroThresholdBits))
	if currentZeroThreshold >= h.nativeHistogramMaxZeroThreshold {
		return false
	}
	// Find the key of the bucket closest to zero.
	smallestKey := findSmallestKey(&hot.nativeHistogramBucketsPositive)
	smallestNegativeKey := findSmallestKey(&hot.nativeHistogramBucketsNegative)
	if smallestNegativeKey < smallestKey {
		smallestKey = smallestNegativeKey
	}
	if smallestKey == math.MaxInt32 {
		return false
	}
	newZeroThreshold := getLe(smallestKey, atomic.LoadInt32(&hot.nativeHistogramSchema))
	if newZeroThreshold > h.nativeHistogramMaxZeroThreshold {
		return false // New threshold would exceed the max threshold.
	}
	atomic.StoreUint64(&cold.nativeHistogramZeroThresholdBits, math.Float64bits(newZeroThreshold))
	// Remove applicable buckets.
	if _, loaded := cold.nativeHistogramBucketsNegative.LoadAndDelete(smallestKey); loaded {
		atomicDecUint32(&cold.nativeHistogramBucketsNumber)
	}
	if _, loaded := cold.nativeHistogramBucketsPositive.LoadAndDelete(smallestKey); loaded {
		atomicDecUint32(&cold.nativeHistogramBucketsNumber)
	}
	// Make cold counts the new hot counts.
	n := atomic.AddUint64(&h.countAndHotIdx, 1<<63)
	count := n & ((1 << 63) - 1)
	// Swap the pointer names to represent the new roles and make
	// the rest less confusing.
	hot, cold = cold, hot
	waitForCooldown(count, cold)
	// Add all the now cold counts to the new hot counts...
	addAndResetCounts(hot, cold)
	// ...adjust the new zero threshold in the cold counts, too...
	atomic.StoreUint64(&cold.nativeHistogramZeroThresholdBits, math.Float64bits(newZeroThreshold))
	// ...and then merge the newly deleted buckets into the wider zero
	// bucket.
	mergeAndDeleteOrAddAndReset := func(hotBuckets, coldBuckets *sync.Map) func(k, v interface{}) bool {
		return func(k, v interface{}) bool {
			key := k.(int)
			bucket := v.(*int64)
			if key == smallestKey {
				// Merge into hot zero bucket...
				atomic.AddUint64(&hot.nativeHistogramZeroBucket, uint64(atomic.LoadInt64(bucket)))
				// ...and delete from cold counts.
				coldBuckets.Delete(key)
				atomicDecUint32(&cold.nativeHistogramBucketsNumber)
			} else {
				// Add to corresponding hot bucket...
				if addToBucket(hotBuckets, key, atomic.LoadInt64(bucket)) {
					atomic.AddUint32(&hot.nativeHistogramBucketsNumber, 1)
				}
				// ...and reset cold bucket.
				atomic.StoreInt64(bucket, 0)
			}
			return true
		}
	}

	cold.nativeHistogramBucketsPositive.Range(mergeAndDeleteOrAddAndReset(&hot.nativeHistogramBucketsPositive, &cold.nativeHistogramBucketsPositive))
	cold.nativeHistogramBucketsNegative.Range(mergeAndDeleteOrAddAndReset(&hot.nativeHistogramBucketsNegative, &cold.nativeHistogramBucketsNegative))
	return true
}

// doubleBucketWidth doubles the bucket width (by decrementing the schema
// number). Note that very sparse buckets could lead to a low reduction of the
// bucket count (or even no reduction at all). The method does nothing if the
// schema is already -4.
func (h *histogram) doubleBucketWidth(hot, cold *histogramCounts) {
	coldSchema := atomic.LoadInt32(&cold.nativeHistogramSchema)
	if coldSchema == -4 {
		return // Already at lowest resolution.
	}
	coldSchema--
	atomic.StoreInt32(&cold.nativeHistogramSchema, coldSchema)
	// Play it simple and just delete all cold buckets.
	atomic.StoreUint32(&cold.nativeHistogramBucketsNumber, 0)
	deleteSyncMap(&cold.nativeHistogramBucketsNegative)
	deleteSyncMap(&cold.nativeHistogramBucketsPositive)
	// Make coldCounts the new hot counts.
	n := atomic.AddUint64(&h.countAndHotIdx, 1<<63)
	count := n & ((1 << 63) - 1)
	// Swap the pointer names to represent the new roles and make
	// the rest less confusing.
	hot, cold = cold, hot
	waitForCooldown(count, cold)
	// Add all the now cold counts to the new hot counts...
	addAndResetCounts(hot, cold)
	// ...adjust the schema in the cold counts, too...
	atomic.StoreInt32(&cold.nativeHistogramSchema, coldSchema)
	// ...and then merge the cold buckets into the wider hot buckets.
	merge := func(hotBuckets *sync.Map) func(k, v interface{}) bool {
		return func(k, v interface{}) bool {
			key := k.(int)
			bucket := v.(*int64)
			// Adjust key to match the bucket to merge into.
			if key > 0 {
				key++
			}
			key /= 2
			// Add to corresponding hot bucket.
			if addToBucket(hotBuckets, key, atomic.LoadInt64(bucket)) {
				atomic.AddUint32(&hot.nativeHistogramBucketsNumber, 1)
			}
			return true
		}
	}

	cold.nativeHistogramBucketsPositive.Range(merge(&hot.nativeHistogramBucketsPositive))
	cold.nativeHistogramBucketsNegative.Range(merge(&hot.nativeHistogramBucketsNegative))
	// Play it simple again and just delete all cold buckets.
	atomic.StoreUint32(&cold.nativeHistogramBucketsNumber, 0)
	deleteSyncMap(&cold.nativeHistogramBucketsNegative)
	deleteSyncMap(&cold.nativeHistogramBucketsPositive)
}

func (h *histogram) resetCounts(counts *histogramCounts) {
	atomic.StoreUint64(&counts.sumBits, 0)
	atomic.StoreUint64(&counts.count, 0)
	atomic.StoreUint64(&counts.nativeHistogramZeroBucket, 0)
	atomic.StoreUint64(&counts.nativeHistogramZeroThresholdBits, math.Float64bits(h.nativeHistogramZeroThreshold))
	atomic.StoreInt32(&counts.nativeHistogramSchema, h.nativeHistogramSchema)
	atomic.StoreUint32(&counts.nativeHistogramBucketsNumber, 0)
	for i := range h.upperBounds {
		atomic.StoreUint64(&counts.buckets[i], 0)
	}
	deleteSyncMap(&counts.nativeHistogramBucketsNegative)
	deleteSyncMap(&counts.nativeHistogramBucketsPositive)
}

// updateExemplar replaces the exemplar for the provided classic bucket.
// With empty labels, it's a no-op. It panics if any of the labels is invalid.
// If histogram is native, the exemplar will be cached into nativeExemplars,
// which has a limit, and will remove one exemplar when limit is reached.
func (h *histogram) updateExemplar(v float64, bucket int, l Labels) {
	if l == nil {
		return
	}
	e, err := newExemplar(v, h.now(), l)
	if err != nil {
		panic(err)
	}
	h.exemplars[bucket].Store(e)
	doSparse := h.nativeHistogramSchema > math.MinInt32 && !math.IsNaN(v)
	if doSparse {
		h.nativeExemplars.addExemplar(e)
	}
}

// HistogramVec is a Collector that bundles a set of Histograms that all share the
// same Desc, but have different values for their variable labels. This is used
// if you want to count the same thing partitioned by various dimensions
// (e.g. HTTP request latencies, partitioned by status code and method). Create
// instances with NewHistogramVec.
type HistogramVec struct {
	*MetricVec
}

// NewHistogramVec creates a new HistogramVec based on the provided HistogramOpts and
// partitioned by the given label names.
func NewHistogramVec(opts HistogramOpts, labelNames []string) *HistogramVec {
	return V2.NewHistogramVec(HistogramVecOpts{
		HistogramOpts:  opts,
		VariableLabels: UnconstrainedLabels(labelNames),
	})
}

// NewHistogramVec creates a new HistogramVec based on the provided HistogramVecOpts.
func (v2) NewHistogramVec(opts HistogramVecOpts) *HistogramVec {
	desc := V2.NewDesc(
		BuildFQName(opts.Namespace, opts.Subsystem, opts.Name),
		opts.Help,
		opts.VariableLabels,
		opts.ConstLabels,
	)
	return &HistogramVec{
		MetricVec: NewMetricVec(desc, func(lvs ...string) Metric {
			return newHistogram(desc, opts.HistogramOpts, lvs...)
		}),
	}
}

// GetMetricWithLabelValues returns the Histogram for the given slice of label
// values (same order as the variable labels in Desc). If that combination of
// label values is accessed for the first time, a new Histogram is created.
//
// It is possible to call this method without using the returned Histogram to only
// create the new Histogram but leave it at its starting value, a Histogram without
// any observations.
//
// Keeping the Histogram for later use is possible (and should be considered if
// performance is critical), but keep in mind that Reset, DeleteLabelValues and
// Delete can be used to delete the Histogram from the HistogramVec. In that case, the
// Histogram will still exist, but it will not be exported anymore, even if a
// Histogram with the same label values is created later. See also the CounterVec
// example.
//
// An error is returned if the number of label values is not the same as the
// number of variable labels in Desc (minus any curried labels).
//
// Note that for more than one label value, this method is prone to mistakes
// caused by an incorrect order of arguments. Consider GetMetricWith(Labels) as
// an alternative to avoid that type of mistake. For higher label numbers, the
// latter has a much more readable (albeit more verbose) syntax, but it comes
// with a performance overhead (for creating and processing the Labels map).
// See also the GaugeVec example.
func (v *HistogramVec) GetMetricWithLabelValues(lvs ...string) (Observer, error) {
	metric, err := v.MetricVec.GetMetricWithLabelValues(lvs...)
	if metric != nil {
		return metric.(Observer), err
	}
	return nil, err
}

// GetMetricWith returns the Histogram for the given Labels map (the label names
// must match those of the variable labels in Desc). If that label map is
// accessed for the first time, a new Histogram is created. Implications of
// creating a Histogram without using it and keeping the Histogram for later use
// are the same as for GetMetricWithLabelValues.
//
// An error is returned if the number and names of the Labels are inconsistent
// with those of the variable labels in Desc (minus any curried labels).
//
// This method is used for the same purpose as
// GetMetricWithLabelValues(...string). See there for pros and cons of the two
// methods.
func (v *HistogramVec) GetMetricWith(labels Labels) (Observer, error) {
	metric, err := v.MetricVec.GetMetricWith(labels)
	if metric != nil {
		return metric.(Observer), err
	}
	return nil, err
}

// WithLabelValues works as GetMetricWithLabelValues, but panics where
// GetMetricWithLabelValues would have returned an error. Not returning an
// error allows shortcuts like
//
//	myVec.WithLabelValues("404", "GET").Observe(42.21)
func (v *HistogramVec) WithLabelValues(lvs ...string) Observer {
	h, err := v.GetMetricWithLabelValues(lvs...)
	if err != nil {
		panic(err)
	}
	return h
}

// With works as GetMetricWith but panics where GetMetricWithLabels would have
// returned an error. Not returning an error allows shortcuts like
//
//	myVec.With(prometheus.Labels{"code": "404", "method": "GET"}).Observe(42.21)
func (v *HistogramVec) With(labels Labels) Observer {
	h, err := v.GetMetricWith(labels)
	if err != nil {
		panic(err)
	}
	return h
}

// CurryWith returns a vector curried with the provided labels, i.e. the
// returned vector has those labels pre-set for all labeled operations performed
// on it. The cardinality of the curried vector is reduced accordingly. The
// order of the remaining labels stays the same (just with the curried labels
// taken out of the sequence – which is relevant for the
// (GetMetric)WithLabelValues methods). It is possible to curry a curried
// vector, but only with labels not yet used for currying before.
//
// The metrics contained in the HistogramVec are shared between the curried and
// uncurried vectors. They are just accessed differently. Curried and uncurried
// vectors behave identically in terms of collection. Only one must be
// registered with a given registry (usually the uncurried version). The Reset
// method deletes all metrics, even if called on a curried vector.
func (v *HistogramVec) CurryWith(labels Labels) (ObserverVec, error) {
	vec, err := v.MetricVec.CurryWith(labels)
	if vec != nil {
		return &HistogramVec{vec}, err
	}
	return nil, err
}

// MustCurryWith works as CurryWith but panics where CurryWith would have
// returned an error.
func (v *HistogramVec) MustCurryWith(labels Labels) ObserverVec {
	vec, err := v.CurryWith(labels)
	if err != nil {
		panic(err)
	}
	return vec
}

type constHistogram struct {
	desc       *Desc
	count      uint64
	sum        float64
	buckets    map[float64]uint64
	labelPairs []*dto.LabelPair
	createdTs  *timestamppb.Timestamp
}

func (h *constHistogram) Desc() *Desc {
	return h.desc
}

func (h *constHistogram) Write(out *dto.Metric) error {
	his := &dto.Histogram{
		CreatedTimestamp: h.createdTs,
	}

	buckets := make([]*dto.Bucket, 0, len(h.buckets))

	his.SampleCount = proto.Uint64(h.count)
	his.SampleSum = proto.Float64(h.sum)
	for upperBound, count := range h.buckets {
		buckets = append(buckets, &dto.Bucket{
			CumulativeCount: proto.Uint64(count),
			UpperBound:      proto.Float64(upperBound),
		})
	}

	if len(buckets) > 0 {
		sort.Sort(buckSort(buckets))
	}
	his.Bucket = buckets

	out.Histogram = his
	out.Label = h.labelPairs

	return nil
}

// NewConstHistogram returns a metric representing a Prometheus histogram with
// fixed values for the count, sum, and bucket counts. As those parameters
// cannot be changed, the returned value does not implement the Histogram
// interface (but only the Metric interface). Users of this package will not
// have much use for it in regular operations. However, when implementing custom
// Collectors, it is useful as a throw-away metric that is generated on the fly
// to send it to Prometheus in the Collect method.
//
// buckets is a map of upper bounds to cumulative counts, excluding the +Inf
// bucket. The +Inf bucket is implicit, and its value is equal to the provided count.
//
// NewConstHistogram returns an error if the length of labelValues is not
// consistent with the variable labels in Desc or if Desc is invalid.
func NewConstHistogram(
	desc *Desc,
	count uint64,
	sum float64,
	buckets map[float64]uint64,
	labelValues ...string,
) (Metric, error) {
	if desc.err != nil {
		return nil, desc.err
	}
	if err := validateLabelValues(labelValues, len(desc.variableLabels.names)); err != nil {
		return nil, err
	}
	return &constHistogram{
		desc:       desc,
		count:      count,
		sum:        sum,
		buckets:    buckets,
		labelPairs: MakeLabelPairs(desc, labelValues),
	}, nil
}

// MustNewConstHistogram is a version of NewConstHistogram that panics where
// NewConstHistogram would have returned an error.
func MustNewConstHistogram(
	desc *Desc,
	count uint64,
	sum float64,
	buckets map[float64]uint64,
	labelValues ...string,
) Metric {
	m, err := NewConstHistogram(desc, count, sum, buckets, labelValues...)
	if err != nil {
		panic(err)
	}
	return m
}

// NewConstHistogramWithCreatedTimestamp does the same thing as NewConstHistogram but sets the created timestamp.
func NewConstHistogramWithCreatedTimestamp(
	desc *Desc,
	count uint64,
	sum float64,
	buckets map[float64]uint64,
	ct time.Time,
	labelValues ...string,
) (Metric, error) {
	if desc.err != nil {
		return nil, desc.err
	}
	if err := validateLabelValues(labelValues, len(desc.variableLabels.names)); err != nil {
		return nil, err
	}
	return &constHistogram{
		desc:       desc,
		count:      count,
		sum:        sum,
		buckets:    buckets,
		labelPairs: MakeLabelPairs(desc, labelValues),
		createdTs:  timestamppb.New(ct),
	}, nil
}

// MustNewConstHistogramWithCreatedTimestamp is a version of NewConstHistogramWithCreatedTimestamp that panics where
// NewConstHistogramWithCreatedTimestamp would have returned an error.
func MustNewConstHistogramWithCreatedTimestamp(
	desc *Desc,
	count uint64,
	sum float64,
	buckets map[float64]uint64,
	ct time.Time,
	labelValues ...string,
) Metric {
	m, err := NewConstHistogramWithCreatedTimestamp(desc, count, sum, buckets, ct, labelValues...)
	if err != nil {
		panic(err)
	}
	return m
}

type buckSort []*dto.Bucket

func (s buckSort) Len() int {
	return len(s)
}

func (s buckSort) Swap(i, j int) {
	s[i], s[j] = s[j], s[i]
}

func (s buckSort) Less(i, j int) bool {
	return s[i].GetUpperBound() < s[j].GetUpperBound()
}

// pickSchema returns the largest number n between -4 and 8 such that
// 2^(2^-n) is less or equal the provided bucketFactor.
//
// Special cases:
//   - bucketFactor <= 1: panics.
//   - bucketFactor < 2^(2^-8) (but > 1): still returns 8.
func pickSchema(bucketFactor float64) int32 {
	if bucketFactor <= 1 {
		panic(fmt.Errorf("bucketFactor %f is <=1", bucketFactor))
	}
	floor := math.Floor(math.Log2(math.Log2(bucketFactor)))
	switch {
	case floor <= -8:
		return 8
	case floor >= 4:
		return -4
	default:
		return -int32(floor)
	}
}

func makeBuckets(buckets *sync.Map) ([]*dto.BucketSpan, []int64) {
	var ii []int
	buckets.Range(func(k, v interface{}) bool {
		ii = append(ii, k.(int))
		return true
	})
	sort.Ints(ii)

	if len(ii) == 0 {
		return nil, nil
	}

	var (
		spans     []*dto.BucketSpan
		deltas    []int64
		prevCount int64
		nextI     int
	)

	appendDelta := func(count int64) {
		*spans[len(spans)-1].Length++
		deltas = append(deltas, count-prevCount)
		prevCount = count
	}

	for n, i := range ii {
		v, _ := buckets.Load(i)
		count := atomic.LoadInt64(v.(*int64))
		// Multiple spans with only small gaps in between are probably
		// encoded more efficiently as one larger span with a few empty
		// buckets. Needs some research to find the sweet spot. For now,
		// we assume that gaps of one or two buckets should not create
		// a new span.
		iDelta := int32(i - nextI)
		if n == 0 || iDelta > 2 {
			// We have to create a new span, either because we are
			// at the very beginning, or because we have found a gap
			// of more than two buckets.
			spans = append(spans, &dto.BucketSpan{
				Offset: proto.Int32(iDelta),
				Length: proto.Uint32(0),
			})
		} else {
			// We have found a small gap (or no gap at all).
			// Insert empty buckets as needed.
			for j := int32(0); j < iDelta; j++ {
				appendDelta(0)
			}
		}
		appendDelta(count)
		nextI = i + 1
	}
	return spans, deltas
}

// addToBucket increments the sparse bucket at key by the provided amount. It
// returns true if a new sparse bucket had to be created for that.
func addToBucket(buckets *sync.Map, key int, increment int64) bool {
	if existingBucket, ok := buckets.Load(key); ok {
		// Fast path without allocation.
		atomic.AddInt64(existingBucket.(*int64), increment)
		return false
	}
	// Bucket doesn't exist yet. Slow path allocating new counter.
	newBucket := increment // TODO(beorn7): Check if this is sufficient to not let increment escape.
	if actualBucket, loaded := buckets.LoadOrStore(key, &newBucket); loaded {
		// The bucket was created concurrently in another goroutine.
		// Have to increment after all.
		atomic.AddInt64(actualBucket.(*int64), increment)
		return false
	}
	return true
}

// addAndReset returns a function to be used with sync.Map.Range of spare
// buckets in coldCounts. It increments the buckets in the provided hotBuckets
// according to the buckets ranged through. It then resets all buckets ranged
// through to 0 (but leaves them in place so that they don't need to get
// recreated on the next scrape).
func addAndReset(hotBuckets *sync.Map, bucketNumber *uint32) func(k, v interface{}) bool {
	return func(k, v interface{}) bool {
		bucket := v.(*int64)
		if addToBucket(hotBuckets, k.(int), atomic.LoadInt64(bucket)) {
			atomic.AddUint32(bucketNumber, 1)
		}
		atomic.StoreInt64(bucket, 0)
		return true
	}
}

func deleteSyncMap(m *sync.Map) {
	m.Range(func(k, v interface{}) bool {
		m.Delete(k)
		return true
	})
}

func findSmallestKey(m *sync.Map) int {
	result := math.MaxInt32
	m.Range(func(k, v interface{}) bool {
		key := k.(int)
		if key < result {
			result = key
		}
		return true
	})
	return result
}

func getLe(key int, schema int32) float64 {
	// Here a bit of context about the behavior for the last bucket counting
	// regular numbers (called simply "last bucket" below) and the bucket
	// counting observations of ±Inf (called "inf bucket" below, with a key
	// one higher than that of the "last bucket"):
	//
	// If we apply the usual formula to the last bucket, its upper bound
	// would be calculated as +Inf. The reason is that the max possible
	// regular float64 number (math.MaxFloat64) doesn't coincide with one of
	// the calculated bucket boundaries. So the calculated boundary has to
	// be larger than math.MaxFloat64, and the only float64 larger than
	// math.MaxFloat64 is +Inf. However, we want to count actual
	// observations of ±Inf in the inf bucket. Therefore, we have to treat
	// the upper bound of the last bucket specially and set it to
	// math.MaxFloat64. (The upper bound of the inf bucket, with its key
	// being one higher than that of the last bucket, naturally comes out as
	// +Inf by the usual formula. So that's fine.)
	//
	// math.MaxFloat64 has a frac of 0.9999999999999999 and an exp of
	// 1024. If there were a float64 number following math.MaxFloat64, it
	// would have a frac of 1.0 and an exp of 1024, or equivalently a frac
	// of 0.5 and an exp of 1025. However, since frac must be smaller than
	// 1, and exp must be smaller than 1025, either representation overflows
	// a float64. (Which, in turn, is the reason that math.MaxFloat64 is the
	// largest possible float64. Q.E.D.) However, the formula for
	// calculating the upper bound from the idx and schema of the last
	// bucket results in precisely that. It is either frac=1.0 & exp=1024
	// (for schema < 0) or frac=0.5 & exp=1025 (for schema >=0). (This is,
	// by the way, a power of two where the exponent itself is a power of
	// two, 2¹⁰ in fact, which coinicides with a bucket boundary in all
	// schemas.) So these are the special cases we have to catch below.
	if schema < 0 {
		exp := key << -schema
		if exp == 1024 {
			// This is the last bucket before the overflow bucket
			// (for ±Inf observations). Return math.MaxFloat64 as
			// explained above.
			return math.MaxFloat64
		}
		return math.Ldexp(1, exp)
	}

	fracIdx := key & ((1 << schema) - 1)
	frac := nativeHistogramBounds[schema][fracIdx]
	exp := (key >> schema) + 1
	if frac == 0.5 && exp == 1025 {
		// This is the last bucket before the overflow bucket (for ±Inf
		// observations). Return math.MaxFloat64 as explained above.
		return math.MaxFloat64
	}
	return math.Ldexp(frac, exp)
}

// waitForCooldown returns after the count field in the provided histogramCounts
// has reached the provided count value.
func waitForCooldown(count uint64, counts *histogramCounts) {
	for count != atomic.LoadUint64(&counts.count) {
		runtime.Gosched() // Let observations get work done.
	}
}

// atomicAddFloat adds the provided float atomically to another float
// represented by the bit pattern the bits pointer is pointing to.
func atomicAddFloat(bits *uint64, v float64) {
	for {
		loadedBits := atomic.LoadUint64(bits)
		newBits := math.Float64bits(math.Float64frombits(loadedBits) + v)
		if atomic.CompareAndSwapUint64(bits, loadedBits, newBits) {
			break
		}
	}
}

// atomicDecUint32 atomically decrements the uint32 p points to.  See
// https://pkg.go.dev/sync/atomic#AddUint32 to understand how this is done.
func atomicDecUint32(p *uint32) {
	atomic.AddUint32(p, ^uint32(0))
}

// addAndResetCounts adds certain fields (count, sum, conventional buckets, zero
// bucket) from the cold counts to the corresponding fields in the hot
// counts. Those fields are then reset to 0 in the cold counts.
func addAndResetCounts(hot, cold *histogramCounts) {
	atomic.AddUint64(&hot.count, atomic.LoadUint64(&cold.count))
	atomic.StoreUint64(&cold.count, 0)
	coldSum := math.Float64frombits(atomic.LoadUint64(&cold.sumBits))
	atomicAddFloat(&hot.sumBits, coldSum)
	atomic.StoreUint64(&cold.sumBits, 0)
	for i := range hot.buckets {
		atomic.AddUint64(&hot.buckets[i], atomic.LoadUint64(&cold.buckets[i]))
		atomic.StoreUint64(&cold.buckets[i], 0)
	}
	atomic.AddUint64(&hot.nativeHistogramZeroBucket, atomic.LoadUint64(&cold.nativeHistogramZeroBucket))
	atomic.StoreUint64(&cold.nativeHistogramZeroBucket, 0)
}

type nativeExemplars struct {
	sync.Mutex

<<<<<<< HEAD
	ttl       time.Duration
	exemplars []*dto.Exemplar
}

=======
	// Time-to-live for exemplars, it is set to -1 if exemplars are disabled, that is NativeHistogramMaxExemplars is below 0.
	// The ttl is used on insertion to remove an exemplar that is older than ttl, if present.
	ttl time.Duration

	exemplars []*dto.Exemplar
}

func (n *nativeExemplars) isEnabled() bool {
	return n.ttl != -1
}

>>>>>>> bb4305d8
func makeNativeExemplars(ttl time.Duration, maxCount int) nativeExemplars {
	if ttl == 0 {
		ttl = 5 * time.Minute
	}

	if maxCount == 0 {
		maxCount = 10
	}

	if maxCount < 0 {
		maxCount = 0
<<<<<<< HEAD
=======
		ttl = -1
>>>>>>> bb4305d8
	}

	return nativeExemplars{
		ttl:       ttl,
		exemplars: make([]*dto.Exemplar, 0, maxCount),
	}
}

func (n *nativeExemplars) addExemplar(e *dto.Exemplar) {
<<<<<<< HEAD
	if cap(n.exemplars) == 0 {
=======
	if !n.isEnabled() {
>>>>>>> bb4305d8
		return
	}

	n.Lock()
	defer n.Unlock()

<<<<<<< HEAD
	// The index where to insert the new exemplar.
	var nIdx int = -1

=======
>>>>>>> bb4305d8
	// When the number of exemplars has not yet exceeded or
	// is equal to cap(n.exemplars), then
	// insert the new exemplar directly.
	if len(n.exemplars) < cap(n.exemplars) {
<<<<<<< HEAD
=======
		var nIdx int
>>>>>>> bb4305d8
		for nIdx = 0; nIdx < len(n.exemplars); nIdx++ {
			if *e.Value < *n.exemplars[nIdx].Value {
				break
			}
		}
		n.exemplars = append(n.exemplars[:nIdx], append([]*dto.Exemplar{e}, n.exemplars[nIdx:]...)...)
		return
	}

<<<<<<< HEAD
	// When the number of exemplars exceeds the limit, remove one exemplar.
	var (
		rIdx int // The index where to remove the old exemplar.

		ot    = time.Now() // Oldest timestamp seen.
		otIdx = -1         // Index of the exemplar with the oldest timestamp.

		md    = -1.0  // Logarithm of the delta of the closest pair of exemplars.
		mdIdx = -1    // Index of the older exemplar within the closest pair.
		cLog  float64 // Logarithm of the current exemplar.
		pLog  float64 // Logarithm of the previous exemplar.
=======
	if len(n.exemplars) == 1 {
		// When the number of exemplars is 1, then
		// replace the existing exemplar with the new exemplar.
		n.exemplars[0] = e
		return
	}
	// From this point on, the number of exemplars is greater than 1.

	// When the number of exemplars exceeds the limit, remove one exemplar.
	var (
		ot    = time.Time{} // Oldest timestamp seen. Initial value doesn't matter as we replace it due to otIdx == -1 in the loop.
		otIdx = -1          // Index of the exemplar with the oldest timestamp.

		md = -1.0 // Logarithm of the delta of the closest pair of exemplars.

		// The insertion point of the new exemplar in the exemplars slice after insertion.
		// This is calculated purely based on the order of the exemplars by value.
		// nIdx == len(n.exemplars) means the new exemplar is to be inserted after the end.
		nIdx = -1

		// rIdx is ultimately the index for the exemplar that we are replacing with the new exemplar.
		// The aim is to keep a good spread of exemplars by value and not let them bunch up too much.
		// It is calculated in 3 steps:
		//   1. First we set rIdx to the index of the older exemplar within the closest pair by value.
		//      That is the following will be true (on log scale):
		//      either the exemplar pair on index (rIdx-1, rIdx) or (rIdx, rIdx+1) will have
		//      the closest values to each other from all pairs.
		//      For example, suppose the values are distributed like this:
		//        |-----------x-------------x----------------x----x-----|
		//                                                   ^--rIdx as this is older.
		//      Or like this:
		//        |-----------x-------------x----------------x----x-----|
		//                                                        ^--rIdx as this is older.
		//   2. If there is an exemplar that expired, then we simple reset rIdx to that index.
		//   3. We check if by inserting the new exemplar we would create a closer pair at
		//      (nIdx-1, nIdx) or (nIdx, nIdx+1) and set rIdx to nIdx-1 or nIdx accordingly to
		//      keep the spread of exemplars by value; otherwise we keep rIdx as it is.
		rIdx = -1
		cLog float64 // Logarithm of the current exemplar.
		pLog float64 // Logarithm of the previous exemplar.
>>>>>>> bb4305d8
	)

	for i, exemplar := range n.exemplars {
		// Find the exemplar with the oldest timestamp.
		if otIdx == -1 || exemplar.Timestamp.AsTime().Before(ot) {
			ot = exemplar.Timestamp.AsTime()
			otIdx = i
		}

		// Find the index at which to insert new the exemplar.
<<<<<<< HEAD
		if *e.Value <= *exemplar.Value && nIdx == -1 {
=======
		if nIdx == -1 && *e.Value <= *exemplar.Value {
>>>>>>> bb4305d8
			nIdx = i
		}

		// Find the two closest exemplars and pick the one the with older timestamp.
		pLog = cLog
		cLog = math.Log(exemplar.GetValue())
		if i == 0 {
			continue
		}
		diff := math.Abs(cLog - pLog)
		if md == -1 || diff < md {
<<<<<<< HEAD
			md = diff
			if n.exemplars[i].Timestamp.AsTime().Before(n.exemplars[i-1].Timestamp.AsTime()) {
				mdIdx = i
			} else {
				mdIdx = i - 1
=======
			// The closest exemplar pair is at index: i-1, i.
			// Choose the exemplar with the older timestamp for replacement.
			md = diff
			if n.exemplars[i].Timestamp.AsTime().Before(n.exemplars[i-1].Timestamp.AsTime()) {
				rIdx = i
			} else {
				rIdx = i - 1
>>>>>>> bb4305d8
			}
		}

	}

	// If all existing exemplar are smaller than new exemplar,
	// then the exemplar should be inserted at the end.
	if nIdx == -1 {
		nIdx = len(n.exemplars)
	}
<<<<<<< HEAD

	if otIdx != -1 && e.Timestamp.AsTime().Sub(ot) > n.ttl {
=======
	// Here, we have the following relationships:
	// n.exemplars[nIdx-1].Value < e.Value (if nIdx > 0)
	// e.Value <= n.exemplars[nIdx].Value (if nIdx < len(n.exemplars))

	if otIdx != -1 && e.Timestamp.AsTime().Sub(ot) > n.ttl {
		// If the oldest exemplar has expired, then replace it with the new exemplar.
>>>>>>> bb4305d8
		rIdx = otIdx
	} else {
		// In the previous for loop, when calculating the closest pair of exemplars,
		// we did not take into account the newly inserted exemplar.
		// So we need to calculate with the newly inserted exemplar again.
		elog := math.Log(e.GetValue())
		if nIdx > 0 {
			diff := math.Abs(elog - math.Log(n.exemplars[nIdx-1].GetValue()))
			if diff < md {
<<<<<<< HEAD
				md = diff
				mdIdx = nIdx
				if n.exemplars[nIdx-1].Timestamp.AsTime().Before(e.Timestamp.AsTime()) {
					mdIdx = nIdx - 1
				}
=======
				// The value we are about to insert is closer to the previous exemplar at the insertion point than what we calculated before in rIdx.
				//                                            v--rIdx
				// |-----------x-n-----------x----------------x----x-----|
				//     nIdx-1--^ ^--new exemplar value
				// Do not make the spread worse, replace nIdx-1 and not rIdx.
				md = diff
				rIdx = nIdx - 1
>>>>>>> bb4305d8
			}
		}
		if nIdx < len(n.exemplars) {
			diff := math.Abs(math.Log(n.exemplars[nIdx].GetValue()) - elog)
			if diff < md {
<<<<<<< HEAD
				mdIdx = nIdx
				if n.exemplars[nIdx].Timestamp.AsTime().Before(e.Timestamp.AsTime()) {
					mdIdx = nIdx
				}
			}
		}
		rIdx = mdIdx
=======
				// The value we are about to insert is closer to the next exemplar at the insertion point than what we calculated before in rIdx.
				//                                            v--rIdx
				// |-----------x-----------n-x----------------x----x-----|
				//     new exemplar value--^ ^--nIdx
				// Do not make the spread worse, replace nIdx-1 and not rIdx.
				rIdx = nIdx
			}
		}
>>>>>>> bb4305d8
	}

	// Adjust the slice according to rIdx and nIdx.
	switch {
	case rIdx == nIdx:
		n.exemplars[nIdx] = e
	case rIdx < nIdx:
		n.exemplars = append(n.exemplars[:rIdx], append(n.exemplars[rIdx+1:nIdx], append([]*dto.Exemplar{e}, n.exemplars[nIdx:]...)...)...)
	case rIdx > nIdx:
		n.exemplars = append(n.exemplars[:nIdx], append([]*dto.Exemplar{e}, append(n.exemplars[nIdx:rIdx], n.exemplars[rIdx+1:]...)...)...)
	}
}<|MERGE_RESOLUTION|>--- conflicted
+++ resolved
@@ -844,13 +844,7 @@
 			}}
 		}
 
-<<<<<<< HEAD
-		// If exemplars are not configured, the cap will be 0.
-		// So append is not needed in this case.
-		if cap(h.nativeExemplars.exemplars) > 0 {
-=======
 		if h.nativeExemplars.isEnabled() {
->>>>>>> bb4305d8
 			h.nativeExemplars.Lock()
 			his.Exemplars = append(his.Exemplars, h.nativeExemplars.exemplars...)
 			h.nativeExemplars.Unlock()
@@ -1662,12 +1656,6 @@
 type nativeExemplars struct {
 	sync.Mutex
 
-<<<<<<< HEAD
-	ttl       time.Duration
-	exemplars []*dto.Exemplar
-}
-
-=======
 	// Time-to-live for exemplars, it is set to -1 if exemplars are disabled, that is NativeHistogramMaxExemplars is below 0.
 	// The ttl is used on insertion to remove an exemplar that is older than ttl, if present.
 	ttl time.Duration
@@ -1679,7 +1667,6 @@
 	return n.ttl != -1
 }
 
->>>>>>> bb4305d8
 func makeNativeExemplars(ttl time.Duration, maxCount int) nativeExemplars {
 	if ttl == 0 {
 		ttl = 5 * time.Minute
@@ -1691,10 +1678,7 @@
 
 	if maxCount < 0 {
 		maxCount = 0
-<<<<<<< HEAD
-=======
 		ttl = -1
->>>>>>> bb4305d8
 	}
 
 	return nativeExemplars{
@@ -1704,31 +1688,18 @@
 }
 
 func (n *nativeExemplars) addExemplar(e *dto.Exemplar) {
-<<<<<<< HEAD
-	if cap(n.exemplars) == 0 {
-=======
 	if !n.isEnabled() {
->>>>>>> bb4305d8
 		return
 	}
 
 	n.Lock()
 	defer n.Unlock()
 
-<<<<<<< HEAD
-	// The index where to insert the new exemplar.
-	var nIdx int = -1
-
-=======
->>>>>>> bb4305d8
 	// When the number of exemplars has not yet exceeded or
 	// is equal to cap(n.exemplars), then
 	// insert the new exemplar directly.
 	if len(n.exemplars) < cap(n.exemplars) {
-<<<<<<< HEAD
-=======
 		var nIdx int
->>>>>>> bb4305d8
 		for nIdx = 0; nIdx < len(n.exemplars); nIdx++ {
 			if *e.Value < *n.exemplars[nIdx].Value {
 				break
@@ -1738,19 +1709,6 @@
 		return
 	}
 
-<<<<<<< HEAD
-	// When the number of exemplars exceeds the limit, remove one exemplar.
-	var (
-		rIdx int // The index where to remove the old exemplar.
-
-		ot    = time.Now() // Oldest timestamp seen.
-		otIdx = -1         // Index of the exemplar with the oldest timestamp.
-
-		md    = -1.0  // Logarithm of the delta of the closest pair of exemplars.
-		mdIdx = -1    // Index of the older exemplar within the closest pair.
-		cLog  float64 // Logarithm of the current exemplar.
-		pLog  float64 // Logarithm of the previous exemplar.
-=======
 	if len(n.exemplars) == 1 {
 		// When the number of exemplars is 1, then
 		// replace the existing exemplar with the new exemplar.
@@ -1791,7 +1749,6 @@
 		rIdx = -1
 		cLog float64 // Logarithm of the current exemplar.
 		pLog float64 // Logarithm of the previous exemplar.
->>>>>>> bb4305d8
 	)
 
 	for i, exemplar := range n.exemplars {
@@ -1802,11 +1759,7 @@
 		}
 
 		// Find the index at which to insert new the exemplar.
-<<<<<<< HEAD
-		if *e.Value <= *exemplar.Value && nIdx == -1 {
-=======
 		if nIdx == -1 && *e.Value <= *exemplar.Value {
->>>>>>> bb4305d8
 			nIdx = i
 		}
 
@@ -1818,13 +1771,6 @@
 		}
 		diff := math.Abs(cLog - pLog)
 		if md == -1 || diff < md {
-<<<<<<< HEAD
-			md = diff
-			if n.exemplars[i].Timestamp.AsTime().Before(n.exemplars[i-1].Timestamp.AsTime()) {
-				mdIdx = i
-			} else {
-				mdIdx = i - 1
-=======
 			// The closest exemplar pair is at index: i-1, i.
 			// Choose the exemplar with the older timestamp for replacement.
 			md = diff
@@ -1832,7 +1778,6 @@
 				rIdx = i
 			} else {
 				rIdx = i - 1
->>>>>>> bb4305d8
 			}
 		}
 
@@ -1843,17 +1788,12 @@
 	if nIdx == -1 {
 		nIdx = len(n.exemplars)
 	}
-<<<<<<< HEAD
-
-	if otIdx != -1 && e.Timestamp.AsTime().Sub(ot) > n.ttl {
-=======
 	// Here, we have the following relationships:
 	// n.exemplars[nIdx-1].Value < e.Value (if nIdx > 0)
 	// e.Value <= n.exemplars[nIdx].Value (if nIdx < len(n.exemplars))
 
 	if otIdx != -1 && e.Timestamp.AsTime().Sub(ot) > n.ttl {
 		// If the oldest exemplar has expired, then replace it with the new exemplar.
->>>>>>> bb4305d8
 		rIdx = otIdx
 	} else {
 		// In the previous for loop, when calculating the closest pair of exemplars,
@@ -1863,13 +1803,6 @@
 		if nIdx > 0 {
 			diff := math.Abs(elog - math.Log(n.exemplars[nIdx-1].GetValue()))
 			if diff < md {
-<<<<<<< HEAD
-				md = diff
-				mdIdx = nIdx
-				if n.exemplars[nIdx-1].Timestamp.AsTime().Before(e.Timestamp.AsTime()) {
-					mdIdx = nIdx - 1
-				}
-=======
 				// The value we are about to insert is closer to the previous exemplar at the insertion point than what we calculated before in rIdx.
 				//                                            v--rIdx
 				// |-----------x-n-----------x----------------x----x-----|
@@ -1877,21 +1810,11 @@
 				// Do not make the spread worse, replace nIdx-1 and not rIdx.
 				md = diff
 				rIdx = nIdx - 1
->>>>>>> bb4305d8
 			}
 		}
 		if nIdx < len(n.exemplars) {
 			diff := math.Abs(math.Log(n.exemplars[nIdx].GetValue()) - elog)
 			if diff < md {
-<<<<<<< HEAD
-				mdIdx = nIdx
-				if n.exemplars[nIdx].Timestamp.AsTime().Before(e.Timestamp.AsTime()) {
-					mdIdx = nIdx
-				}
-			}
-		}
-		rIdx = mdIdx
-=======
 				// The value we are about to insert is closer to the next exemplar at the insertion point than what we calculated before in rIdx.
 				//                                            v--rIdx
 				// |-----------x-----------n-x----------------x----x-----|
@@ -1900,7 +1823,6 @@
 				rIdx = nIdx
 			}
 		}
->>>>>>> bb4305d8
 	}
 
 	// Adjust the slice according to rIdx and nIdx.
