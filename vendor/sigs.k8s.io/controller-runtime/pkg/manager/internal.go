--- conflicted
+++ resolved
@@ -187,11 +187,7 @@
 		return fmt.Errorf("unable to add new metrics handler because metrics endpoint has already been created")
 	}
 	if cm.metricsServer == nil {
-<<<<<<< HEAD
-		cm.GetLogger().Info("warn: metrics server is currently disabled, registering extra handler %q will be ignored", path)
-=======
 		cm.GetLogger().Info("warn: metrics server is currently disabled, registering extra handler will be ignored", "path", path)
->>>>>>> bb4305d8
 		return nil
 	}
 	if err := cm.metricsServer.AddExtraHandler(path, handler); err != nil {
