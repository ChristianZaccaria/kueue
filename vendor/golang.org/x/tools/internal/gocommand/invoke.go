// Copyright 2020 The Go Authors. All rights reserved.
// Use of this source code is governed by a BSD-style
// license that can be found in the LICENSE file.

// Package gocommand is a helper for calling the go command.
package gocommand

import (
	"bytes"
	"context"
	"encoding/json"
	"errors"
	"fmt"
	"io"
	"log"
	"os"
	"os/exec"
	"path/filepath"
<<<<<<< HEAD
	"reflect"
=======
>>>>>>> bb4305d8
	"regexp"
	"runtime"
	"strconv"
	"strings"
	"sync"
	"time"

	"golang.org/x/tools/internal/event"
	"golang.org/x/tools/internal/event/keys"
	"golang.org/x/tools/internal/event/label"
)

// An Runner will run go command invocations and serialize
// them if it sees a concurrency error.
type Runner struct {
	// once guards the runner initialization.
	once sync.Once

	// inFlight tracks available workers.
	inFlight chan struct{}

	// serialized guards the ability to run a go command serially,
	// to avoid deadlocks when claiming workers.
	serialized chan struct{}
}

const maxInFlight = 10

func (runner *Runner) initialize() {
	runner.once.Do(func() {
		runner.inFlight = make(chan struct{}, maxInFlight)
		runner.serialized = make(chan struct{}, 1)
	})
}

// 1.13: go: updates to go.mod needed, but contents have changed
// 1.14: go: updating go.mod: existing contents have changed since last read
var modConcurrencyError = regexp.MustCompile(`go:.*go.mod.*contents have changed`)

// event keys for go command invocations
var (
	verb      = keys.NewString("verb", "go command verb")
	directory = keys.NewString("directory", "")
)

func invLabels(inv Invocation) []label.Label {
	return []label.Label{verb.Of(inv.Verb), directory.Of(inv.WorkingDir)}
}

// Run is a convenience wrapper around RunRaw.
// It returns only stdout and a "friendly" error.
func (runner *Runner) Run(ctx context.Context, inv Invocation) (*bytes.Buffer, error) {
	ctx, done := event.Start(ctx, "gocommand.Runner.Run", invLabels(inv)...)
	defer done()

	stdout, _, friendly, _ := runner.RunRaw(ctx, inv)
	return stdout, friendly
}

// RunPiped runs the invocation serially, always waiting for any concurrent
// invocations to complete first.
func (runner *Runner) RunPiped(ctx context.Context, inv Invocation, stdout, stderr io.Writer) error {
	ctx, done := event.Start(ctx, "gocommand.Runner.RunPiped", invLabels(inv)...)
	defer done()

	_, err := runner.runPiped(ctx, inv, stdout, stderr)
	return err
}

// RunRaw runs the invocation, serializing requests only if they fight over
// go.mod changes.
// Postcondition: both error results have same nilness.
func (runner *Runner) RunRaw(ctx context.Context, inv Invocation) (*bytes.Buffer, *bytes.Buffer, error, error) {
	ctx, done := event.Start(ctx, "gocommand.Runner.RunRaw", invLabels(inv)...)
	defer done()
	// Make sure the runner is always initialized.
	runner.initialize()

	// First, try to run the go command concurrently.
	stdout, stderr, friendlyErr, err := runner.runConcurrent(ctx, inv)

	// If we encounter a load concurrency error, we need to retry serially.
	if friendlyErr != nil && modConcurrencyError.MatchString(friendlyErr.Error()) {
		event.Error(ctx, "Load concurrency error, will retry serially", err)

		// Run serially by calling runPiped.
		stdout.Reset()
		stderr.Reset()
		friendlyErr, err = runner.runPiped(ctx, inv, stdout, stderr)
	}

	return stdout, stderr, friendlyErr, err
}

// Postcondition: both error results have same nilness.
func (runner *Runner) runConcurrent(ctx context.Context, inv Invocation) (*bytes.Buffer, *bytes.Buffer, error, error) {
	// Wait for 1 worker to become available.
	select {
	case <-ctx.Done():
		return nil, nil, ctx.Err(), ctx.Err()
	case runner.inFlight <- struct{}{}:
		defer func() { <-runner.inFlight }()
	}

	stdout, stderr := &bytes.Buffer{}, &bytes.Buffer{}
	friendlyErr, err := inv.runWithFriendlyError(ctx, stdout, stderr)
	return stdout, stderr, friendlyErr, err
}

// Postcondition: both error results have same nilness.
func (runner *Runner) runPiped(ctx context.Context, inv Invocation, stdout, stderr io.Writer) (error, error) {
	// Make sure the runner is always initialized.
	runner.initialize()

	// Acquire the serialization lock. This avoids deadlocks between two
	// runPiped commands.
	select {
	case <-ctx.Done():
		return ctx.Err(), ctx.Err()
	case runner.serialized <- struct{}{}:
		defer func() { <-runner.serialized }()
	}

	// Wait for all in-progress go commands to return before proceeding,
	// to avoid load concurrency errors.
	for i := 0; i < maxInFlight; i++ {
		select {
		case <-ctx.Done():
			return ctx.Err(), ctx.Err()
		case runner.inFlight <- struct{}{}:
			// Make sure we always "return" any workers we took.
			defer func() { <-runner.inFlight }()
		}
	}

	return inv.runWithFriendlyError(ctx, stdout, stderr)
}

// An Invocation represents a call to the go command.
type Invocation struct {
	Verb       string
	Args       []string
	BuildFlags []string

	// If ModFlag is set, the go command is invoked with -mod=ModFlag.
	// TODO(rfindley): remove, in favor of Args.
	ModFlag string

	// If ModFile is set, the go command is invoked with -modfile=ModFile.
	// TODO(rfindley): remove, in favor of Args.
	ModFile string

	// Overlay is the name of the JSON overlay file that describes
	// unsaved editor buffers; see [WriteOverlays].
	// If set, the go command is invoked with -overlay=Overlay.
	// TODO(rfindley): remove, in favor of Args.
	Overlay string

	// If CleanEnv is set, the invocation will run only with the environment
	// in Env, not starting with os.Environ.
	CleanEnv   bool
	Env        []string
	WorkingDir string
	Logf       func(format string, args ...interface{})
}

// Postcondition: both error results have same nilness.
func (i *Invocation) runWithFriendlyError(ctx context.Context, stdout, stderr io.Writer) (friendlyError error, rawError error) {
	rawError = i.run(ctx, stdout, stderr)
	if rawError != nil {
		friendlyError = rawError
		// Check for 'go' executable not being found.
		if ee, ok := rawError.(*exec.Error); ok && ee.Err == exec.ErrNotFound {
			friendlyError = fmt.Errorf("go command required, not found: %v", ee)
		}
		if ctx.Err() != nil {
			friendlyError = ctx.Err()
		}
		friendlyError = fmt.Errorf("err: %v: stderr: %s", friendlyError, stderr)
	}
	return
}

// logf logs if i.Logf is non-nil.
func (i *Invocation) logf(format string, args ...any) {
	if i.Logf != nil {
		i.Logf(format, args...)
	}
}

func (i *Invocation) run(ctx context.Context, stdout, stderr io.Writer) error {
	goArgs := []string{i.Verb}

	appendModFile := func() {
		if i.ModFile != "" {
			goArgs = append(goArgs, "-modfile="+i.ModFile)
		}
	}
	appendModFlag := func() {
		if i.ModFlag != "" {
			goArgs = append(goArgs, "-mod="+i.ModFlag)
		}
	}
	appendOverlayFlag := func() {
		if i.Overlay != "" {
			goArgs = append(goArgs, "-overlay="+i.Overlay)
		}
	}

	switch i.Verb {
	case "env", "version":
		goArgs = append(goArgs, i.Args...)
	case "mod":
		// mod needs the sub-verb before flags.
		goArgs = append(goArgs, i.Args[0])
		appendModFile()
		goArgs = append(goArgs, i.Args[1:]...)
	case "get":
		goArgs = append(goArgs, i.BuildFlags...)
		appendModFile()
		goArgs = append(goArgs, i.Args...)

	default: // notably list and build.
		goArgs = append(goArgs, i.BuildFlags...)
		appendModFile()
		appendModFlag()
		appendOverlayFlag()
		goArgs = append(goArgs, i.Args...)
	}
	cmd := exec.Command("go", goArgs...)
	cmd.Stdout = stdout
	cmd.Stderr = stderr

<<<<<<< HEAD
	// cmd.WaitDelay was added only in go1.20 (see #50436).
	if waitDelay := reflect.ValueOf(cmd).Elem().FieldByName("WaitDelay"); waitDelay.IsValid() {
		// https://go.dev/issue/59541: don't wait forever copying stderr
		// after the command has exited.
		// After CL 484741 we copy stdout manually, so we we'll stop reading that as
		// soon as ctx is done. However, we also don't want to wait around forever
		// for stderr. Give a much-longer-than-reasonable delay and then assume that
		// something has wedged in the kernel or runtime.
		waitDelay.Set(reflect.ValueOf(30 * time.Second))
	}
=======
	// https://go.dev/issue/59541: don't wait forever copying stderr
	// after the command has exited.
	// After CL 484741 we copy stdout manually, so we we'll stop reading that as
	// soon as ctx is done. However, we also don't want to wait around forever
	// for stderr. Give a much-longer-than-reasonable delay and then assume that
	// something has wedged in the kernel or runtime.
	cmd.WaitDelay = 30 * time.Second
>>>>>>> bb4305d8

	// The cwd gets resolved to the real path. On Darwin, where
	// /tmp is a symlink, this breaks anything that expects the
	// working directory to keep the original path, including the
	// go command when dealing with modules.
	//
	// os.Getwd has a special feature where if the cwd and the PWD
	// are the same node then it trusts the PWD, so by setting it
	// in the env for the child process we fix up all the paths
	// returned by the go command.
	if !i.CleanEnv {
		cmd.Env = os.Environ()
	}
	cmd.Env = append(cmd.Env, i.Env...)
	if i.WorkingDir != "" {
		cmd.Env = append(cmd.Env, "PWD="+i.WorkingDir)
		cmd.Dir = i.WorkingDir
	}

	debugStr := cmdDebugStr(cmd)
	i.logf("starting %v", debugStr)
	start := time.Now()
	defer func() {
		i.logf("%s for %v", time.Since(start), debugStr)
	}()

	return runCmdContext(ctx, cmd)
}

// DebugHangingGoCommands may be set by tests to enable additional
// instrumentation (including panics) for debugging hanging Go commands.
//
// See golang/go#54461 for details.
var DebugHangingGoCommands = false

// runCmdContext is like exec.CommandContext except it sends os.Interrupt
// before os.Kill.
func runCmdContext(ctx context.Context, cmd *exec.Cmd) (err error) {
	// If cmd.Stdout is not an *os.File, the exec package will create a pipe and
	// copy it to the Writer in a goroutine until the process has finished and
	// either the pipe reaches EOF or command's WaitDelay expires.
	//
	// However, the output from 'go list' can be quite large, and we don't want to
	// keep reading (and allocating buffers) if we've already decided we don't
	// care about the output. We don't want to wait for the process to finish, and
	// we don't wait to wait for the WaitDelay to expire either.
	//
	// Instead, if cmd.Stdout requires a copying goroutine we explicitly replace
	// it with a pipe (which is an *os.File), which we can close in order to stop
	// copying output as soon as we realize we don't care about it.
	var stdoutW *os.File
	if cmd.Stdout != nil {
		if _, ok := cmd.Stdout.(*os.File); !ok {
			var stdoutR *os.File
			stdoutR, stdoutW, err = os.Pipe()
			if err != nil {
				return err
			}
			prevStdout := cmd.Stdout
			cmd.Stdout = stdoutW

			stdoutErr := make(chan error, 1)
			go func() {
				_, err := io.Copy(prevStdout, stdoutR)
				if err != nil {
					err = fmt.Errorf("copying stdout: %w", err)
				}
				stdoutErr <- err
			}()
			defer func() {
				// We started a goroutine to copy a stdout pipe.
				// Wait for it to finish, or terminate it if need be.
				var err2 error
				select {
				case err2 = <-stdoutErr:
					stdoutR.Close()
				case <-ctx.Done():
					stdoutR.Close()
					// Per https://pkg.go.dev/os#File.Close, the call to stdoutR.Close
					// should cause the Read call in io.Copy to unblock and return
					// immediately, but we still need to receive from stdoutErr to confirm
					// that it has happened.
					<-stdoutErr
					err2 = ctx.Err()
				}
				if err == nil {
					err = err2
				}
			}()

			// Per https://pkg.go.dev/os/exec#Cmd, “If Stdout and Stderr are the
			// same writer, and have a type that can be compared with ==, at most
			// one goroutine at a time will call Write.”
			//
			// Since we're starting a goroutine that writes to cmd.Stdout, we must
			// also update cmd.Stderr so that it still holds.
			func() {
				defer func() { recover() }()
				if cmd.Stderr == prevStdout {
					cmd.Stderr = cmd.Stdout
				}
			}()
		}
	}

	startTime := time.Now()
	err = cmd.Start()
	if stdoutW != nil {
		// The child process has inherited the pipe file,
		// so close the copy held in this process.
		stdoutW.Close()
		stdoutW = nil
	}
	if err != nil {
		return err
	}

	resChan := make(chan error, 1)
	go func() {
		resChan <- cmd.Wait()
	}()

	// If we're interested in debugging hanging Go commands, stop waiting after a
	// minute and panic with interesting information.
	debug := DebugHangingGoCommands
	if debug {
		timer := time.NewTimer(1 * time.Minute)
		defer timer.Stop()
		select {
		case err := <-resChan:
			return err
		case <-timer.C:
			HandleHangingGoCommand(startTime, cmd)
		case <-ctx.Done():
		}
	} else {
		select {
		case err := <-resChan:
			return err
		case <-ctx.Done():
		}
	}

	// Cancelled. Interrupt and see if it ends voluntarily.
	if err := cmd.Process.Signal(os.Interrupt); err == nil {
		// (We used to wait only 1s but this proved
		// fragile on loaded builder machines.)
		timer := time.NewTimer(5 * time.Second)
		defer timer.Stop()
		select {
		case err := <-resChan:
			return err
		case <-timer.C:
		}
	}

	// Didn't shut down in response to interrupt. Kill it hard.
	// TODO(rfindley): per advice from bcmills@, it may be better to send SIGQUIT
	// on certain platforms, such as unix.
	if err := cmd.Process.Kill(); err != nil && !errors.Is(err, os.ErrProcessDone) && debug {
		log.Printf("error killing the Go command: %v", err)
	}

	return <-resChan
}

func HandleHangingGoCommand(start time.Time, cmd *exec.Cmd) {
	switch runtime.GOOS {
	case "linux", "darwin", "freebsd", "netbsd":
		fmt.Fprintln(os.Stderr, `DETECTED A HANGING GO COMMAND

The gopls test runner has detected a hanging go command. In order to debug
this, the output of ps and lsof/fstat is printed below.

See golang/go#54461 for more details.`)

		fmt.Fprintln(os.Stderr, "\nps axo ppid,pid,command:")
		fmt.Fprintln(os.Stderr, "-------------------------")
		psCmd := exec.Command("ps", "axo", "ppid,pid,command")
		psCmd.Stdout = os.Stderr
		psCmd.Stderr = os.Stderr
		if err := psCmd.Run(); err != nil {
			panic(fmt.Sprintf("running ps: %v", err))
		}

		listFiles := "lsof"
		if runtime.GOOS == "freebsd" || runtime.GOOS == "netbsd" {
			listFiles = "fstat"
		}

		fmt.Fprintln(os.Stderr, "\n"+listFiles+":")
		fmt.Fprintln(os.Stderr, "-----")
		listFilesCmd := exec.Command(listFiles)
		listFilesCmd.Stdout = os.Stderr
		listFilesCmd.Stderr = os.Stderr
		if err := listFilesCmd.Run(); err != nil {
			panic(fmt.Sprintf("running %s: %v", listFiles, err))
		}
	}
	panic(fmt.Sprintf("detected hanging go command (golang/go#54461); waited %s\n\tcommand:%s\n\tpid:%d", time.Since(start), cmd, cmd.Process.Pid))
}

func cmdDebugStr(cmd *exec.Cmd) string {
	env := make(map[string]string)
	for _, kv := range cmd.Env {
		split := strings.SplitN(kv, "=", 2)
		if len(split) == 2 {
			k, v := split[0], split[1]
			env[k] = v
		}
	}

	var args []string
	for _, arg := range cmd.Args {
		quoted := strconv.Quote(arg)
		if quoted[1:len(quoted)-1] != arg || strings.Contains(arg, " ") {
			args = append(args, quoted)
		} else {
			args = append(args, arg)
		}
	}
	return fmt.Sprintf("GOROOT=%v GOPATH=%v GO111MODULE=%v GOPROXY=%v PWD=%v %v", env["GOROOT"], env["GOPATH"], env["GO111MODULE"], env["GOPROXY"], env["PWD"], strings.Join(args, " "))
}

// WriteOverlays writes each value in the overlay (see the Overlay
// field of go/packages.Config) to a temporary file and returns the name
// of a JSON file describing the mapping that is suitable for the "go
// list -overlay" flag.
//
// On success, the caller must call the cleanup function exactly once
// when the files are no longer needed.
func WriteOverlays(overlay map[string][]byte) (filename string, cleanup func(), err error) {
	// Do nothing if there are no overlays in the config.
	if len(overlay) == 0 {
		return "", func() {}, nil
	}

	dir, err := os.MkdirTemp("", "gocommand-*")
	if err != nil {
		return "", nil, err
	}

	// The caller must clean up this directory,
	// unless this function returns an error.
	// (The cleanup operand of each return
	// statement below is ignored.)
	defer func() {
		cleanup = func() {
			os.RemoveAll(dir)
		}
		if err != nil {
			cleanup()
			cleanup = nil
		}
	}()

	// Write each map entry to a temporary file.
	overlays := make(map[string]string)
	for k, v := range overlay {
		// Use a unique basename for each file (001-foo.go),
		// to avoid creating nested directories.
<<<<<<< HEAD
		base := fmt.Sprintf("%d-%s.go", 1+len(overlays), filepath.Base(k))
=======
		base := fmt.Sprintf("%d-%s", 1+len(overlays), filepath.Base(k))
>>>>>>> bb4305d8
		filename := filepath.Join(dir, base)
		err := os.WriteFile(filename, v, 0666)
		if err != nil {
			return "", nil, err
		}
		overlays[k] = filename
	}

	// Write the JSON overlay file that maps logical file names to temp files.
	//
	// OverlayJSON is the format overlay files are expected to be in.
	// The Replace map maps from overlaid paths to replacement paths:
	// the Go command will forward all reads trying to open
	// each overlaid path to its replacement path, or consider the overlaid
	// path not to exist if the replacement path is empty.
	//
	// From golang/go#39958.
	type OverlayJSON struct {
		Replace map[string]string `json:"replace,omitempty"`
	}
	b, err := json.Marshal(OverlayJSON{Replace: overlays})
	if err != nil {
		return "", nil, err
	}
	filename = filepath.Join(dir, "overlay.json")
	if err := os.WriteFile(filename, b, 0666); err != nil {
		return "", nil, err
	}

	return filename, nil, nil
}<|MERGE_RESOLUTION|>--- conflicted
+++ resolved
@@ -16,10 +16,6 @@
 	"os"
 	"os/exec"
 	"path/filepath"
-<<<<<<< HEAD
-	"reflect"
-=======
->>>>>>> bb4305d8
 	"regexp"
 	"runtime"
 	"strconv"
@@ -253,18 +249,6 @@
 	cmd.Stdout = stdout
 	cmd.Stderr = stderr
 
-<<<<<<< HEAD
-	// cmd.WaitDelay was added only in go1.20 (see #50436).
-	if waitDelay := reflect.ValueOf(cmd).Elem().FieldByName("WaitDelay"); waitDelay.IsValid() {
-		// https://go.dev/issue/59541: don't wait forever copying stderr
-		// after the command has exited.
-		// After CL 484741 we copy stdout manually, so we we'll stop reading that as
-		// soon as ctx is done. However, we also don't want to wait around forever
-		// for stderr. Give a much-longer-than-reasonable delay and then assume that
-		// something has wedged in the kernel or runtime.
-		waitDelay.Set(reflect.ValueOf(30 * time.Second))
-	}
-=======
 	// https://go.dev/issue/59541: don't wait forever copying stderr
 	// after the command has exited.
 	// After CL 484741 we copy stdout manually, so we we'll stop reading that as
@@ -272,7 +256,6 @@
 	// for stderr. Give a much-longer-than-reasonable delay and then assume that
 	// something has wedged in the kernel or runtime.
 	cmd.WaitDelay = 30 * time.Second
->>>>>>> bb4305d8
 
 	// The cwd gets resolved to the real path. On Darwin, where
 	// /tmp is a symlink, this breaks anything that expects the
@@ -534,11 +517,7 @@
 	for k, v := range overlay {
 		// Use a unique basename for each file (001-foo.go),
 		// to avoid creating nested directories.
-<<<<<<< HEAD
-		base := fmt.Sprintf("%d-%s.go", 1+len(overlays), filepath.Base(k))
-=======
 		base := fmt.Sprintf("%d-%s", 1+len(overlays), filepath.Base(k))
->>>>>>> bb4305d8
 		filename := filepath.Join(dir, base)
 		err := os.WriteFile(filename, v, 0666)
 		if err != nil {
